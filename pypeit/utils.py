--- conflicted
+++ resolved
@@ -52,19 +52,11 @@
     """
 
     Args:
-<<<<<<< HEAD
-        arr_setup: (list)
-          A list of length nsetups echelle output arrays of shape=(nspec, norders, nexp)
-
-    Returns:
-        setup_list: (list)
-=======
         arr_setup (list):
           A list of length nsetups echelle output arrays of shape=(nspec, norders, nexp)
 
     Returns:
         setup_list (list):
->>>>>>> 6a36f4e1
           List of length nsetups. Each element of the setup list is a list of length
           norder*nexp elements, each of which contains the shape = (nspec1,) wavelength arrays
           for the order/exposure in setup1. The list is arranged such that the nexp1 spectra
@@ -80,21 +72,13 @@
     Convert a setup_list to arr_setup list
 
     Args:
-<<<<<<< HEAD
-        setup_list: (list)
-=======
         setup_list (list):
->>>>>>> 6a36f4e1
           List of length nsteups. Each element of the setup list is a list of length
           norder*nexp elements, each of which contains the shape = (nspec1,) wavelength arrays
           for the order/exposure in setup1. The list is arranged such that the nexp1 spectra
           for iorder=0 appear first, then come nexp1 spectra for iorder=1, i.e. the outer or
           fastest varying dimension in python array ordering is the exposure number.
-<<<<<<< HEAD
-        norders: (list)
-=======
         norders (list):
->>>>>>> 6a36f4e1
           List containing the number of orders for each setup
         nexps (list):
           List containing the number of exposures for each setup
@@ -115,18 +99,6 @@
     """
 
     Args:
-<<<<<<< HEAD
-        concat: (list)
-           List of length = \Sum_i norders_i*nexps_i of numpy arrays describing an echelle spectrum where
-           i runs over nsetups
-        norders: (list)
-           List of length nsetups containing the number of orders for each setup
-        nexps:
-           List of length nexp containing the number of exposures for each setup
-
-    Returns:
-        setup_list (list)
-=======
         concat (list):
            List of length = \Sum_i norders_i*nexps_i of numpy arrays describing an echelle spectrum where
            i runs over nsetups
@@ -137,7 +109,6 @@
 
     Returns:
         setup_list (list):
->>>>>>> 6a36f4e1
            list of length nsteups. Each element of the setup list is a list of length
                           norder*nexp elements, each of which contains the shape = (nspec1,) wavelength arrays
                           for the order/exposure in setup1. The list is arranged such that the nexp1 spectra
@@ -165,12 +136,8 @@
         lst (list):
 
     Returns:
-<<<<<<< HEAD
-        list:
-=======
         list (list):
           A list of the elements of the input list, unraveled.
->>>>>>> 6a36f4e1
 
     """
     return list(itertools.chain.from_iterable(lst))
@@ -181,18 +148,11 @@
 
     Args:
         echarr: `np.ndarray`_
-<<<<<<< HEAD
-            An echelle array of shape (nspec, norder)
-
-    Returns:
-        list: A list of 1d arrays of shape (nspec,)
-=======
             An echelle array of shape (nspec, norder, nexp)
 
     Returns:
         list: A unraveled list of 1d arrays of shape (nspec,) where the norder dimension is the fastest
         varying dimension and the nexp dimension is the slowest varying dimension.
->>>>>>> 6a36f4e1
 
     """
     shape = echarr.shape
@@ -287,23 +247,12 @@
     Taken from:  https://stackoverflow.com/questions/470690/how-to-automatically-generate-n-distinct-colors
 
     Args:
-<<<<<<< HEAD
-        n (int):
-            Number of colors to return.
-        cmap (:obj:`str`, optional):
-            Name of the matplotlib colormap to use.  Default is 'hsv'.
-
-    Returns:
-        `numpy.ndarray`_: An array with shape (n,3) with the RGB values for
-        the requested number of colors.
-=======
         num_colors (int):
             Number of colors to return.
 
     Returns:
         `numpy.ndarray`_: An array with shape (n,3) with the RGB values for
          the requested number of colors.
->>>>>>> 6a36f4e1
     """
 
     colors = []
@@ -521,11 +470,7 @@
                 gpm.reshape(-1, 1), log10_blaze_function.reshape(-1,1), flux.size, 1
         else:
             return wave.reshape(-1, 1), flux.reshape(-1, 1), ivar.reshape(-1, 1), \
-<<<<<<< HEAD
-                gpm.reshape(-1, 1), flux.size, 1
-=======
                 gpm.reshape(-1, 1), None, flux.size, 1
->>>>>>> 6a36f4e1
 
     # Input is 2D
     nspec, norders = flux.shape
@@ -535,15 +480,9 @@
     _gpm = gpm.copy() if copy else gpm
     if log10_blaze_function is not None:
         _log10_blaze_function = log10_blaze_function.copy() if copy else log10_blaze_function
-<<<<<<< HEAD
-        return _wave, _flux, _ivar, _gpm, _log10_blaze_function, nspec, norders
-    else:
-        return _wave, _flux, _ivar, _gpm, nspec, norders
-=======
     else:
         _log10_blaze_function = None
     return _wave, _flux, _ivar, _gpm, _log10_blaze_function, nspec, norders
->>>>>>> 6a36f4e1
 
 
 def nan_mad_std(data, axis=None, func=None):
