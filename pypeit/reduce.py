"""
Main driver class for skysubtraction and extraction

.. include common links, assuming primary doc root is up one directory
.. include:: ../links.rst
"""

import os
import inspect
import numpy as np
import os

from astropy import stats
from astropy.io import fits
from abc import ABCMeta

from linetools import utils as ltu
from scipy.interpolate import interp1d

from pypeit import specobjs, specobj
from pypeit import ginga, msgs, utils
from pypeit import masterframe
from pypeit.core import skysub, extract, wave, flexure, flat
from pypeit.images import buildimage
from pypeit import wavecalib

from IPython import embed


class Reduce(object):
    """
    This class will organize and run actions related to
    finding objects, sky subtraction, and extraction for
    a Science or Standard star exposure

    Args:
        sciImg (pypeit.images.scienceimage.ScienceImage):
        spectrograph (pypeit.spectrograph.Spectrograph):
        par (:class:`pypeit.par.pyepeitpar.PypeItPar`):
        caliBrate (:class:`pypeit.calibrations.Calibrations`):
        objtype (str):
           Specifies object being reduced 'science' 'standard' 'science_coadd2d'
        det (int, optional):
           Detector indice
        setup (str, optional):
           Used for naming
        maskslits (ndarray, optional):
          Specifies masked out slits
          True = Masked
        show (bool, optional):
           Show plots along the way?
        std_outfile (str):
           Filename of the standard star output

    Attributes:
        ivarmodel (`numpy.ndarray`_):
            Model of inverse variance
        objimage (`numpy.ndarray`_):
            Model of object
        skyimage (`numpy.ndarray`_):
            Final model of sky
        initial_sky (`numpy.ndarray`_):
            Initial sky model after first pass with global_skysub()
        global_sky (`numpy.ndarray`_):
            Fit to global sky
        skymask (`numpy.ndarray`_):
            Mask of the sky fit
        outmask (`numpy.ndarray`_):
            Final output mask
        extractmask (`numpy.ndarray`_):
            Extraction mask
        sobjs_obj (:class:`pypeit.specobjs.SpecObjs`):
            Only object finding but no extraction
        sobjs (SpecObsj):
            Final extracted object list with trace corrections applied
        spat_flexure_shift (float):
        tilts (`numpy.ndarray`_):
            WaveTilts images generated on-the-spot
        waveimg (`numpy.ndarray`_):
            WaveImage image generated on-the-spot

    """

    __metaclass__ = ABCMeta



    # Superclass factory method generates the subclass instance
    @classmethod
    def get_instance(cls, sciImg, spectrograph, par, caliBrate,
                 objtype, ir_redux=False, det=1, std_redux=False, show=False,
                 binning=None, setup=None, std_outfile=None):
        """
        Instantiate the Reduce subclass appropriate for the provided
        spectrograph.

        The class must be subclassed from Reduce.  See :class:`Reduce` for
        the description of the valid keyword arguments.

        Args:
            sciImg (pypeit.images.scienceimage.ScienceImage):
            spectrograph (:class:`pypeit.spectrographs.spectrograph.Spectrograph`):
            par (pypeit.par.pyepeitpar.PypeItPar):
            caliBrate (:class:`pypeit.calibrations.Calibrations`):

            **kwargs
                Passed to Parent init

        Returns:
            :class:`pypeit.reduce.Reduce`:
        """
        return next(c for c in cls.__subclasses__()
                    if c.__name__ == (spectrograph.pypeline + 'Reduce'))(
            sciImg, spectrograph, par, caliBrate, objtype, ir_redux=ir_redux, det=det,
            std_redux=std_redux, show=show,binning=binning, setup=setup)


    def __init__(self, sciImg, spectrograph, par, caliBrate,
                 objtype, ir_redux=False, det=1, std_redux=False, show=False,
                 binning=None, setup=None, std_outfile=None):

        # Setup the parameters sets for this object. NOTE: This uses objtype, not frametype!

        # Instantiation attributes for this object
        self.sciImg = sciImg
        self.spectrograph = spectrograph
        self.objtype = objtype
        self.par = par
        self.caliBrate = caliBrate
        self.std_outfile = std_outfile
        # Parse
        # Slit pieces
        #   WARNING -- It is best to unpack here then pass around self.slits
        #      Otherwise you have to keep in mind flexure, tweaking, etc.

        # Flexure
        self.spat_flexure_shift = None
        if objtype == 'science':
            if self.par['scienceframe']['process']['spat_flexure_correct']:
                self.spat_flexure_shift = self.sciImg.spat_flexure
        elif objtype == 'standard':
            if self.par['calibrations']['standardframe']['process']['spat_flexure_correct']:
                self.spat_flexure_shift = self.sciImg.spat_flexure
        elif objtype == 'science_coadd2d':
            self.spat_flexure_shift = None
        else:
            msgs.error("Not ready for this objtype in Reduce")

        # Initialise the slits
        self.initialise_slits()

        # Internal bpm mask
        self.reduce_bpm = (self.slits.mask > 0) & (np.invert(self.slits.bitmask.flagged(
                        self.slits.mask, flag=self.slits.bitmask.exclude_for_reducing)))
        self.reduce_bpm_init = self.reduce_bpm.copy()

        # These may be None (i.e. COADD2D)
        self.waveTilts = caliBrate.wavetilts
        self.wv_calib = caliBrate.wv_calib

        # Load up other input items
        self.ir_redux = ir_redux
        self.std_redux = std_redux
        self.det = det
        self.binning = binning
        self.setup = setup
        self.pypeline = spectrograph.pypeline
        self.reduce_show = show

        self.steps = []

        # Key outputs images for extraction
        self.ivarmodel = None
        self.objimage = None
        self.skyimage = None
        self.initial_sky = None
        self.global_sky = None
        self.skymask = None
        self.outmask = None
        self.extractmask = None
        # SpecObjs object
        self.sobjs_obj = None  # Only object finding but no extraction
        self.sobjs = None  # Final extracted object list with trace corrections applied

    def initialise_slits(self, initial=False):
        """Initialise the slits

        Args:
            initial (bool): Use the initial definition of the slits (Setting this to False will use the tweaked slits)
        """
        # Slits
        self.slits = self.caliBrate.slits
        # Select the edges to use
        self.slits_left, self.slits_right, _ \
                = self.slits.select_edges(initial=initial, flexure=self.spat_flexure_shift)

        # Slitmask
        self.slitmask = self.slits.slit_img(initial=initial, flexure=self.spat_flexure_shift,
                                           exclude_flag=self.slits.bitmask.exclude_for_reducing)
        # Now add the slitmask to the mask (i.e. post CR rejection in proc)
        # NOTE: this uses the par defined by EdgeTraceSet; this will
        # use the tweaked traces if they exist
        self.sciImg.update_mask_slitmask(self.slitmask)
        # For echelle
        self.spatial_coo = self.slits.spatial_coordinates(initial=initial, flexure=self.spat_flexure_shift)
<<<<<<< HEAD
        return
=======
>>>>>>> 3dafb933

    def parse_manual_dict(self, manual_dict, neg=False):
        """
        Parse the manual dict
        This method is here mainly to deal with negative images

        Args:
            manual_dict (dict or None):
            neg (bool, optional):

        Returns:
            None or dict:  None if no matches; dict if there are for manual extraction

        """
        if manual_dict is None:
            return None
        #
        dets = manual_dict['hand_extract_det']
        # Grab the ones we want
        gd_det = dets > 0
        if neg:
            gd_det = np.invert(gd_det)
        # Any?
        if not np.any(gd_det):
            return None
        # Fill
        manual_extract_dict = {}
        for key in manual_dict.keys():
            sgn = 1
            if key == 'hand_extract_det':
                sgn = -1
            manual_extract_dict[key] = sgn*manual_dict[key][gd_det]
        # Return
        return manual_extract_dict

    def extract(self, global_sky, sobjs_obj):
        """
        Main method to extract spectra from the ScienceImage

        Args:
            global_sky (ndarray):
                Sky estimate
            sobjs_obj (:class:`pypeit.specobjs.SpecObjs`):
                List of SpecObj that have been found and traced
        """
        # This holds the objects, pre-extraction
        self.sobjs_obj = sobjs_obj

        if self.par['reduce']['extraction']['skip_optimal']:  # Boxcar only with global sky subtraction
            msgs.info("Skipping optimal extraction")

            # This will hold the extracted objects
            self.sobjs = self.sobjs_obj.copy()
            # Only extract positive objects
            self.sobjs.purge_neg()

            # Quick loop over the objects
            for iobj in range(self.sobjs.nobj):
                sobj = self.sobjs[iobj]
                plate_scale = self.get_platescale(sobj)
                # True  = Good, False = Bad for inmask
                thismask = self.slitmask == sobj.SLITID  # pixels for this slit
                inmask = (self.sciImg.fullmask == 0) & thismask
                # Do it
                extract.extract_boxcar(self.sciImg.image, self.sciImg.ivar,
                                               inmask, self.waveimg,
                                               global_sky, self.sciImg.rn2img,
                                               self.par['reduce']['extraction']['boxcar_radius']/plate_scale,
                                               sobj)
            # Fill up extra bits and pieces
            self.objmodel = np.zeros_like(self.sciImg.image)
            self.ivarmodel = np.copy(self.sciImg.ivar)
            self.outmask = self.sciImg.fullmask
            self.skymodel = global_sky.copy()
        else:  # Local sky subtraction and optimal extraction.
            self.skymodel, self.objmodel, self.ivarmodel, self.outmask, self.sobjs = \
                self.local_skysub_extract(global_sky, self.sobjs_obj,
                                          model_noise=(not self.ir_redux),
                                          show_profile=self.reduce_show,
                                          show=self.reduce_show)
        # Return
        return self.skymodel, self.objmodel, self.ivarmodel, self.outmask, self.sobjs

    def get_platescale(self, sobj):
        """
        Return the platescale for the current detector/echelle order

        Over-loaded by the children

        Args:
            sobj (:class:`pypeit.specobj.SpecObj`):

        Returns:
            float:

        """
        pass

    def run(self, basename=None, ra=None, dec=None, obstime=None,
            std_trace=None, manual_extract_dict=None, show_peaks=False):
        """
        Primary code flow for PypeIt reductions

        *NOT* used by COADD2D

        Args:
            basename (str, optional):
                Required if flexure correction is to be applied
            ra (str, optional):
                Required if helio-centric correction is to be applied
            dec (str, optional):
                Required if helio-centric correction is to be applied
            obstime (:obj:`astropy.time.Time`, optional):
                Required if helio-centric correction is to be applied
            std_trace (np.ndarray, optional):
                Trace of the standard star
            manual_extract_dict (dict, optional):
            show_peaks (bool, optional):
                Show peaks in find_objects methods

        Returns:
            tuple: skymodel (ndarray), objmodel (ndarray), ivarmodel (ndarray),
               outmask (ndarray), sobjs (SpecObjs), waveimg (`numpy.ndarray`_),
               tilts (`numpy.ndarray`_).
               See main doc string for description

        """

        # Deal with dynamic calibrations
        # Tilts
        self.waveTilts.is_synced(self.slits)
        #   Deal with Flexure
        if self.par['calibrations']['tiltframe']['process']['spat_flexure_correct']:
            _spat_flexure = 0. if self.spat_flexure_shift is None else self.spat_flexure_shift
            # If they both shifted the same, there will be no reason to shift the tilts
            tilt_flexure_shift = _spat_flexure - self.waveTilts.spat_flexure
        else:
            tilt_flexure_shift = self.spat_flexure_shift
        self.tilts = self.waveTilts.fit2tiltimg(self.slitmask, flexure=tilt_flexure_shift)

        # Wavelengths (on unmasked slits)
        self.waveimg = self.wv_calib.build_waveimg(self.spectrograph, self.tilts, self.slits,
                                               spat_flexure=self.spat_flexure_shift)

        # First pass object finding
        self.sobjs_obj, self.nobj, skymask_init = \
            self.find_objects(self.sciImg.image, std_trace=std_trace,
                              show_peaks=show_peaks,
                              show=self.reduce_show & (not self.std_redux),
                              manual_extract_dict=manual_extract_dict)

        # Global sky subtract
        self.initial_sky = \
            self.global_skysub(skymask=skymask_init).copy()

        # Second pass object finding on sky-subtracted image
        if (not self.std_redux) and (not self.par['reduce']['findobj']['skip_second_find']):
            self.sobjs_obj, self.nobj, self.skymask = \
                self.find_objects(self.sciImg.image - self.initial_sky,
                                  std_trace=std_trace,
                                  show=self.reduce_show,
                                  show_peaks=show_peaks,
                                  manual_extract_dict=manual_extract_dict)
        else:
            msgs.info("Skipping 2nd run of finding objects")

        # Do we have any positive objects to proceed with?
        if self.nobj > 0:
            # Global sky subtraction second pass. Uses skymask from object finding
            if (self.std_redux or self.par['reduce']['extraction']['skip_optimal'] or
                    self.par['reduce']['findobj']['skip_second_find']):
                self.global_sky = self.initial_sky.copy()
            else:
                self.global_sky = self.global_skysub(skymask=self.skymask,
                                                     show=self.reduce_show)
            # Extract + Return
            self.skymodel, self.objmodel, self.ivarmodel, self.outmask, self.sobjs \
                = self.extract(self.global_sky, self.sobjs_obj)
        else:  # No objects, pass back what we have
            self.skymodel = self.initial_sky
            self.objmodel = np.zeros_like(self.sciImg.image)
            # Set to sciivar. Could create a model but what is the point?
            self.ivarmodel = np.copy(self.sciImg.ivar)
            # Set to the initial mask in case no objects were found
            self.outmask = self.sciImg.fullmask
            # empty specobjs object from object finding
            self.sobjs = self.sobjs_obj

        # Purge out the negative objects if this was a near-IR reduction.
        if self.ir_redux:
            self.sobjs.purge_neg()

        # Finish up
        if self.sobjs.nobj == 0:
            msgs.warn('No objects to extract!')
        else:
            # TODO -- Should we move these to redux.run()?
            # Flexure correction if this is not a standard star
            if not self.std_redux:
                self.spec_flexure_correct(self.sobjs, basename)
            # Heliocentric
            radec = ltu.radec_to_coord((ra, dec))
            self.helio_correct(self.sobjs, radec, obstime)

        # Update the mask
        reduce_masked = np.where(np.invert(self.reduce_bpm_init) & self.reduce_bpm)[0]
        if len(reduce_masked) > 0:
            self.slits.mask[reduce_masked] = self.slits.bitmask.turn_on(
                self.slits.mask[reduce_masked], 'BADREDUCE')

        # Return
        return self.skymodel, self.objmodel, self.ivarmodel, self.outmask, self.sobjs, \
               self.waveimg, self.tilts

    def find_objects(self, image, std_trace=None,
                     show_peaks=False, show_fits=False,
                     show_trace=False, show=False, manual_extract_dict=None,
                     debug=False):
        """
        Single pass at finding objects in the input image

        If self.ir_redux is True, do a search for negative objects too

        Args:
            image (np.ndarray):
                Input image
            std_trace (ndarray, optional):
            show_peaks (bool, optional):
            show_fits (bool, optional):
            show_trace (bool, optional):
            show (bool, optional):
            manual_extract_dict (dict, optional):
            debug (bool, optional):

        Returns:
            specobjs (:class:`pypeit.specobjs.SpecObjs`), int, np.ndarray:
               Objects found,  number of objects found, skymask

        """

        # Positive image
        parse_manual = self.parse_manual_dict(manual_extract_dict, neg=False)
        sobjs_obj_single, nobj_single, skymask_pos = \
            self.find_objects_pypeline(image,
                                       std_trace=std_trace,
                                       show_peaks=show_peaks, show_fits=show_fits,
                                       show_trace=show_trace,
                                       manual_extract_dict=parse_manual, debug=debug)

        # For nobj we take only the positive objects
        if self.ir_redux:
            msgs.info("Finding objects in the negative image")
            # Parses
            parse_manual = self.parse_manual_dict(manual_extract_dict, neg=True)
            sobjs_obj_single_neg, nobj_single_neg, skymask_neg = \
                self.find_objects_pypeline(-image, std_trace=std_trace,
                                           show_peaks=show_peaks, show_fits=show_fits,
                                           show_trace=show_trace,
                                           manual_extract_dict=parse_manual,
                                           debug=debug)
            # Mask
            skymask = skymask_pos & skymask_neg
            # Add (if there are any)
            sobjs_obj_single.append_neg(sobjs_obj_single_neg)
        else:
            skymask = skymask_pos

        if show:
            self.show('image', image=image*(self.sciImg.fullmask == 0), chname='objfind',sobjs=sobjs_obj_single, slits=True)

        # For nobj we take only the positive objects
        return sobjs_obj_single, nobj_single, skymask

    def find_objects_pypeline(self, image, std_trace=None,
                              show_peaks=False, show_fits=False, show_trace=False,
                              show=False, debug=False,
                              manual_extract_dict=None):

        """
         Dummy method for object finding. Overloaded by class specific object finding.

         Returns:

         """
        return None, None, None

    def global_skysub(self, scaleImg=None, skymask=None, update_crmask=True, trim_edg=(3,3),
                      show_fit=False, show=False, show_objs=False):
        """
        Perform global sky subtraction, slit by slit

        Wrapper to skysub.global_skysub

        Args:
            scaleImg (np.ndarray, float, None):
                A 2D image that scales the science frame to provide
                uniform relative sky response across multiple slits
            skymask (np.ndarray, None):
                A 2D image indicating sky regions (1=sky)
            update_crmask (bool, optional):
            show_fit (bool, optional):
            show (bool, optional):
            show_objs (bool, optional):

        Returns:
            numpy.ndarray: image of the the global sky model

        """
        # Prep
        self.global_sky = np.zeros_like(self.sciImg.image)
        # Parameters for a standard star
        if self.std_redux:
            sigrej = 7.0
            update_crmask = False
            if not self.par['reduce']['skysub']['global_sky_std']:
                msgs.info('Skipping global sky-subtraction for standard star.')
                return self.global_sky
        else:
            sigrej = 3.0

        gdslits = np.where(np.invert(self.reduce_bpm))[0]

        # Mask objects using the skymask? If skymask has been set by objfinding, and masking is requested, then do so
        skymask_now = skymask if (skymask is not None) else np.ones_like(self.sciImg.image, dtype=bool)

        # Select the edges to use: Selects the edges tweaked by the
        # illumination profile if they're present; otherwise, it
        # selects the original edges from EdgeTraceSet. To always
        # select the latter, use the method with `original=True`.
        # TODO -- JXP removed these from KCWI4..
        #original = True if ((trim_edg[0] == 0) and (trim_edg[1] == 0)) else False
        #left, right = self.slits.select_edges(original=original)
        #left, right = self.slits.select_edges()

        if self.par['reduce']['skysub']['joint_fit']:
            msgs.info("Performing joint global sky subtraction")
            thismask = (self.slitmask != 0)
            inmask = (self.sciImg.fullmask == 0) & thismask & skymask_now
            wavenorm = self.waveimg / np.max(self.waveimg)
            # Find sky
            # TODO :: JXP removed the left and right (non trimmed) edges (see above). This might not allow the whole slit to be used
            scalefact = scaleImg + (scaleImg == 0)
            self.global_sky[thismask] \
                = skysub.global_skysub(self.sciImg.image/scalefact, self.sciImg.ivar, wavenorm,
                                       thismask, self.slits_left, self.slits_right, inmask=inmask,
                                       sigrej=sigrej, trim_edg=trim_edg,
                                       bsp=self.par['reduce']['skysub']['bspline_spacing'],
                                       no_poly=self.par['reduce']['skysub']['no_poly'],
                                       pos_mask=(not self.ir_redux), show_fit=True)#show_fit)
            # Apply the scaling factor to the sky image
            self.global_sky *= scaleImg
            # Mask if something went wrong
            if np.sum(self.global_sky[thismask]) == 0.:
                msgs.error("Cannot perform joint global sky fit")
        else:
            # Loop on slits
            for slit_idx in gdslits:
                slit_spat = self.slits.spat_id[slit_idx]
                msgs.info("Global sky subtraction for slit: {:d}".format(slit_idx))
                thismask = self.slitmask == slit_spat
                inmask = (self.sciImg.fullmask == 0) & thismask & skymask_now
                # Find sky
                self.global_sky[thismask] \
                        = skysub.global_skysub(self.sciImg.image, self.sciImg.ivar, self.tilts,
                                               thismask, self.slits_left[:,slit_idx],
                                               self.slits_right[:,slit_idx],
                                               inmask=inmask, sigrej=sigrej,
                                               bsp=self.par['reduce']['skysub']['bspline_spacing'],
                                               no_poly=self.par['reduce']['skysub']['no_poly'],
                                               pos_mask=(not self.ir_redux), show_fit=show_fit)
                # Mask if something went wrong
                if np.sum(self.global_sky[thismask]) == 0.:
                    self.reduce_bpm[slit_idx] = True

        if update_crmask:
            # Find CRs with sky subtraction
            self.sciImg.build_crmask(self.par['scienceframe']['process'],
                                   subtract_img=self.global_sky)
            # Update the fullmask
            self.sciImg.update_mask_cr(self.sciImg.crmask)

        # Step
        self.steps.append(inspect.stack()[0][3])

        if show:
            sobjs_show = None if show_objs else self.sobjs_obj
            # Global skysub is the first step in a new extraction so clear the channels here
            self.show('global', slits=True, sobjs=sobjs_show, clear=False)

        # Return
        return self.global_sky

    def local_skysub_extract(self, global_sky, sobjs,
                             model_noise=True, spat_pix=None,
                             show_profile=False, show_resids=False, show=False):
        """
        Dummy method for locak skysubtraction and extraction.

        Overloaded by class specific skysub and extraction.

        Returns:

        """

        return None, None, None, None, None

    def spec_flexure_correct(self, sobjs, basename):
        """ Correct for spectral flexure

        Spectra are modified in place (wavelengths are shifted)

        Wrapper to flexure.flexure_obj()

        Args:
            sobjs (:class:`pypeit.specobjs.SpecObjs`):
            basename (str):

        """

        # TODO -- Turn this back on once we have a poper bspline fitter
        if self.par['flexure']['spec_method'] != 'skip' and False:
            # Measure
            flex_list = flexure.spec_flexure_obj(sobjs, self.slits.slitord_id, self.reduce_bpm,
                                                 self.par['flexure']['spec_method'],
                                                 self.par['flexure']['spectrum'],
                                                 mxshft=self.par['flexure']['spec_maxshift'])
            # QA
            flexure.spec_flexure_qa(sobjs, self.slits.slitord_id, self.reduce_bpm, basename, self.det, flex_list,
                                    out_dir=os.path.join(self.par['rdx']['redux_path'], 'QA'))
        else:
            msgs.info('Skipping flexure correction.')

    def helio_correct(self, sobjs, radec, obstime):
        """ Perform a heliocentric correction

        Wrapper to wave.geomotion_correct()

        Input objects are modified in place

        Args:
            sobjs (:class:`pypeit.specobjs.SpecObjs`):
            radec (astropy.coordiantes.SkyCoord):
            obstime (:obj:`astropy.time.Time`):

        """
        # Helio, correct Earth's motion
        if (self.par['calibrations']['wavelengths']['frame'] in ['heliocentric', 'barycentric']) \
                and (self.par['calibrations']['wavelengths']['reference'] != 'pixel'):
            # TODO change this keyword to refframe instead of frame
            msgs.info("Performing a {0} correction".format(self.par['calibrations']['wavelengths']['frame']))
            # Good slitord
            gd_slitord = self.slits.slitord_id[np.invert(self.reduce_bpm)]
            vel, vel_corr = wave.geomotion_correct(sobjs, radec, obstime, gd_slitord,
                                                   self.spectrograph.telescope['longitude'],
                                                   self.spectrograph.telescope['latitude'],
                                                   self.spectrograph.telescope['elevation'],
                                                   self.par['calibrations']['wavelengths']['frame'])
        else:
            msgs.info('A wavelength reference-frame correction will not be performed.')
            vel_corr = None

        return

    def show(self, attr, image=None, showmask=False, sobjs=None,
             chname=None, slits=False,clear=False):
        """
        Show one of the internal images

        .. todo::
            Should probably put some of these in ProcessImages

        Parameters
        ----------
        attr : str
          global -- Sky model (global)
          sci -- Processed science image
          rawvar -- Raw variance image
          modelvar -- Model variance image
          crmasked -- Science image with CRs set to 0
          skysub -- Science image with global sky subtracted
          image -- Input image
        display : str, optional
        image : ndarray, optional
          User supplied image to display

        Returns
        -------

        """

        if showmask:
            mask_in = self.sciImg.fullmask
            bitmask_in = self.sciImg.bitmask
        else:
            mask_in = None
            bitmask_in = None

        if attr == 'global':
            # global sky subtraction
            if self.sciImg.image is not None and self.global_sky is not None and self.sciImg.fullmask is not None:
                # sky subtracted image
                image = (self.sciImg.image - self.global_sky)*(self.sciImg.fullmask == 0)
                mean, med, sigma = stats.sigma_clipped_stats(image[self.sciImg.fullmask == 0], sigma_lower=5.0,
                                                       sigma_upper=5.0)
                cut_min = mean - 1.0 * sigma
                cut_max = mean + 4.0 * sigma
                ch_name = chname if chname is not None else 'global_sky_{}'.format(self.det)
                viewer, ch = ginga.show_image(image, chname=ch_name, bitmask=bitmask_in,
                                              mask=mask_in, clear=clear, wcs_match=True)
                                              #, cuts=(cut_min, cut_max))
        elif attr == 'local':
            # local sky subtraction
            if self.sciImg.image is not None and self.skymodel is not None and self.sciImg.fullmask is not None:
                # sky subtracted image
                image = (self.sciImg.image - self.skymodel)*(self.sciImg.fullmask == 0)
                mean, med, sigma = stats.sigma_clipped_stats(image[self.sciImg.fullmask == 0], sigma_lower=5.0,
                                                       sigma_upper=5.0)
                cut_min = mean - 1.0 * sigma
                cut_max = mean + 4.0 * sigma
                ch_name = chname if chname is not None else 'local_sky_{}'.format(self.det)
                viewer, ch = ginga.show_image(image, chname=ch_name, bitmask=bitmask_in,
                                              mask=mask_in, clear=clear, wcs_match=True)
                                              #, cuts=(cut_min, cut_max))
        elif attr == 'sky_resid':
            # sky residual map with object included
            if self.sciImg.image is not None and self.skymodel is not None \
                    and self.objmodel is not None and self.ivarmodel is not None \
                    and self.sciImg.fullmask is not None:
                image = (self.sciImg.image - self.skymodel) * np.sqrt(self.ivarmodel)
                image *= (self.sciImg.fullmask == 0)
                ch_name = chname if chname is not None else 'sky_resid_{}'.format(self.det)
                viewer, ch = ginga.show_image(image, chname=ch_name, cuts=(-5.0, 5.0),
                                              bitmask=bitmask_in, mask=mask_in, clear=clear,
                                              wcs_match=True)
        elif attr == 'resid':
            # full residual map with object model subtractede
            if self.sciImg.image is not None and self.skymodel is not None \
                    and self.objmodel is not None and self.ivarmodel is not None \
                    and self.sciImg.fullmask is not None:
                # full model residual map
                image = (self.sciImg.image - self.skymodel - self.objmodel) * np.sqrt(self.ivarmodel)
                image *= (self.sciImg.fullmask == 0)
                ch_name = chname if chname is not None else 'resid_{}'.format(self.det)
                viewer, ch = ginga.show_image(image, chname=ch_name, cuts=(-5.0, 5.0),
                                              bitmask=bitmask_in, mask=mask_in, clear=clear,
                                              wcs_match=True)
        elif attr == 'image':
            ch_name = chname if chname is not None else 'image'
            viewer, ch = ginga.show_image(image, chname=ch_name, clear=clear, wcs_match=True)
        else:
            msgs.warn("Not an option for show")

        if sobjs is not None:
            for spec in sobjs:
                color = 'magenta' if spec.hand_extract_flag else 'orange'
                ginga.show_trace(viewer, ch, spec.TRACE_SPAT, spec.NAME, color=color)

        if slits and self.slits_left is not None:
            ginga.show_slits(viewer, ch, self.slits_left, self.slits_right)

    def __repr__(self):
        txt = '<{:s}: nimg={:d}'.format(self.__class__.__name__,
                                        self.nsci)
        if len(self.steps) > 0:
            txt+= ' steps: ['
            for step in self.steps:
                txt += '{:s}, '.format(step)
            txt = txt[:-2]+']'  # Trim the trailing comma
        txt += '>'
        return txt


class MultiSlitReduce(Reduce):
    """
    Child of Reduce for Multislit and Longslit reductions

    See parent doc string for Args and Attributes

    """
    def __init__(self, sciImg, spectrograph, par, caliBrate, objtype, **kwargs):
        super(MultiSlitReduce, self).__init__(sciImg, spectrograph, par, caliBrate, objtype, **kwargs)

    def get_platescale(self, dummy):
        """
        Return the platescale for multislit.
        The input argument is ignored

        Args:
            dummy:
                ignored
                Keeps argument lists the same amongst the children

        Returns:
            float:

        """
        plate_scale = self.sciImg.detector.platescale
        return plate_scale

    def find_objects_pypeline(self, image, std_trace=None,
                              manual_extract_dict=None,
                              show_peaks=False, show_fits=False, show_trace=False,
                              show=False, debug=False):
        """
        Pipeline specific find objects routine

        Args:
            image (np.ndarray):
            std_trace (np.ndarray, optional):
            manual_extract_dict (dict, optional):
            show_peaks (bool, optional):
              Generate QA showing peaks identified by object finding
            show_fits (bool, optional):
              Generate QA  showing fits to traces
            show_trace (bool, optional):
              Generate QA  showing traces identified. Requires an open ginga RC modules window
            show (bool, optional):
            debug (bool, optional):

        Returns:
            tuple:
                specobjs : Specobjs object
                    Container holding Specobj objects
                nobj (int):
                    Number of objects identified
                skymask : ndarray
                    Boolean image indicating which pixels are useful for global sky subtraction

        """
        gdslits = np.where(np.invert(self.reduce_bpm))[0]

        # create the ouptut image for skymask
        skymask = np.zeros_like(image, dtype=bool)
        # Instantiate the specobjs container
        sobjs = specobjs.SpecObjs()

        # Loop on slits
        for slit_idx in gdslits:
            slit_spat = self.slits.spat_id[slit_idx]
            qa_title ="Finding objects on slit # {:d}".format(slit_spat)
            msgs.info(qa_title)
            thismask = self.slitmask == slit_spat
            inmask = (self.sciImg.fullmask == 0) & thismask
            # Find objects
            specobj_dict = {'SLITID': slit_spat,
                            'DET': self.det, 'OBJTYPE': self.objtype,
                            'PYPELINE': self.pypeline}

            # TODO we need to add QA paths and QA hooks. QA should be
            # done through objfind where all the relevant information
            # is. This will be a png file(s) per slit.

            sobjs_slit, skymask[thismask] = \
                    extract.objfind(image, thismask,
                                self.slits_left[:,slit_idx],
                                self.slits_right[:,slit_idx],
                                inmask=inmask, ir_redux=self.ir_redux,
                                ncoeff=self.par['reduce']['findobj']['trace_npoly'],
                                std_trace=std_trace,
                                sig_thresh=self.par['reduce']['findobj']['sig_thresh'],
                                hand_extract_dict=manual_extract_dict,
                                specobj_dict=specobj_dict, show_peaks=show_peaks,
                                show_fits=show_fits, show_trace=show_trace,
                                trim_edg=self.par['reduce']['findobj']['find_trim_edge'],
                                cont_fit=self.par['reduce']['findobj']['find_cont_fit'],
                                npoly_cont=self.par['reduce']['findobj']['find_npoly_cont'],
                                fwhm=self.par['reduce']['findobj']['find_fwhm'],
                                maxdev=self.par['reduce']['findobj']['find_maxdev'],
                                qa_title=qa_title, nperslit=self.par['reduce']['findobj']['maxnumber'],
                                debug_all=debug)
            sobjs.add_sobj(sobjs_slit)

        # Steps
        self.steps.append(inspect.stack()[0][3])
        if show:
            self.show('image', image=image*(self.sciImg.fullmask == 0), chname = 'objfind',
                      sobjs=sobjs, slits=True)

        # Return
        return sobjs, len(sobjs), skymask


    # JFH TODO Should we reduce the number of iterations for standards or near-IR redux where the noise model is not
    # being updated?
    def local_skysub_extract(self, global_sky, sobjs, spat_pix=None, model_noise=True, show_resids=False,
                             show_profile=False, show=False):
        """
        Perform local sky subtraction, profile fitting, and optimal extraction slit by slit

        Wrapper to skysub.local_skysub_extract

        Args:
            global_sky (np.ndarray):
            sobjs (:class:`pypeit.specobjs.SpecObjs`):
            spat_pix (np.ndarray, optional):
            model_noise (bool, optional):
            show_resids (bool, optional):
            show_profile (bool, optional):
            show (bool, optional):

        Returns:
            tuple: skymodel (np.ndarray), objmodel (np.ndarray), ivarmodel (np.ndarray), outmask (np.ndarray), sobjs

        """
        self.global_sky = global_sky

        # get the good slits
        gdslits = np.where(np.invert(self.reduce_bpm))[0]

        # Allocate the images that are needed
        # Initialize to mask in case no objects were found
        self.outmask = np.copy(self.sciImg.fullmask)
        # Initialize to input mask in case no objects were found
        self.extractmask = (self.sciImg.fullmask == 0)
        # Initialize to zero in case no objects were found
        self.objmodel = np.zeros_like(self.sciImg.image)
        # Set initially to global sky in case no objects were found
        self.skymodel  = np.copy(self.global_sky)
        # Set initially to sciivar in case no obects were found.
        self.ivarmodel = np.copy(self.sciImg.ivar)

        # Could actually create a model anyway here, but probably
        # overkill since nothing is extracted
        self.sobjs = sobjs.copy()  # WHY DO WE CREATE A COPY HERE?
        # Loop on slits
        for slit_idx in gdslits:
            slit_spat = self.slits.spat_id[slit_idx]
            msgs.info("Local sky subtraction and extraction for slit: {:d}".format(slit_spat))
            thisobj = self.sobjs.SLITID == slit_spat    # indices of objects for this slit
            if np.any(thisobj):
                thismask = self.slitmask == slit_spat   # pixels for this slit
                # True  = Good, False = Bad for inmask
                ingpm = (self.sciImg.fullmask == 0) & thismask
                # Local sky subtraction and extraction
                self.skymodel[thismask], self.objmodel[thismask], self.ivarmodel[thismask], \
                    self.extractmask[thismask] = skysub.local_skysub_extract(
                    self.sciImg.image, self.sciImg.ivar, self.tilts, self.waveimg,
                    self.global_sky, self.sciImg.rn2img,
                    thismask, self.slits_left[:,slit_idx], self.slits_right[:, slit_idx],
                    self.sobjs[thisobj], ingpm,
                    spat_pix=spat_pix,
                    model_full_slit=self.par['reduce']['extraction']['model_full_slit'],
                    box_rad=self.par['reduce']['extraction']['boxcar_radius']/self.get_platescale(None),
                    sigrej=self.par['reduce']['skysub']['sky_sigrej'],
                    model_noise=model_noise, std=self.std_redux,
                    bsp=self.par['reduce']['skysub']['bspline_spacing'],
                    sn_gauss=self.par['reduce']['extraction']['sn_gauss'],
                    show_profile=show_profile,
                    use_2dmodel_mask=self.par['reduce']['extraction']['use_2dmodel_mask'])

        # Set the bit for pixels which were masked by the extraction.
        # For extractmask, True = Good, False = Bad
        iextract = (self.sciImg.fullmask == 0) & (self.extractmask == False)
        self.outmask[iextract] = self.sciImg.bitmask.turn_on(self.outmask[iextract], 'EXTRACT')

        # Step
        self.steps.append(inspect.stack()[0][3])

        if show:
            self.show('local', sobjs = self.sobjs, slits= True)
            self.show('resid', sobjs = self.sobjs, slits= True)

        # Return
        return self.skymodel, self.objmodel, self.ivarmodel, self.outmask, self.sobjs


class EchelleReduce(Reduce):
    """
    Child of Reduce for Echelle reductions

    See parent doc string for Args and Attributes

    """
    def __init__(self, sciImg, spectrograph, par, caliBrate, objtype, **kwargs):
        super(EchelleReduce, self).__init__(sciImg, spectrograph, par, caliBrate, objtype, **kwargs)

        # JFH For 2d coadds the orders are no longer located at the standard locations
        self.order_vec = spectrograph.orders if 'coadd2d' in self.objtype \
                            else self.spectrograph.order_vec(self.spatial_coo)

    def get_platescale(self, sobj):
        """
        Return the plate scale for the given current echelle order
        based on the order index

        Args:
            sobj (:class:`pypeit.specobj.SpecObj`):

        Returns:
            float:

        """
        return self.spectrograph.order_platescale(sobj.ECH_ORDER, binning=self.binning)[0]

    def get_positive_sobj(self, specobjs, iord):
        """
        Return the current object from self.sobjs_obj

        Args:
            iord (int):
                Echelle order index

        Returns:
            :class:`pypeit.specobj.SpecObj`:

        """
        # pos indices of objects for this slit
        thisobj = (self.sobjs_obj.ech_orderindx == iord) & (self.sobjs_obj.ech_objid > 0)
        return self.sobjs_obj[np.where(thisobj)[0][0]]

    def find_objects_pypeline(self, image, std_trace=None,
                              show=False, show_peaks=False, show_fits=False,
                              show_trace=False, debug=False,
                              manual_extract_dict=None):
        """
         Pipeline specific find objects routine

         Args:
             image (np.ndarray):
             std_trace (np.ndarray, optional):
             manual_extract_dict (dict, optional):
             show_peaks (bool, optional):
               Generate QA showing peaks identified by object finding
             show_fits (bool, optional):
               Generate QA  showing fits to traces
             show_trace (bool, optional):
               Generate QA  showing traces identified. Requires an open ginga RC modules window
             show (bool, optional):
             debug (bool, optional):

         Returns:
             tuple:
                 specobjs : Specobjs object
                     Container holding Specobj objects
                 nobj (int):
                     Number of objects identified
                 skymask : ndarray
                     Boolean image indicating which pixels are useful for global sky subtraction

        """
        # create the ouptut image for skymask
        skymask = np.zeros_like(image, dtype=bool)

        plate_scale = self.spectrograph.order_platescale(self.order_vec, binning=self.binning)
        inmask = self.sciImg.fullmask == 0
        # Find objects
        specobj_dict = {'SLITID': 999, #'orderindx': 999,
                        'DET': self.det, 'OBJTYPE': self.objtype, 'PYPELINE': self.pypeline}

        sobjs_ech, skymask[self.slitmask > -1] = extract.ech_objfind(
            image, self.sciImg.ivar, self.slitmask, self.slits_left, self.slits_right,
            self.order_vec, self.reduce_bpm,
            spec_min_max=np.vstack((self.slits.specmin, self.slits.specmax)),
            inmask=inmask, ir_redux=self.ir_redux, ncoeff=self.par['reduce']['findobj']['trace_npoly'],
            hand_extract_dict=manual_extract_dict, plate_scale=plate_scale,
            std_trace=std_trace,
            specobj_dict=specobj_dict,
            sig_thresh=self.par['reduce']['findobj']['sig_thresh'],
            show_peaks=show_peaks, show_fits=show_fits,
            trim_edg=self.par['reduce']['findobj']['find_trim_edge'],
            cont_fit=self.par['reduce']['findobj']['find_cont_fit'],
            npoly_cont=self.par['reduce']['findobj']['find_npoly_cont'],
            fwhm=self.par['reduce']['findobj']['find_fwhm'],
            maxdev=self.par['reduce']['findobj']['find_maxdev'],
            max_snr=self.par['reduce']['findobj']['ech_find_max_snr'],
            min_snr=self.par['reduce']['findobj']['ech_find_min_snr'],
            nabove_min_snr=self.par['reduce']['findobj']['ech_find_nabove_min_snr'],
            show_trace=show_trace, debug=debug)

        # Steps
        self.steps.append(inspect.stack()[0][3])
        if show:
            self.show('image', image=image*(self.sciImg.fullmask == 0), chname='ech_objfind',sobjs=sobjs_ech, slits=False)

        return sobjs_ech, len(sobjs_ech), skymask


    # JFH TODO Should we reduce the number of iterations for standards or near-IR redux where the noise model is not
    # being updated?
    def local_skysub_extract(self, global_sky, sobjs,
                             spat_pix=None, model_noise=True, min_snr=2.0, fit_fwhm=False,
                             show_profile=False, show_resids=False, show_fwhm=False, show=False):
        """
        Perform local sky subtraction, profile fitting, and optimal extraction slit by slit

        Wrapper to skysub.local_skysub_extract

        Args:
            global_sky (np.ndarray):
            sobjs (:class:`pypeit.specobjs.SpecObjs`):
            spat_pix (np.ndarray, optional):
            model_noise (bool, optional):
            show_resids (bool, optional):
            show_profile (bool, optional):
            show (bool, optional):

        Returns:
            tuple: skymodel (np.ndarray), objmodel (np.ndarray), ivarmodel (np.ndarray), outmask (np.ndarray), sobjs

        """
        self.global_sky = global_sky

        # Pulled out some parameters to make the method all easier to read
        bsp = self.par['reduce']['skysub']['bspline_spacing']
        plate_scale = self.spectrograph.order_platescale(self.order_vec, binning=self.binning)
        box_rad_order = self.par['reduce']['extraction']['boxcar_radius']/plate_scale
        sigrej = self.par['reduce']['skysub']['sky_sigrej']
        sn_gauss = self.par['reduce']['extraction']['sn_gauss']
        model_full_slit = self.par['reduce']['extraction']['model_full_slit']

        self.skymodel, self.objmodel, self.ivarmodel, self.outmask, self.sobjs \
                = skysub.ech_local_skysub_extract(self.sciImg.image, self.sciImg.ivar,
                                                  self.sciImg.fullmask, self.tilts, self.waveimg,
                                                  self.global_sky, self.sciImg.rn2img,
                                                  self.slits_left, self.slits_right,
                                                  self.slitmask,
                                                  sobjs, self.order_vec, spat_pix=spat_pix,
                                                  std=self.std_redux, fit_fwhm=fit_fwhm,
                                                  min_snr=min_snr, bsp=bsp,
                                                  box_rad_order=box_rad_order, sigrej=sigrej,
                                                  sn_gauss=sn_gauss,
                                                  model_full_slit=model_full_slit,
                                                  model_noise=model_noise,
                                                  show_profile=show_profile,
                                                  show_resids=show_resids, show_fwhm=show_fwhm)

        # Step
        self.steps.append(inspect.stack()[0][3])

        if show:
            self.show('local', sobjs = self.sobjs, slits= True, chname='ech_local')
            self.show('resid', sobjs = self.sobjs, slits= True, chname='ech_resid')

        return self.skymodel, self.objmodel, self.ivarmodel, self.outmask, self.sobjs


class IFUReduce(Reduce):
    """
    Child of Reduce for IFU reductions

    See parent doc string for Args and Attributes

    """
    def __init__(self, sciImg, spectrograph, par, caliBrate, objtype, **kwargs):
        super(IFUReduce, self).__init__(sciImg, spectrograph, par, caliBrate, objtype, **kwargs)
        self.initialise_slits(initial=True)

<<<<<<< HEAD
    #
    # def build_scaleimg(self):
    #     """
    #     Generate a relative scaling image for slit-based IFU.
    #     All slits are scaled relative to ref_slit
    #     TODO :: Consider including this routine in FlatImages
    #     Returns:
    #         ndarray: An image containing the appropriate scaling
    #     """
    #     msgs.info('Performing a joint flat-field response using all slits')
    #     # Grab some parameters
    #     trim = 0  #self.par['calibrations']['flatfield']['slit_trim']
    #     spec_samp_fine = self.par['calibrations']['flatfield']['spec_samp_coarse']
    #     # Get the data needed
    #     rawflat = self.caliBrate.flatimages.procflat.copy()
    #     gpm = np.logical_not(self.caliBrate.msbpm)
    #     slitid_img_init = self.slits.slit_img(pad=0, initial=True, flexure=self.spat_flexure_shift)
    #     trimmed_slitid_img = self.slits.slit_img(pad=-trim, initial=True, flexure=self.spat_flexure_shift)
    #     blaze_model = np.ones_like(rawflat)
    #     # Find all good slits, and create a mask of pixels to include (True=include)
    #     wgd = self.slits.spat_id[np.where(self.slits.mask == 0)]
    #     # Obtain the minimum and maximum wavelength of all slits
    #     mnmx_wv = np.zeros((self.slits.nslits,2))
    #     for slit_idx, slit_spat in enumerate(self.slits.spat_id):
    #         onslit_init = (slitid_img_init == slit_spat)
    #         mnmx_wv[slit_idx, 0] = np.min(self.waveimg[onslit_init])
    #         mnmx_wv[slit_idx, 1] = np.max(self.waveimg[onslit_init])
    #     # Sort by increasing minimum wavelength
    #     swslt = np.argsort(mnmx_wv[:,0])
    #     # Go through the slits and calculate the overlapping flux
    #     relscl_model = np.ones_like(rawflat)
    #     scalefact = 1.0
    #     for slit_idx in range(1, self.slits.spat_id.size):
    #         # Only use the overlapping regions of the slits, where the same wavelength range is covered
    #         onslit_a_olap = (slitid_img_init == self.slits.spat_id[swslt[slit_idx-1]]) & gpm & \
    #                         (self.waveimg > mnmx_wv[swslt[slit_idx], 0]) & \
    #                         (self.waveimg < mnmx_wv[swslt[slit_idx], 1])
    #         onslit_b      = (slitid_img_init == self.slits.spat_id[swslt[slit_idx]])
    #         onslit_b_olap = onslit_b & (self.waveimg > mnmx_wv[swslt[slit_idx-1], 0]) & gpm & \
    #                         (self.waveimg < mnmx_wv[swslt[slit_idx-1], 1])
    #
    #         # Take the median of the overlapping regions
    #         print(scalefact, np.median(rawflat[onslit_a_olap])/np.median(rawflat[onslit_b_olap]))
    #         scalefact *= np.median(rawflat[onslit_a_olap])/np.median(rawflat[onslit_b_olap])
    #         relscl_model[onslit_b] = scalefact
    #
    #     # Test how well the above code does
    #     # TODO :: DELETE THE DEBUGGING CODE BELOW BEFORE MERGING!!
    #     if False:
    #         plate_scale = self.get_platescale(None)
    #         plt.subplot(211)
    #         flat_modl = self.caliBrate.flatimages.flat_model
    #         flat_ivar = np.ones_like(flat_modl)
    #         glob_skym = np.zeros_like(flat_modl)
    #         rn2img = self.sciImg.rn2img
    #         for slit_idx in range(0, self.slits.spat_id.size):
    #             print(1, slit_idx)
    #             relspec = specobj.SpecObj("IFU", self.det, SLITID=slit_idx)
    #             relspec.TRACE_SPAT = 0.5 * (self.slits_left[:, slit_idx] + self.slits_right[:, slit_idx])
    #             # Do a boxcar extraction - assume standard is in the middle of the slit
    #             extract.extract_boxcar(flat_modl, flat_ivar, self.sciImg.fullmask == 0,
    #                                    self.waveimg, glob_skym, rn2img,
    #                                    60.0,#self.par['reduce']['extraction']['boxcar_radius'] / plate_scale,
    #                                    relspec)
    #             plt.plot(relspec.BOX_WAVE, relspec.BOX_COUNTS / relspec.BOX_NPIX)
    #         plt.plot(wave, flux, 'k--', linewidth=3)
    #         plt.subplot(212)
    #         flat_modl = self.caliBrate.flatimages.flat_model*relscl_model
    #         flat_ivar = np.ones_like(flat_modl)
    #         glob_skym = np.zeros_like(flat_modl)
    #         rn2img = self.sciImg.rn2img
    #         for slit_idx in range(0, self.slits.spat_id.size):
    #             print(2, slit_idx)
    #             relspec = specobj.SpecObj("IFU", self.det, SLITID=slit_idx)
    #             relspec.TRACE_SPAT = 0.5 * (self.slits_left[:, slit_idx] + self.slits_right[:, slit_idx])
    #             # Do a boxcar extraction - assume standard is in the middle of the slit
    #             extract.extract_boxcar(flat_modl, flat_ivar, self.sciImg.fullmask == 0,
    #                                    self.waveimg, glob_skym, rn2img,
    #                                    60.0,#self.par['reduce']['extraction']['boxcar_radius'] / plate_scale,
    #                                    relspec)
    #             plt.plot(relspec.BOX_WAVE, relspec.BOX_COUNTS / relspec.BOX_NPIX)
    #         plt.plot(wave, flux, 'k--', linewidth=3)
    #         plt.show()
    #
    #
    #
    #     # Get the pixels containing good slits
    #     spec_tot = np.isin(slitid_img_init, wgd)  # & (rawflat < nonlinear_counts)
    #     # Apply the relative scaling
    #     rawflatscl = rawflat*relscl_model
    #     # Flat-field modeling is done in the log of the counts
    #     flat_log = np.log(np.fmax(rawflatscl, 1.0))
    #     gpm_log = (rawflatscl > 1.0) & gpm
    #     # set errors to just be 0.5 in the log
    #     ivar_log = gpm_log.astype(float)/0.5**2
    #     # Only include the trimmed set of pixels in the flat-field
    #     # fit along the spectral direction.
    #     spec_gpm = np.isin(trimmed_slitid_img, wgd) & gpm_log  # & (rawflat < nonlinear_counts)
    #     spec_nfit = np.sum(spec_gpm)
    #     spec_ntot = np.sum(spec_tot)
    #     msgs.info('Spectral fit of flatfield for {0}/{1} '.format(spec_nfit, spec_ntot)
    #               + ' pixels on all slits.')
    #     # Sort the pixels by their spectral coordinate.
    #     # TODO: Include ivar and sorted gpm in outputs?
    #     spec_gpm, spec_srt, spec_coo_data, spec_flat_data \
    #         = flat.sorted_flat_data(flat_log, self.waveimg, gpm=spec_gpm)
    #     spec_ivar_data = ivar_log[spec_gpm].ravel()[spec_srt]
    #     spec_gpm_data = gpm_log[spec_gpm].ravel()[spec_srt]
    #
    #     # Fit the spectral direction of the blaze.
    #     logrej = 0.5
    #     spec_bspl, spec_gpm_fit, spec_flat_fit, _, exit_status \
    #         = utils.bspline_profile(spec_coo_data, spec_flat_data, spec_ivar_data,
    #                                 np.ones_like(spec_coo_data), ingpm=spec_gpm_data,
    #                                 nord=4, upper=logrej, lower=logrej,
    #                                 kwargs_bspline={'bkspace': spec_samp_fine},
    #                                 kwargs_reject={'groupbadpix': True, 'maxrej': 5})
    #
    #     msgs.info("Generating relative response model image")
    #     scale_model = np.ones_like(self.caliBrate.flatimages.procflat)
    #     if exit_status > 1:
    #         msgs.warn("Joint blaze fit failed")
    #     else:
    #         blaze_model[...] = 1.
    #         blaze_model[spec_tot] = np.exp(spec_bspl.value(self.waveimg[spec_tot])[0])
    #         # Now take out the median scaling
    #         blaze_model /= relscl_model
    #         # Now, we want to use the raw flat image, corrected for spatial illumination and pixel-to-pixel variations
    #         corr_model = self.caliBrate.flatimages.fit2illumflat(self.slits, initial=True, flexure_shift=self.spat_flexure_shift)
    #         corr_model *= self.caliBrate.flatimages.pixelflat
    #         scale_model = self.caliBrate.flatimages.procflat/corr_model
    #         scale_model /= blaze_model
    #     embed()
    #     import astropy.io.fits as fits
    #     hdu = fits.PrimaryHDU(scale_model)
    #     hdu.writeto('scale_model.fits', overwrite=True)
    #     return scale_model
    #
    # def build_scaleimg_old(self, ref_slit, trim=10):
    #     """
    #     Generate a relative scaling image for slit-based IFU.
    #     All slits are scaled relative to ref_slit
    #     Args:
    #         ref_slit (int):
    #             The slit index to be used as a reference
    #         trim (int):
    #             Trim the pixels towards the edge of the spectrum
    #             to avoid edge effects
    #     Returns:
    #         ndarray: An image containing the appropriate scaling
    #     """
    #     # Get the plate scale
    #     plate_scale = self.get_platescale(None)
    #     # Find the slits with the minimum and maximum wavelength
    #     mawave = np.ma.masked_array(self.waveimg, mask=self.waveimg == 0)
    #     ypixmn, minidx = np.unravel_index(np.ma.argmin(mawave), mawave.shape)
    #     ypixmx, maxidx = np.unravel_index(np.ma.argmax(mawave), mawave.shape)
    #     wmin = np.where((self.slits_left[ypixmn, :] <= minidx) & (minidx <= self.slits_right[ypixmn, :]))[0]
    #     wmax = np.where((self.slits_left[ypixmx, :] <= maxidx) & (maxidx <= self.slits_right[ypixmx, :]))[0]
    #     # Check that only one slit satisfies these conditions
    #     if wmin.size != 1:
    #         msgs.warn("Multiple slits satisfying minimum condition - taking only the first!")
    #     if wmax.size != 1:
    #         msgs.warn("Multiple slits satisfying maximum condition - taking only the first!")
    #
    #     # Construct an array of slits to use
    #     ref_slits = np.array([ref_slit, wmin[0], wmax[0]])
    #
    #     # Get the relative scaling (use standard star profile, if available)
    #     flat_modl = self.caliBrate.flatimages.flat_model
    #     flat_ivar = np.ones_like(flat_modl)
    #     glob_skym = np.zeros_like(flat_modl)
    #     rn2img = self.sciImg.rn2img  # This is an approximation, probably fine
    #
    #     msgs.info("Building relative scale image")
    #     nspec = self.slits_left.shape[0]
    #     scale_dict = dict(scale=np.zeros((nspec, ref_slits.size)), wavescl=np.zeros((nspec, ref_slits.size)))
    #     if self.objtype == 'standard' or self.std_outfile is None:  # Standard star trace is not available
    #         # Initialise a SpecObj
    #         for ss, slit in enumerate(ref_slits):
    #             relspec = specobj.SpecObj("IFU", self.det, SLITID=slit)
    #             relspec.TRACE_SPAT = 0.5 * (self.slits_left[:, slit] + self.slits_right[:, slit])
    #             # Do a boxcar extraction - assume standard is in the middle of the slit
    #             extract.extract_boxcar(flat_modl, flat_ivar, self.sciImg.fullmask == 0,
    #                                    self.waveimg, glob_skym, rn2img,
    #                                    self.par['reduce']['extraction']['boxcar_radius'] / plate_scale,
    #                                    relspec)
    #             # Interpolate over the bad pixels
    #             ww = np.where(relspec.BOX_NPIX == np.max(relspec.BOX_NPIX))
    #             xspl, yspl = relspec.BOX_WAVE[ww], relspec.BOX_COUNTS[ww] / relspec.BOX_NPIX[ww]
    #             fspl = interp1d(xspl, yspl, kind='cubic', bounds_error=False, fill_value="extrapolate")
    #             scale_dict['scale'][:, ss] = fspl(relspec.BOX_WAVE)
    #             scale_dict['wavescl'][:, ss] = relspec.BOX_WAVE.copy()
    #     elif self.objtype in ['science', 'science_coadd2d']:
    #         sobjs = specobjs.SpecObjs.from_fitsfile(self.std_outfile)
    #         # Does the detector match?
    #         this_det = sobjs.DET == self.det
    #         if np.any(this_det):
    #             sobjs_det = sobjs[this_det]
    #             relspec = sobjs_det.get_std()
    #             msgs.work("Need to find the slit that contains the brightest standard star")
    #             embed()
    #             for ss, slit in enumerate(ref_slits):
    #                 # Do optimal extraction
    #                 extract.extract_boxcar(flat_modl, flat_ivar, self.sciImg.fullmask == 0,
    #                                        self.waveimg, glob_skym, rn2img,
    #                                        self.par['reduce']['extraction']['boxcar_radius'] / plate_scale,
    #                                        relspec)
    #                 scale_dict['scale'][:, ss] = relspec.OPT_COUNTS.copy()
    #                 scale_dict['wavescl'][:, ss] = relspec.OPT_WAVE.copy()
    #
    #     # Now generate an interpolation polynomial for the relative scaling
    #     #
    #     # Create a spline representation of the reference spectrum
    #     refspl = interp1d(scale_dict['wavescl'][:, 0], scale_dict['scale'][:, 0],
    #                       kind='cubic', bounds_error=False, fill_value="extrapolate")
    #     # Start with the lower wavelength, and scale to the reference spectrum
    #     wmn = np.where(scale_dict['wavescl'][:, 1] < scale_dict['wavescl'][trim:-trim, 0].min())
    #     sclfct_mn = refspl(scale_dict['wavescl'][:, 1][wmn[0].max()])/scale_dict['scale'][:, 1][wmn[0].max()]
    #     wavearr = scale_dict['wavescl'][:, 1][wmn]
    #     fluxarr = scale_dict['scale'][:, 1][wmn] * sclfct_mn
    #     # Now include the reference spectrum
    #     wavearr = np.append(wavearr, scale_dict['wavescl'][trim:-trim, 0])
    #     fluxarr = np.append(fluxarr, scale_dict['scale'][trim:-trim, 0])
    #     # Now append the upper wavelength, and scale to the reference spectrum
    #     wmx = np.where(scale_dict['wavescl'][:, 2] > scale_dict['wavescl'][trim:-trim, 0].max())
    #     sclfct_mx = refspl(scale_dict['wavescl'][:, 2][wmx[0].min()])/scale_dict['scale'][:, 2][wmx[0].min()]
    #     wavearr = np.append(wavearr, scale_dict['wavescl'][:, 2][wmx])
    #     fluxarr = np.append(fluxarr, scale_dict['scale'][:, 2][wmx] * sclfct_mx)
    #
    #     # Create the final interpolating polynomial, and apply it to the wavelength image
    #     refspl = interp1d(wavearr, fluxarr, kind='cubic', bounds_error=False, fill_value="extrapolate")
    #     scale_model = refspl(self.waveimg)
    #
    #     # Now return
    #     return self.caliBrate.flatimages.flat_model/scale_model
    #
    # def get_platescale(self, dummy):
    #     """
    #     Return the platescale for IFU.
    #     The input argument is ignored
    #     Args:
    #         dummy (:class:`pypeit.specobj.SpecObj`):
    #             ignored
    #     Returns:
    #         float:
    #     """
    #     plate_scale = self.sciImg.detector.platescale
    #     return plate_scale
    #
    # def resample_cube(self):
    #     pass
    #
    # def load_skyregions(self):
    #     skymask_init = None
    #     if self.par['reduce']['skysub']['load_mask']:
    #         # Check if a master Sky Regions file exists for this science frame
    #         file_base = os.path.basename(self.sciImg.files[0])
    #         prefix = os.path.splitext(file_base)
    #         if prefix[1] == ".gz":
    #             sciName = os.path.splitext(prefix[0])[0]
    #         else:
    #             sciName = prefix[0]
    #
    #         # Setup the master frame name
    #         master_dir = self.caliBrate.master_dir
    #         master_key = self.caliBrate.fitstbl.master_key(0, det=self.det) + "_" + sciName
    #
    #         regfile = masterframe.construct_file_name(buildimage.SkyRegions,
    #                                                   master_key=master_key,
    #                                                   master_dir=master_dir)
    #         # Check if a file exists
    #         if os.path.exists(regfile):
    #             msgs.info("Loading SkyRegions file for: {0:s} --".format(sciName) + msgs.newline() + regfile)
    #             skymask_init = fits.getdata(regfile).astype(np.bool)
    #         else:
    #             msgs.warn("SkyRegions file not found:" + msgs.newline() + regfile)
    #     elif self.par['reduce']['skysub']['user_regions'] != '':
    #         msgs.info("Generating skysub mask based on the user defined regions: {0:s}".format(
    #             self.par['reduce']['skysub']['user_regions']))
    #         # This doesn't need to be a user parameter
    #         resolution = int(10.0*np.max(self.slits_right-self.slits_left))
    #         # Get the regions
    #         status, regions = skysub.read_userregions(self.par['reduce']['skysub']['user_regions'],
    #                                                   resolution=resolution)
    #         # Generate image
    #         skymask_init = skysub.generate_mask(self.pypeline, regions, self.slits, self.slits_left, self.slits_right,
    #                                             resolution=resolution)
    #     return skymask_init
    #
    # def run(self, basename=None, ra=None, dec=None, obstime=None,
    #         std_trace=None, manual_extract_dict=None, show_peaks=False,
    #         ref_slit=None):
    #     """
    #     Primary code flow for PypeIt reductions
    #     Args:
    #         basename (str, optional):
    #             Required if flexure correction is to be applied
    #         ra (str, optional):
    #             Required if helio-centric correction is to be applied
    #         dec (str, optional):
    #             Required if helio-centric correction is to be applied
    #         obstime (:obj:`astropy.time.Time`, optional):
    #             Required if helio-centric correction is to be applied
    #         std_trace (np.ndarray, optional):
    #             Trace of the standard star
    #         manual_extract_dict (dict, optional):
    #         show_peaks (bool, optional):
    #             Show peaks in find_objects methods
    #         ref_slit (int, optional):
    #             Slit index to be used as reference for relative transmission calibration
    #             TODO :: This is not currently used - is it even needed, given that it's a relative calibration?
    #             Need to think about whether we need to use the exact same pixels for the relative calibration
    #             (i.e. using the pixels that the standard star falls on, since the spatial illumflat is not constant).
    #     Returns:
    #         tuple: skymodel (ndarray), objmodel (ndarray), ivarmodel (ndarray),
    #            outmask (ndarray), sobjs (SpecObjs).  See main doc string for description
    #     """
    #     # Deal with dynamic calibrations
    #     # Tilts
    #     self.waveTilts.is_synced(self.slits)
    #     #   Deal with Flexure
    #     if self.par['calibrations']['tiltframe']['process']['spat_flexure_correct']:
    #         _spat_flexure = 0. if self.spat_flexure_shift is None else self.spat_flexure_shift
    #         # If they both shifted the same, there will be no reason to shift the tilts
    #         tilt_flexure_shift = _spat_flexure - self.waveTilts.spat_flexure
    #     else:
    #         tilt_flexure_shift = self.spat_flexure_shift
    #     self.tilts = self.waveTilts.fit2tiltimg(self.slitmask, flexure=tilt_flexure_shift)
    #
    #     # Wavelengths (on unmasked slits)
    #     self.waveimg = wavecalib.build_waveimg(self.spectrograph, self.tilts, self.slits,
    #                                            self.wv_calib, spat_flexure=self.spat_flexure_shift)
    #
    #     # If this is a slit-based IFU, perform a relative scaling of the IFU slits
    #     scaleImg = 1.0
    #     if self.par['reduce']['cube']['slit_spec']:
    #         msgs.info("Calculating relative scaling for slit-based IFU")
    #         # Use the reference slit, stitched either side with slits that extend to the minimum and maximum wavelength
    #         scaleImg = self.build_scaleimg()
    #
    #     # Check if the user has a pre-defined sky regions file
    #     skymask_init = self.load_skyregions()
    #
    #     # Global sky subtract based on flatfield model
    #     self.global_sky = self.global_skysub(scaleImg=scaleImg, skymask=skymask_init, trim_edg=(0, 0), show_fit=False).copy()
    #
    #     # Recalculate the scaling based on the sky spectra
    #     skyfactor = 1.0  # TODO :: Need to calculate a constant (or low order polynomial) scaling factor using the sky for all slits relative to the reference slit
    #     scaleImg *= skyfactor
    #
    #     # Recalculate the global sky subtract based on flatfield model
    #     self.global_sky = self.global_skysub(scaleImg=scaleImg, skymask=skymask_init, trim_edg=(0, 0), show_fit=False).copy()
    #
    #     from pypeit.io import write_to_fits
    #     write_to_fits(self.sciImg.image, "science.fits", overwrite=True)
    #     write_to_fits(self.global_sky, "initial_sky.fits", overwrite=True)
    #     write_to_fits(self.sciImg.image-self.global_sky, "skysub_science.fits", overwrite=True)
    #     msgs.error("SUCCESSFUL -- UP TO HERE!")
    #
    #     # Resample data onto desired grid
    #     # TODO :: still need to implement this step...
    #
    #     # TODO -- Should we move these to redux.run()?
    #     # Heliocentric
    #     radec = ltu.radec_to_coord((ra, dec))
    #     self.helio_correct(self.sobjs, radec, obstime)
    #
    #     # Return
    #     return self.skymodel, self.objmodel, self.ivarmodel, self.outmask, self.sobjs
=======
    def build_scaleimg(self):
        """
        Generate a relative scaling image for slit-based IFU.
        All slits are scaled relative to ref_slit
        TODO :: Consider including this routine in FlatImages
        Returns:
            ndarray: An image containing the appropriate scaling
        """
        msgs.info('Performing a joint flat-field response using all slits')
        # Grab some parameters
        trim = 0  #self.par['calibrations']['flatfield']['slit_trim']
        spec_samp_fine = self.par['calibrations']['flatfield']['spec_samp_coarse']
        # Get the data needed
        rawflat = self.caliBrate.flatimages.procflat.copy()
        gpm = np.logical_not(self.caliBrate.msbpm)
        slitid_img_init = self.slits.slit_img(pad=0, initial=True, flexure=self.spat_flexure_shift)
        trimmed_slitid_img = self.slits.slit_img(pad=-trim, initial=True, flexure=self.spat_flexure_shift)
        blaze_model = np.ones_like(rawflat)
        # Find all good slits, and create a mask of pixels to include (True=include)
        wgd = self.slits.spat_id[np.where(self.slits.mask == 0)]
        # Obtain the minimum and maximum wavelength of all slits
        mnmx_wv = np.zeros((self.slits.nslits,2))
        for slit_idx, slit_spat in enumerate(self.slits.spat_id):
            onslit_init = (slitid_img_init == slit_spat)
            mnmx_wv[slit_idx, 0] = np.min(self.waveimg[onslit_init])
            mnmx_wv[slit_idx, 1] = np.max(self.waveimg[onslit_init])
        # Sort by increasing minimum wavelength
        swslt = np.argsort(mnmx_wv[:,0])
        # Go through the slits and calculate the overlapping flux
        relscl_model = np.ones_like(rawflat)
        scalefact = 1.0
        for slit_idx in range(1, self.slits.spat_id.size):
            # Only use the overlapping regions of the slits, where the same wavelength range is covered
            onslit_a_olap = (slitid_img_init == self.slits.spat_id[swslt[slit_idx-1]]) & gpm & \
                            (self.waveimg > mnmx_wv[swslt[slit_idx], 0]) & \
                            (self.waveimg < mnmx_wv[swslt[slit_idx], 1])
            onslit_b      = (slitid_img_init == self.slits.spat_id[swslt[slit_idx]])
            onslit_b_olap = onslit_b & (self.waveimg > mnmx_wv[swslt[slit_idx-1], 0]) & gpm & \
                            (self.waveimg < mnmx_wv[swslt[slit_idx-1], 1])

            # Take the median of the overlapping regions
            print(scalefact, np.median(rawflat[onslit_a_olap])/np.median(rawflat[onslit_b_olap]))
            scalefact *= np.median(rawflat[onslit_a_olap])/np.median(rawflat[onslit_b_olap])
            relscl_model[onslit_b] = scalefact

        # Test how well the above code does
        # TODO :: DELETE THE DEBUGGING CODE BELOW BEFORE MERGING!!
        if False:
            plate_scale = self.get_platescale(None)
            plt.subplot(211)
            flat_modl = self.caliBrate.flatimages.flat_model
            flat_ivar = np.ones_like(flat_modl)
            glob_skym = np.zeros_like(flat_modl)
            rn2img = self.sciImg.rn2img
            for slit_idx in range(0, self.slits.spat_id.size):
                print(1, slit_idx)
                relspec = specobj.SpecObj("IFU", self.det, SLITID=slit_idx)
                relspec.TRACE_SPAT = 0.5 * (self.slits_left[:, slit_idx] + self.slits_right[:, slit_idx])
                # Do a boxcar extraction - assume standard is in the middle of the slit
                extract.extract_boxcar(flat_modl, flat_ivar, self.sciImg.fullmask == 0,
                                       self.waveimg, glob_skym, rn2img,
                                       60.0,#self.par['reduce']['extraction']['boxcar_radius'] / plate_scale,
                                       relspec)
                plt.plot(relspec.BOX_WAVE, relspec.BOX_COUNTS / relspec.BOX_NPIX)
            plt.plot(wave, flux, 'k--', linewidth=3)
            plt.subplot(212)
            flat_modl = self.caliBrate.flatimages.flat_model*relscl_model
            flat_ivar = np.ones_like(flat_modl)
            glob_skym = np.zeros_like(flat_modl)
            rn2img = self.sciImg.rn2img
            for slit_idx in range(0, self.slits.spat_id.size):
                print(2, slit_idx)
                relspec = specobj.SpecObj("IFU", self.det, SLITID=slit_idx)
                relspec.TRACE_SPAT = 0.5 * (self.slits_left[:, slit_idx] + self.slits_right[:, slit_idx])
                # Do a boxcar extraction - assume standard is in the middle of the slit
                extract.extract_boxcar(flat_modl, flat_ivar, self.sciImg.fullmask == 0,
                                       self.waveimg, glob_skym, rn2img,
                                       60.0,#self.par['reduce']['extraction']['boxcar_radius'] / plate_scale,
                                       relspec)
                plt.plot(relspec.BOX_WAVE, relspec.BOX_COUNTS / relspec.BOX_NPIX)
            plt.plot(wave, flux, 'k--', linewidth=3)
            plt.show()



        # Get the pixels containing good slits
        spec_tot = np.isin(slitid_img_init, wgd)  # & (rawflat < nonlinear_counts)
        # Apply the relative scaling
        rawflatscl = rawflat*relscl_model
        # Flat-field modeling is done in the log of the counts
        flat_log = np.log(np.fmax(rawflatscl, 1.0))
        gpm_log = (rawflatscl > 1.0) & gpm
        # set errors to just be 0.5 in the log
        ivar_log = gpm_log.astype(float)/0.5**2
        # Only include the trimmed set of pixels in the flat-field
        # fit along the spectral direction.
        spec_gpm = np.isin(trimmed_slitid_img, wgd) & gpm_log  # & (rawflat < nonlinear_counts)
        spec_nfit = np.sum(spec_gpm)
        spec_ntot = np.sum(spec_tot)
        msgs.info('Spectral fit of flatfield for {0}/{1} '.format(spec_nfit, spec_ntot)
                  + ' pixels on all slits.')
        # Sort the pixels by their spectral coordinate.
        # TODO: Include ivar and sorted gpm in outputs?
        spec_gpm, spec_srt, spec_coo_data, spec_flat_data \
            = flat.sorted_flat_data(flat_log, self.waveimg, gpm=spec_gpm)
        spec_ivar_data = ivar_log[spec_gpm].ravel()[spec_srt]
        spec_gpm_data = gpm_log[spec_gpm].ravel()[spec_srt]

        # Fit the spectral direction of the blaze.
        logrej = 0.5
        spec_bspl, spec_gpm_fit, spec_flat_fit, _, exit_status \
            = utils.bspline_profile(spec_coo_data, spec_flat_data, spec_ivar_data,
                                    np.ones_like(spec_coo_data), ingpm=spec_gpm_data,
                                    nord=4, upper=logrej, lower=logrej,
                                    kwargs_bspline={'bkspace': spec_samp_fine},
                                    kwargs_reject={'groupbadpix': True, 'maxrej': 5})

        msgs.info("Generating relative response model image")
        scale_model = np.ones_like(self.caliBrate.flatimages.procflat)
        if exit_status > 1:
            msgs.warn("Joint blaze fit failed")
        else:
            blaze_model[...] = 1.
            blaze_model[spec_tot] = np.exp(spec_bspl.value(self.waveimg[spec_tot])[0])
            # Now take out the median scaling
            blaze_model /= relscl_model
            # Now, we want to use the raw flat image, corrected for spatial illumination and pixel-to-pixel variations
            corr_model = self.caliBrate.flatimages.fit2illumflat(self.slits, initial=True, flexure_shift=self.spat_flexure_shift)
            corr_model *= self.caliBrate.flatimages.pixelflat
            scale_model = self.caliBrate.flatimages.procflat/corr_model
            scale_model /= blaze_model
        embed()
        import astropy.io.fits as fits
        hdu = fits.PrimaryHDU(scale_model)
        hdu.writeto('scale_model.fits', overwrite=True)
        return scale_model

    def build_scaleimg_old(self, ref_slit, trim=10):
        """
        Generate a relative scaling image for slit-based IFU.
        All slits are scaled relative to ref_slit
        Args:
            ref_slit (int):
                The slit index to be used as a reference
            trim (int):
                Trim the pixels towards the edge of the spectrum
                to avoid edge effects
        Returns:
            ndarray: An image containing the appropriate scaling
        """
        # Get the plate scale
        plate_scale = self.get_platescale(None)
        # Find the slits with the minimum and maximum wavelength
        mawave = np.ma.masked_array(self.waveimg, mask=self.waveimg == 0)
        ypixmn, minidx = np.unravel_index(np.ma.argmin(mawave), mawave.shape)
        ypixmx, maxidx = np.unravel_index(np.ma.argmax(mawave), mawave.shape)
        wmin = np.where((self.slits_left[ypixmn, :] <= minidx) & (minidx <= self.slits_right[ypixmn, :]))[0]
        wmax = np.where((self.slits_left[ypixmx, :] <= maxidx) & (maxidx <= self.slits_right[ypixmx, :]))[0]
        # Check that only one slit satisfies these conditions
        if wmin.size != 1:
            msgs.warn("Multiple slits satisfying minimum condition - taking only the first!")
        if wmax.size != 1:
            msgs.warn("Multiple slits satisfying maximum condition - taking only the first!")

        # Construct an array of slits to use
        ref_slits = np.array([ref_slit, wmin[0], wmax[0]])

        # Get the relative scaling (use standard star profile, if available)
        flat_modl = self.caliBrate.flatimages.flat_model
        flat_ivar = np.ones_like(flat_modl)
        glob_skym = np.zeros_like(flat_modl)
        rn2img = self.sciImg.rn2img  # This is an approximation, probably fine

        msgs.info("Building relative scale image")
        nspec = self.slits_left.shape[0]
        scale_dict = dict(scale=np.zeros((nspec, ref_slits.size)), wavescl=np.zeros((nspec, ref_slits.size)))
        if self.objtype == 'standard' or self.std_outfile is None:  # Standard star trace is not available
            # Initialise a SpecObj
            for ss, slit in enumerate(ref_slits):
                relspec = specobj.SpecObj("IFU", self.det, SLITID=slit)
                relspec.TRACE_SPAT = 0.5 * (self.slits_left[:, slit] + self.slits_right[:, slit])
                # Do a boxcar extraction - assume standard is in the middle of the slit
                extract.extract_boxcar(flat_modl, flat_ivar, self.sciImg.fullmask == 0,
                                       self.waveimg, glob_skym, rn2img,
                                       self.par['reduce']['extraction']['boxcar_radius'] / plate_scale,
                                       relspec)
                # Interpolate over the bad pixels
                ww = np.where(relspec.BOX_NPIX == np.max(relspec.BOX_NPIX))
                xspl, yspl = relspec.BOX_WAVE[ww], relspec.BOX_COUNTS[ww] / relspec.BOX_NPIX[ww]
                fspl = interp1d(xspl, yspl, kind='cubic', bounds_error=False, fill_value="extrapolate")
                scale_dict['scale'][:, ss] = fspl(relspec.BOX_WAVE)
                scale_dict['wavescl'][:, ss] = relspec.BOX_WAVE.copy()
        elif self.objtype in ['science', 'science_coadd2d']:
            sobjs = specobjs.SpecObjs.from_fitsfile(self.std_outfile)
            # Does the detector match?
            this_det = sobjs.DET == self.det
            if np.any(this_det):
                sobjs_det = sobjs[this_det]
                relspec = sobjs_det.get_std()
                msgs.work("Need to find the slit that contains the brightest standard star")
                embed()
                for ss, slit in enumerate(ref_slits):
                    # Do optimal extraction
                    extract.extract_boxcar(flat_modl, flat_ivar, self.sciImg.fullmask == 0,
                                           self.waveimg, glob_skym, rn2img,
                                           self.par['reduce']['extraction']['boxcar_radius'] / plate_scale,
                                           relspec)
                    scale_dict['scale'][:, ss] = relspec.OPT_COUNTS.copy()
                    scale_dict['wavescl'][:, ss] = relspec.OPT_WAVE.copy()

        # Now generate an interpolation polynomial for the relative scaling
        #
        # Create a spline representation of the reference spectrum
        refspl = interp1d(scale_dict['wavescl'][:, 0], scale_dict['scale'][:, 0],
                          kind='cubic', bounds_error=False, fill_value="extrapolate")
        # Start with the lower wavelength, and scale to the reference spectrum
        wmn = np.where(scale_dict['wavescl'][:, 1] < scale_dict['wavescl'][trim:-trim, 0].min())
        sclfct_mn = refspl(scale_dict['wavescl'][:, 1][wmn[0].max()])/scale_dict['scale'][:, 1][wmn[0].max()]
        wavearr = scale_dict['wavescl'][:, 1][wmn]
        fluxarr = scale_dict['scale'][:, 1][wmn] * sclfct_mn
        # Now include the reference spectrum
        wavearr = np.append(wavearr, scale_dict['wavescl'][trim:-trim, 0])
        fluxarr = np.append(fluxarr, scale_dict['scale'][trim:-trim, 0])
        # Now append the upper wavelength, and scale to the reference spectrum
        wmx = np.where(scale_dict['wavescl'][:, 2] > scale_dict['wavescl'][trim:-trim, 0].max())
        sclfct_mx = refspl(scale_dict['wavescl'][:, 2][wmx[0].min()])/scale_dict['scale'][:, 2][wmx[0].min()]
        wavearr = np.append(wavearr, scale_dict['wavescl'][:, 2][wmx])
        fluxarr = np.append(fluxarr, scale_dict['scale'][:, 2][wmx] * sclfct_mx)

        # Create the final interpolating polynomial, and apply it to the wavelength image
        refspl = interp1d(wavearr, fluxarr, kind='cubic', bounds_error=False, fill_value="extrapolate")
        scale_model = refspl(self.waveimg)

        # Now return
        return self.caliBrate.flatimages.flat_model/scale_model

    def get_platescale(self, dummy):
        """
        Return the platescale for IFU.
        The input argument is ignored
        Args:
            dummy (:class:`pypeit.specobj.SpecObj`):
                ignored
        Returns:
            float:
        """
        plate_scale = self.sciImg.detector.platescale
        return plate_scale

    def resample_cube(self):
        pass

    def load_skyregions(self):
        skymask_init = None
        if self.par['reduce']['skysub']['load_mask']:
            # Check if a master Sky Regions file exists for this science frame
            file_base = os.path.basename(self.sciImg.files[0])
            prefix = os.path.splitext(file_base)
            if prefix[1] == ".gz":
                sciName = os.path.splitext(prefix[0])[0]
            else:
                sciName = prefix[0]

            # Setup the master frame name
            master_dir = self.caliBrate.master_dir
            master_key = self.caliBrate.fitstbl.master_key(0, det=self.det) + "_" + sciName

            regfile = masterframe.construct_file_name(buildimage.SkyRegions,
                                                      master_key=master_key,
                                                      master_dir=master_dir)
            # Check if a file exists
            if os.path.exists(regfile):
                msgs.info("Loading SkyRegions file for: {0:s} --".format(sciName) + msgs.newline() + regfile)
                skymask_init = fits.getdata(regfile).astype(np.bool)
            else:
                msgs.warn("SkyRegions file not found:" + msgs.newline() + regfile)
        elif self.par['reduce']['skysub']['user_regions'] != '':
            msgs.info("Generating skysub mask based on the user defined regions: {0:s}".format(
                self.par['reduce']['skysub']['user_regions']))
            # This doesn't need to be a user parameter
            resolution = int(10.0*np.max(self.slits_right-self.slits_left))
            # Get the regions
            status, regions = skysub.read_userregions(self.par['reduce']['skysub']['user_regions'],
                                                      resolution=resolution)
            # Generate image
            skymask_init = skysub.generate_mask(self.pypeline, regions, self.slits, self.slits_left, self.slits_right,
                                                resolution=resolution)
        return skymask_init

    def run(self, basename=None, ra=None, dec=None, obstime=None,
            std_trace=None, manual_extract_dict=None, show_peaks=False,
            ref_slit=None):
        """
        Primary code flow for PypeIt reductions
        Args:
            basename (str, optional):
                Required if flexure correction is to be applied
            ra (str, optional):
                Required if helio-centric correction is to be applied
            dec (str, optional):
                Required if helio-centric correction is to be applied
            obstime (:obj:`astropy.time.Time`, optional):
                Required if helio-centric correction is to be applied
            std_trace (np.ndarray, optional):
                Trace of the standard star
            manual_extract_dict (dict, optional):
            show_peaks (bool, optional):
                Show peaks in find_objects methods
            ref_slit (int, optional):
                Slit index to be used as reference for relative transmission calibration
                TODO :: This is not currently used - is it even needed, given that it's a relative calibration?
                Need to think about whether we need to use the exact same pixels for the relative calibration
                (i.e. using the pixels that the standard star falls on, since the spatial illumflat is not constant).
        Returns:
            tuple: skymodel (ndarray), objmodel (ndarray), ivarmodel (ndarray),
               outmask (ndarray), sobjs (SpecObjs).  See main doc string for description
        """
        # Deal with dynamic calibrations
        # Tilts
        self.waveTilts.is_synced(self.slits)
        #   Deal with Flexure
        if self.par['calibrations']['tiltframe']['process']['spat_flexure_correct']:
            _spat_flexure = 0. if self.spat_flexure_shift is None else self.spat_flexure_shift
            # If they both shifted the same, there will be no reason to shift the tilts
            tilt_flexure_shift = _spat_flexure - self.waveTilts.spat_flexure
        else:
            tilt_flexure_shift = self.spat_flexure_shift
        self.tilts = self.waveTilts.fit2tiltimg(self.slitmask, flexure=tilt_flexure_shift)

        # Wavelengths (on unmasked slits)
        self.waveimg = wavecalib.build_waveimg(self.spectrograph, self.tilts, self.slits,
                                               self.wv_calib, spat_flexure=self.spat_flexure_shift)

        # If this is a slit-based IFU, perform a relative scaling of the IFU slits
        scaleImg = 1.0
        if self.par['reduce']['cube']['slit_spec']:
            msgs.info("Calculating relative scaling for slit-based IFU")
            # Use the reference slit, stitched either side with slits that extend to the minimum and maximum wavelength
            scaleImg = self.build_scaleimg()

        # Check if the user has a pre-defined sky regions file
        skymask_init = self.load_skyregions()

        # Global sky subtract based on flatfield model
        self.global_sky = self.global_skysub(scaleImg=scaleImg, skymask=skymask_init, trim_edg=(0, 0), show_fit=False).copy()

        # Recalculate the scaling based on the sky spectra
        skyfactor = 1.0  # TODO :: Need to calculate a constant (or low order polynomial) scaling factor using the sky for all slits relative to the reference slit
        scaleImg *= skyfactor

        # Recalculate the global sky subtract based on flatfield model
        self.global_sky = self.global_skysub(scaleImg=scaleImg, skymask=skymask_init, trim_edg=(0, 0), show_fit=False).copy()

        from pypeit.io import write_to_fits
        write_to_fits(self.sciImg.image, "science.fits", overwrite=True)
        write_to_fits(self.global_sky, "initial_sky.fits", overwrite=True)
        write_to_fits(self.sciImg.image-self.global_sky, "skysub_science.fits", overwrite=True)
        msgs.error("SUCCESSFUL -- UP TO HERE!")

        # Resample data onto desired grid
        # TODO :: still need to implement this step...

        # TODO -- Should we move these to redux.run()?
        # Heliocentric
        radec = ltu.radec_to_coord((ra, dec))
        self.helio_correct(self.sobjs, radec, obstime)

        # Return
        return self.skymodel, self.objmodel, self.ivarmodel, self.outmask, self.sobjs
>>>>>>> 3dafb933
<|MERGE_RESOLUTION|>--- conflicted
+++ resolved
@@ -203,10 +203,6 @@
         self.sciImg.update_mask_slitmask(self.slitmask)
         # For echelle
         self.spatial_coo = self.slits.spatial_coordinates(initial=initial, flexure=self.spat_flexure_shift)
-<<<<<<< HEAD
-        return
-=======
->>>>>>> 3dafb933
 
     def parse_manual_dict(self, manual_dict, neg=False):
         """
@@ -1154,378 +1150,6 @@
         super(IFUReduce, self).__init__(sciImg, spectrograph, par, caliBrate, objtype, **kwargs)
         self.initialise_slits(initial=True)
 
-<<<<<<< HEAD
-    #
-    # def build_scaleimg(self):
-    #     """
-    #     Generate a relative scaling image for slit-based IFU.
-    #     All slits are scaled relative to ref_slit
-    #     TODO :: Consider including this routine in FlatImages
-    #     Returns:
-    #         ndarray: An image containing the appropriate scaling
-    #     """
-    #     msgs.info('Performing a joint flat-field response using all slits')
-    #     # Grab some parameters
-    #     trim = 0  #self.par['calibrations']['flatfield']['slit_trim']
-    #     spec_samp_fine = self.par['calibrations']['flatfield']['spec_samp_coarse']
-    #     # Get the data needed
-    #     rawflat = self.caliBrate.flatimages.procflat.copy()
-    #     gpm = np.logical_not(self.caliBrate.msbpm)
-    #     slitid_img_init = self.slits.slit_img(pad=0, initial=True, flexure=self.spat_flexure_shift)
-    #     trimmed_slitid_img = self.slits.slit_img(pad=-trim, initial=True, flexure=self.spat_flexure_shift)
-    #     blaze_model = np.ones_like(rawflat)
-    #     # Find all good slits, and create a mask of pixels to include (True=include)
-    #     wgd = self.slits.spat_id[np.where(self.slits.mask == 0)]
-    #     # Obtain the minimum and maximum wavelength of all slits
-    #     mnmx_wv = np.zeros((self.slits.nslits,2))
-    #     for slit_idx, slit_spat in enumerate(self.slits.spat_id):
-    #         onslit_init = (slitid_img_init == slit_spat)
-    #         mnmx_wv[slit_idx, 0] = np.min(self.waveimg[onslit_init])
-    #         mnmx_wv[slit_idx, 1] = np.max(self.waveimg[onslit_init])
-    #     # Sort by increasing minimum wavelength
-    #     swslt = np.argsort(mnmx_wv[:,0])
-    #     # Go through the slits and calculate the overlapping flux
-    #     relscl_model = np.ones_like(rawflat)
-    #     scalefact = 1.0
-    #     for slit_idx in range(1, self.slits.spat_id.size):
-    #         # Only use the overlapping regions of the slits, where the same wavelength range is covered
-    #         onslit_a_olap = (slitid_img_init == self.slits.spat_id[swslt[slit_idx-1]]) & gpm & \
-    #                         (self.waveimg > mnmx_wv[swslt[slit_idx], 0]) & \
-    #                         (self.waveimg < mnmx_wv[swslt[slit_idx], 1])
-    #         onslit_b      = (slitid_img_init == self.slits.spat_id[swslt[slit_idx]])
-    #         onslit_b_olap = onslit_b & (self.waveimg > mnmx_wv[swslt[slit_idx-1], 0]) & gpm & \
-    #                         (self.waveimg < mnmx_wv[swslt[slit_idx-1], 1])
-    #
-    #         # Take the median of the overlapping regions
-    #         print(scalefact, np.median(rawflat[onslit_a_olap])/np.median(rawflat[onslit_b_olap]))
-    #         scalefact *= np.median(rawflat[onslit_a_olap])/np.median(rawflat[onslit_b_olap])
-    #         relscl_model[onslit_b] = scalefact
-    #
-    #     # Test how well the above code does
-    #     # TODO :: DELETE THE DEBUGGING CODE BELOW BEFORE MERGING!!
-    #     if False:
-    #         plate_scale = self.get_platescale(None)
-    #         plt.subplot(211)
-    #         flat_modl = self.caliBrate.flatimages.flat_model
-    #         flat_ivar = np.ones_like(flat_modl)
-    #         glob_skym = np.zeros_like(flat_modl)
-    #         rn2img = self.sciImg.rn2img
-    #         for slit_idx in range(0, self.slits.spat_id.size):
-    #             print(1, slit_idx)
-    #             relspec = specobj.SpecObj("IFU", self.det, SLITID=slit_idx)
-    #             relspec.TRACE_SPAT = 0.5 * (self.slits_left[:, slit_idx] + self.slits_right[:, slit_idx])
-    #             # Do a boxcar extraction - assume standard is in the middle of the slit
-    #             extract.extract_boxcar(flat_modl, flat_ivar, self.sciImg.fullmask == 0,
-    #                                    self.waveimg, glob_skym, rn2img,
-    #                                    60.0,#self.par['reduce']['extraction']['boxcar_radius'] / plate_scale,
-    #                                    relspec)
-    #             plt.plot(relspec.BOX_WAVE, relspec.BOX_COUNTS / relspec.BOX_NPIX)
-    #         plt.plot(wave, flux, 'k--', linewidth=3)
-    #         plt.subplot(212)
-    #         flat_modl = self.caliBrate.flatimages.flat_model*relscl_model
-    #         flat_ivar = np.ones_like(flat_modl)
-    #         glob_skym = np.zeros_like(flat_modl)
-    #         rn2img = self.sciImg.rn2img
-    #         for slit_idx in range(0, self.slits.spat_id.size):
-    #             print(2, slit_idx)
-    #             relspec = specobj.SpecObj("IFU", self.det, SLITID=slit_idx)
-    #             relspec.TRACE_SPAT = 0.5 * (self.slits_left[:, slit_idx] + self.slits_right[:, slit_idx])
-    #             # Do a boxcar extraction - assume standard is in the middle of the slit
-    #             extract.extract_boxcar(flat_modl, flat_ivar, self.sciImg.fullmask == 0,
-    #                                    self.waveimg, glob_skym, rn2img,
-    #                                    60.0,#self.par['reduce']['extraction']['boxcar_radius'] / plate_scale,
-    #                                    relspec)
-    #             plt.plot(relspec.BOX_WAVE, relspec.BOX_COUNTS / relspec.BOX_NPIX)
-    #         plt.plot(wave, flux, 'k--', linewidth=3)
-    #         plt.show()
-    #
-    #
-    #
-    #     # Get the pixels containing good slits
-    #     spec_tot = np.isin(slitid_img_init, wgd)  # & (rawflat < nonlinear_counts)
-    #     # Apply the relative scaling
-    #     rawflatscl = rawflat*relscl_model
-    #     # Flat-field modeling is done in the log of the counts
-    #     flat_log = np.log(np.fmax(rawflatscl, 1.0))
-    #     gpm_log = (rawflatscl > 1.0) & gpm
-    #     # set errors to just be 0.5 in the log
-    #     ivar_log = gpm_log.astype(float)/0.5**2
-    #     # Only include the trimmed set of pixels in the flat-field
-    #     # fit along the spectral direction.
-    #     spec_gpm = np.isin(trimmed_slitid_img, wgd) & gpm_log  # & (rawflat < nonlinear_counts)
-    #     spec_nfit = np.sum(spec_gpm)
-    #     spec_ntot = np.sum(spec_tot)
-    #     msgs.info('Spectral fit of flatfield for {0}/{1} '.format(spec_nfit, spec_ntot)
-    #               + ' pixels on all slits.')
-    #     # Sort the pixels by their spectral coordinate.
-    #     # TODO: Include ivar and sorted gpm in outputs?
-    #     spec_gpm, spec_srt, spec_coo_data, spec_flat_data \
-    #         = flat.sorted_flat_data(flat_log, self.waveimg, gpm=spec_gpm)
-    #     spec_ivar_data = ivar_log[spec_gpm].ravel()[spec_srt]
-    #     spec_gpm_data = gpm_log[spec_gpm].ravel()[spec_srt]
-    #
-    #     # Fit the spectral direction of the blaze.
-    #     logrej = 0.5
-    #     spec_bspl, spec_gpm_fit, spec_flat_fit, _, exit_status \
-    #         = utils.bspline_profile(spec_coo_data, spec_flat_data, spec_ivar_data,
-    #                                 np.ones_like(spec_coo_data), ingpm=spec_gpm_data,
-    #                                 nord=4, upper=logrej, lower=logrej,
-    #                                 kwargs_bspline={'bkspace': spec_samp_fine},
-    #                                 kwargs_reject={'groupbadpix': True, 'maxrej': 5})
-    #
-    #     msgs.info("Generating relative response model image")
-    #     scale_model = np.ones_like(self.caliBrate.flatimages.procflat)
-    #     if exit_status > 1:
-    #         msgs.warn("Joint blaze fit failed")
-    #     else:
-    #         blaze_model[...] = 1.
-    #         blaze_model[spec_tot] = np.exp(spec_bspl.value(self.waveimg[spec_tot])[0])
-    #         # Now take out the median scaling
-    #         blaze_model /= relscl_model
-    #         # Now, we want to use the raw flat image, corrected for spatial illumination and pixel-to-pixel variations
-    #         corr_model = self.caliBrate.flatimages.fit2illumflat(self.slits, initial=True, flexure_shift=self.spat_flexure_shift)
-    #         corr_model *= self.caliBrate.flatimages.pixelflat
-    #         scale_model = self.caliBrate.flatimages.procflat/corr_model
-    #         scale_model /= blaze_model
-    #     embed()
-    #     import astropy.io.fits as fits
-    #     hdu = fits.PrimaryHDU(scale_model)
-    #     hdu.writeto('scale_model.fits', overwrite=True)
-    #     return scale_model
-    #
-    # def build_scaleimg_old(self, ref_slit, trim=10):
-    #     """
-    #     Generate a relative scaling image for slit-based IFU.
-    #     All slits are scaled relative to ref_slit
-    #     Args:
-    #         ref_slit (int):
-    #             The slit index to be used as a reference
-    #         trim (int):
-    #             Trim the pixels towards the edge of the spectrum
-    #             to avoid edge effects
-    #     Returns:
-    #         ndarray: An image containing the appropriate scaling
-    #     """
-    #     # Get the plate scale
-    #     plate_scale = self.get_platescale(None)
-    #     # Find the slits with the minimum and maximum wavelength
-    #     mawave = np.ma.masked_array(self.waveimg, mask=self.waveimg == 0)
-    #     ypixmn, minidx = np.unravel_index(np.ma.argmin(mawave), mawave.shape)
-    #     ypixmx, maxidx = np.unravel_index(np.ma.argmax(mawave), mawave.shape)
-    #     wmin = np.where((self.slits_left[ypixmn, :] <= minidx) & (minidx <= self.slits_right[ypixmn, :]))[0]
-    #     wmax = np.where((self.slits_left[ypixmx, :] <= maxidx) & (maxidx <= self.slits_right[ypixmx, :]))[0]
-    #     # Check that only one slit satisfies these conditions
-    #     if wmin.size != 1:
-    #         msgs.warn("Multiple slits satisfying minimum condition - taking only the first!")
-    #     if wmax.size != 1:
-    #         msgs.warn("Multiple slits satisfying maximum condition - taking only the first!")
-    #
-    #     # Construct an array of slits to use
-    #     ref_slits = np.array([ref_slit, wmin[0], wmax[0]])
-    #
-    #     # Get the relative scaling (use standard star profile, if available)
-    #     flat_modl = self.caliBrate.flatimages.flat_model
-    #     flat_ivar = np.ones_like(flat_modl)
-    #     glob_skym = np.zeros_like(flat_modl)
-    #     rn2img = self.sciImg.rn2img  # This is an approximation, probably fine
-    #
-    #     msgs.info("Building relative scale image")
-    #     nspec = self.slits_left.shape[0]
-    #     scale_dict = dict(scale=np.zeros((nspec, ref_slits.size)), wavescl=np.zeros((nspec, ref_slits.size)))
-    #     if self.objtype == 'standard' or self.std_outfile is None:  # Standard star trace is not available
-    #         # Initialise a SpecObj
-    #         for ss, slit in enumerate(ref_slits):
-    #             relspec = specobj.SpecObj("IFU", self.det, SLITID=slit)
-    #             relspec.TRACE_SPAT = 0.5 * (self.slits_left[:, slit] + self.slits_right[:, slit])
-    #             # Do a boxcar extraction - assume standard is in the middle of the slit
-    #             extract.extract_boxcar(flat_modl, flat_ivar, self.sciImg.fullmask == 0,
-    #                                    self.waveimg, glob_skym, rn2img,
-    #                                    self.par['reduce']['extraction']['boxcar_radius'] / plate_scale,
-    #                                    relspec)
-    #             # Interpolate over the bad pixels
-    #             ww = np.where(relspec.BOX_NPIX == np.max(relspec.BOX_NPIX))
-    #             xspl, yspl = relspec.BOX_WAVE[ww], relspec.BOX_COUNTS[ww] / relspec.BOX_NPIX[ww]
-    #             fspl = interp1d(xspl, yspl, kind='cubic', bounds_error=False, fill_value="extrapolate")
-    #             scale_dict['scale'][:, ss] = fspl(relspec.BOX_WAVE)
-    #             scale_dict['wavescl'][:, ss] = relspec.BOX_WAVE.copy()
-    #     elif self.objtype in ['science', 'science_coadd2d']:
-    #         sobjs = specobjs.SpecObjs.from_fitsfile(self.std_outfile)
-    #         # Does the detector match?
-    #         this_det = sobjs.DET == self.det
-    #         if np.any(this_det):
-    #             sobjs_det = sobjs[this_det]
-    #             relspec = sobjs_det.get_std()
-    #             msgs.work("Need to find the slit that contains the brightest standard star")
-    #             embed()
-    #             for ss, slit in enumerate(ref_slits):
-    #                 # Do optimal extraction
-    #                 extract.extract_boxcar(flat_modl, flat_ivar, self.sciImg.fullmask == 0,
-    #                                        self.waveimg, glob_skym, rn2img,
-    #                                        self.par['reduce']['extraction']['boxcar_radius'] / plate_scale,
-    #                                        relspec)
-    #                 scale_dict['scale'][:, ss] = relspec.OPT_COUNTS.copy()
-    #                 scale_dict['wavescl'][:, ss] = relspec.OPT_WAVE.copy()
-    #
-    #     # Now generate an interpolation polynomial for the relative scaling
-    #     #
-    #     # Create a spline representation of the reference spectrum
-    #     refspl = interp1d(scale_dict['wavescl'][:, 0], scale_dict['scale'][:, 0],
-    #                       kind='cubic', bounds_error=False, fill_value="extrapolate")
-    #     # Start with the lower wavelength, and scale to the reference spectrum
-    #     wmn = np.where(scale_dict['wavescl'][:, 1] < scale_dict['wavescl'][trim:-trim, 0].min())
-    #     sclfct_mn = refspl(scale_dict['wavescl'][:, 1][wmn[0].max()])/scale_dict['scale'][:, 1][wmn[0].max()]
-    #     wavearr = scale_dict['wavescl'][:, 1][wmn]
-    #     fluxarr = scale_dict['scale'][:, 1][wmn] * sclfct_mn
-    #     # Now include the reference spectrum
-    #     wavearr = np.append(wavearr, scale_dict['wavescl'][trim:-trim, 0])
-    #     fluxarr = np.append(fluxarr, scale_dict['scale'][trim:-trim, 0])
-    #     # Now append the upper wavelength, and scale to the reference spectrum
-    #     wmx = np.where(scale_dict['wavescl'][:, 2] > scale_dict['wavescl'][trim:-trim, 0].max())
-    #     sclfct_mx = refspl(scale_dict['wavescl'][:, 2][wmx[0].min()])/scale_dict['scale'][:, 2][wmx[0].min()]
-    #     wavearr = np.append(wavearr, scale_dict['wavescl'][:, 2][wmx])
-    #     fluxarr = np.append(fluxarr, scale_dict['scale'][:, 2][wmx] * sclfct_mx)
-    #
-    #     # Create the final interpolating polynomial, and apply it to the wavelength image
-    #     refspl = interp1d(wavearr, fluxarr, kind='cubic', bounds_error=False, fill_value="extrapolate")
-    #     scale_model = refspl(self.waveimg)
-    #
-    #     # Now return
-    #     return self.caliBrate.flatimages.flat_model/scale_model
-    #
-    # def get_platescale(self, dummy):
-    #     """
-    #     Return the platescale for IFU.
-    #     The input argument is ignored
-    #     Args:
-    #         dummy (:class:`pypeit.specobj.SpecObj`):
-    #             ignored
-    #     Returns:
-    #         float:
-    #     """
-    #     plate_scale = self.sciImg.detector.platescale
-    #     return plate_scale
-    #
-    # def resample_cube(self):
-    #     pass
-    #
-    # def load_skyregions(self):
-    #     skymask_init = None
-    #     if self.par['reduce']['skysub']['load_mask']:
-    #         # Check if a master Sky Regions file exists for this science frame
-    #         file_base = os.path.basename(self.sciImg.files[0])
-    #         prefix = os.path.splitext(file_base)
-    #         if prefix[1] == ".gz":
-    #             sciName = os.path.splitext(prefix[0])[0]
-    #         else:
-    #             sciName = prefix[0]
-    #
-    #         # Setup the master frame name
-    #         master_dir = self.caliBrate.master_dir
-    #         master_key = self.caliBrate.fitstbl.master_key(0, det=self.det) + "_" + sciName
-    #
-    #         regfile = masterframe.construct_file_name(buildimage.SkyRegions,
-    #                                                   master_key=master_key,
-    #                                                   master_dir=master_dir)
-    #         # Check if a file exists
-    #         if os.path.exists(regfile):
-    #             msgs.info("Loading SkyRegions file for: {0:s} --".format(sciName) + msgs.newline() + regfile)
-    #             skymask_init = fits.getdata(regfile).astype(np.bool)
-    #         else:
-    #             msgs.warn("SkyRegions file not found:" + msgs.newline() + regfile)
-    #     elif self.par['reduce']['skysub']['user_regions'] != '':
-    #         msgs.info("Generating skysub mask based on the user defined regions: {0:s}".format(
-    #             self.par['reduce']['skysub']['user_regions']))
-    #         # This doesn't need to be a user parameter
-    #         resolution = int(10.0*np.max(self.slits_right-self.slits_left))
-    #         # Get the regions
-    #         status, regions = skysub.read_userregions(self.par['reduce']['skysub']['user_regions'],
-    #                                                   resolution=resolution)
-    #         # Generate image
-    #         skymask_init = skysub.generate_mask(self.pypeline, regions, self.slits, self.slits_left, self.slits_right,
-    #                                             resolution=resolution)
-    #     return skymask_init
-    #
-    # def run(self, basename=None, ra=None, dec=None, obstime=None,
-    #         std_trace=None, manual_extract_dict=None, show_peaks=False,
-    #         ref_slit=None):
-    #     """
-    #     Primary code flow for PypeIt reductions
-    #     Args:
-    #         basename (str, optional):
-    #             Required if flexure correction is to be applied
-    #         ra (str, optional):
-    #             Required if helio-centric correction is to be applied
-    #         dec (str, optional):
-    #             Required if helio-centric correction is to be applied
-    #         obstime (:obj:`astropy.time.Time`, optional):
-    #             Required if helio-centric correction is to be applied
-    #         std_trace (np.ndarray, optional):
-    #             Trace of the standard star
-    #         manual_extract_dict (dict, optional):
-    #         show_peaks (bool, optional):
-    #             Show peaks in find_objects methods
-    #         ref_slit (int, optional):
-    #             Slit index to be used as reference for relative transmission calibration
-    #             TODO :: This is not currently used - is it even needed, given that it's a relative calibration?
-    #             Need to think about whether we need to use the exact same pixels for the relative calibration
-    #             (i.e. using the pixels that the standard star falls on, since the spatial illumflat is not constant).
-    #     Returns:
-    #         tuple: skymodel (ndarray), objmodel (ndarray), ivarmodel (ndarray),
-    #            outmask (ndarray), sobjs (SpecObjs).  See main doc string for description
-    #     """
-    #     # Deal with dynamic calibrations
-    #     # Tilts
-    #     self.waveTilts.is_synced(self.slits)
-    #     #   Deal with Flexure
-    #     if self.par['calibrations']['tiltframe']['process']['spat_flexure_correct']:
-    #         _spat_flexure = 0. if self.spat_flexure_shift is None else self.spat_flexure_shift
-    #         # If they both shifted the same, there will be no reason to shift the tilts
-    #         tilt_flexure_shift = _spat_flexure - self.waveTilts.spat_flexure
-    #     else:
-    #         tilt_flexure_shift = self.spat_flexure_shift
-    #     self.tilts = self.waveTilts.fit2tiltimg(self.slitmask, flexure=tilt_flexure_shift)
-    #
-    #     # Wavelengths (on unmasked slits)
-    #     self.waveimg = wavecalib.build_waveimg(self.spectrograph, self.tilts, self.slits,
-    #                                            self.wv_calib, spat_flexure=self.spat_flexure_shift)
-    #
-    #     # If this is a slit-based IFU, perform a relative scaling of the IFU slits
-    #     scaleImg = 1.0
-    #     if self.par['reduce']['cube']['slit_spec']:
-    #         msgs.info("Calculating relative scaling for slit-based IFU")
-    #         # Use the reference slit, stitched either side with slits that extend to the minimum and maximum wavelength
-    #         scaleImg = self.build_scaleimg()
-    #
-    #     # Check if the user has a pre-defined sky regions file
-    #     skymask_init = self.load_skyregions()
-    #
-    #     # Global sky subtract based on flatfield model
-    #     self.global_sky = self.global_skysub(scaleImg=scaleImg, skymask=skymask_init, trim_edg=(0, 0), show_fit=False).copy()
-    #
-    #     # Recalculate the scaling based on the sky spectra
-    #     skyfactor = 1.0  # TODO :: Need to calculate a constant (or low order polynomial) scaling factor using the sky for all slits relative to the reference slit
-    #     scaleImg *= skyfactor
-    #
-    #     # Recalculate the global sky subtract based on flatfield model
-    #     self.global_sky = self.global_skysub(scaleImg=scaleImg, skymask=skymask_init, trim_edg=(0, 0), show_fit=False).copy()
-    #
-    #     from pypeit.io import write_to_fits
-    #     write_to_fits(self.sciImg.image, "science.fits", overwrite=True)
-    #     write_to_fits(self.global_sky, "initial_sky.fits", overwrite=True)
-    #     write_to_fits(self.sciImg.image-self.global_sky, "skysub_science.fits", overwrite=True)
-    #     msgs.error("SUCCESSFUL -- UP TO HERE!")
-    #
-    #     # Resample data onto desired grid
-    #     # TODO :: still need to implement this step...
-    #
-    #     # TODO -- Should we move these to redux.run()?
-    #     # Heliocentric
-    #     radec = ltu.radec_to_coord((ra, dec))
-    #     self.helio_correct(self.sobjs, radec, obstime)
-    #
-    #     # Return
-    #     return self.skymodel, self.objmodel, self.ivarmodel, self.outmask, self.sobjs
-=======
     def build_scaleimg(self):
         """
         Generate a relative scaling image for slit-based IFU.
@@ -1894,5 +1518,4 @@
         self.helio_correct(self.sobjs, radec, obstime)
 
         # Return
-        return self.skymodel, self.objmodel, self.ivarmodel, self.outmask, self.sobjs
->>>>>>> 3dafb933
+        return self.skymodel, self.objmodel, self.ivarmodel, self.outmask, self.sobjs