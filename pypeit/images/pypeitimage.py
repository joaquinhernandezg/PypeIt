--- conflicted
+++ resolved
@@ -96,11 +96,10 @@
         # Data model
         self.allowed_attributes = ('image', 'ivar', 'rn2img') + self.mask_attributes
 
-<<<<<<< HEAD
     @property
     def shape(self):
         return () if self.image is None else self.image.shape
-=======
+
     def write(self, outfile, hdr=None, iext=None):
         """
         Write the image(s) to a multi-extension FITS file
@@ -147,7 +146,6 @@
         # TODO -- Default to float32 for float images?
         # Write the fits file
         save.write_fits(hdr, data, outfile, extnames=ext)
->>>>>>> 25cd568b
 
     def show(self):
         """
@@ -187,4 +185,4 @@
         return repr
 
 def save_images():
-    pass+    pass
