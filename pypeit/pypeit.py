"""
Main driver class for PypeIt run

.. include common links, assuming primary doc root is up one directory
.. include:: ../include/links.rst

"""
from pathlib import Path
import time
import os
import copy
import datetime

from IPython import embed

import numpy as np

from astropy.io import fits
from astropy.table import Table

from pypeit import io
from pypeit import inputfiles
from pypeit.calibframe import CalibFrame
from pypeit.core import parse
from pypeit import msgs
from pypeit import calibrations
from pypeit.images import buildimage
from pypeit.display import display
from pypeit import find_objects
from pypeit import extraction
from pypeit import spec2dobj
from pypeit.core import qa
from pypeit import specobjs
#from pypeit.spectrographs.util import load_spectrograph
from pypeit import slittrace
from pypeit import utils
from pypeit.history import History
#from pypeit.par import PypeItPar
#from pypeit.par.pypeitpar import ql_is_on
from pypeit.metadata import PypeItMetaData
from pypeit.manual_extract import ManualExtractionObj
from pypeit.core import skysub

from linetools import utils as ltu


class PypeIt:
    """
    This class runs the primary calibration and extraction in PypeIt

    .. todo::
        Fill in list of attributes!

    Args:
        pypeit_file (:obj:`str`):
            PypeIt filename.
        verbosity (:obj:`int`, optional):
            Verbosity level of system output.  Can be:

                - 0: No output
                - 1: Minimal output (default)
                - 2: All output

        overwrite (:obj:`bool`, optional):
            Flag to overwrite any existing files/directories.
        reuse_calibs (:obj:`bool`, optional):
            Reuse any pre-existing calibration files
        logname (:obj:`str`, optional):
            The name of an ascii log file with the details of the
            reduction.
        show: (:obj:`bool`, optional):
            Show reduction steps via plots (which will block further
            execution until clicked on) and outputs to ginga. Requires
            remote control ginga session via ``ginga --modules=RC,SlitWavelength &``
        redux_path (:obj:`str`, optional):
            Over-ride reduction path in PypeIt file (e.g. Notebook usage)
        calib_only: (:obj:`bool`, optional):
            Only generate the calibration files that you can

    Attributes:
        pypeit_file (:obj:`str`):
            Name of the pypeit file to read.  PypeIt files have a
            specific set of valid formats. A description can be found
            :ref:`pypeit_file`.
        fitstbl (:obj:`pypeit.metadata.PypeItMetaData`): holds the meta info

    """
    def __init__(self, pypeit_file, verbosity=2, overwrite=True, reuse_calibs=False, logname=None,
                 show=False, redux_path=None, calib_only=False):

        # Set up logging
        self.logname = logname
        self.verbosity = verbosity
        self.pypeit_file = pypeit_file
        
        self.msgs_reset()
        
        # Load up PypeIt file
        self.pypeItFile = inputfiles.PypeItFile.from_file(pypeit_file)
        self.calib_only = calib_only

        # Build the spectrograph and the parameters
        self.spectrograph, self.par, config_specific_file = self.pypeItFile.get_pypeitpar()
        msgs.info(f'Loaded spectrograph {self.spectrograph.name}')
        msgs.info('Setting configuration-specific parameters using '
                  f'{os.path.split(config_specific_file)[1]}.')
<<<<<<< HEAD

#        # Spectrograph
#        spectrograph_name = self.pypeItFile.config['rdx']['spectrograph']
#        self.spectrograph = load_spectrograph(spectrograph_name)
#
#        # --------------------------------------------------------------
#        # Get the full set of PypeIt parameters
#        #   - Grab a science or standard file for configuration specific parameters
#
#        config_specific_file = None
#        for idx, row in enumerate(self.pypeItFile.data):
#            if ('science' in row['frametype']) or ('standard' in row['frametype']):
#                config_specific_file = self.pypeItFile.filenames[idx]
#        # search for arcs, trace if no scistd was there
#        if config_specific_file is None:
#            for idx, row in enumerate(self.pypeItFile.data):
#                if ('arc' in row['frametype']) or ('trace' in row['frametype']):
#                    config_specific_file = self.pypeItFile.filenames[idx]
#        if config_specific_file is not None:
#            msgs.info(
#                'Setting configuration-specific parameters using {0}'.format(os.path.split(config_specific_file)[1]))
#        self.spectrograph._check_extensions(config_specific_file)
#        spectrograph_cfg_lines = self.spectrograph.config_specific_par(config_specific_file).to_config()
#
#        # Addtional parameters, including QL
#        merge = (self.pypeItFile.cfg_lines,)
##        # NOTE: Moved this into the ql script
##        if ql_is_on(self.pypeItFile.config):
##            merge = (self.spectrograph.ql_par(),) + merge
#
#        #   - Build the full set, merging with any user-provided
#        #     parameters
#        self.par = PypeItPar.from_cfg_lines(
#            cfg_lines=spectrograph_cfg_lines, 
#            merge_with=merge)
#        msgs.info('Built full PypeIt parameter set.')
=======
>>>>>>> 73a4e06b

        # Check the output paths are ready
        if redux_path is not None:
            self.par['rdx']['redux_path'] = redux_path

        # Write the full parameter set here
        # --------------------------------------------------------------
        par_file = pypeit_file.replace(
            '.pypeit', f"_UTC_{datetime.datetime.utcnow().date()}.par")
        self.par.to_config(par_file, include_descr=False)

        # --------------------------------------------------------------
        # Build the meta data
        #   - Re-initilize based on the file data
        msgs.info('Compiling metadata')
        self.fitstbl = PypeItMetaData(self.spectrograph, self.par, 
                                      files=self.pypeItFile.filenames,
                                      usrdata=self.pypeItFile.data, 
                                      strict=True)
        #   - Interpret automated or user-provided data from the PypeIt
        #   file
        self.fitstbl.finalize_usr_build(
            self.pypeItFile.frametypes, 
            self.pypeItFile.setup_name)

        # Other Internals
        self.overwrite = overwrite

        # Currently the runtime argument determines the behavior for
        # reusing calibrations
        self.reuse_calibs = reuse_calibs
        self.show = show

        # Set paths
        self.calibrations_path = os.path.join(self.par['rdx']['redux_path'],
                                              self.par['calibrations']['calib_dir'])

        # Check for calibrations
        if not self.calib_only:
            calibrations.check_for_calibs(self.par, self.fitstbl,
                                          raise_error=self.par['calibrations']['raise_chk_error'])

        # --------------------------------------------------------------
        #   - Write .calib file (For QA naming amongst other things)
        calib_file = pypeit_file.replace('.pypeit', '.calib')
        calibrations.Calibrations.association_summary(calib_file, self.fitstbl, self.spectrograph,
                                                      self.calibrations_path, overwrite=True)

        # Report paths
        msgs.info('Setting reduction path to {0}'.format(self.par['rdx']['redux_path']))
        msgs.info('Calibration frames saved to: {0}'.format(self.calibrations_path))
        msgs.info('Science data output to: {0}'.format(self.science_path))
        msgs.info('Quality assessment plots output to: {0}'.format(self.qa_path))

        # Init
        self.det = None
        self.tstart = None
        self.basename = None
#        self.sciI = None
        self.obstime = None

    @property
    def science_path(self):
        """Return the path to the science directory."""
        return os.path.join(self.par['rdx']['redux_path'], self.par['rdx']['scidir'])

    @property
    def qa_path(self):
        """Return the path to the top-level QA directory."""
        return os.path.join(self.par['rdx']['redux_path'], self.par['rdx']['qadir'])

    def build_qa(self):
        """
        Generate QA wrappers
        """
        msgs.qa_path = self.qa_path
        qa.gen_qa_dir(self.qa_path)
        qa.gen_mf_html(self.pypeit_file, self.qa_path)
        qa.gen_exp_html()

    # TODO: This should go in a more relevant place
    def spec_output_file(self, frame, twod=False):
        """
        Return the path to the spectral output data file.
        
        Args:
            frame (:obj:`int`):
                Frame index from :attr:`fitstbl`.
            twod (:obj:`bool`):
                Name for the 2D output file; 1D file otherwise.
        
        Returns:
            :obj:`str`: The path for the output file
        """
<<<<<<< HEAD
        return self.get_spec_file_name(self.science_path, self.fitstbl.construct_basename(frame))
#        return os.path.join(self.science_path, 'spec{0}d_{1}.fits'.format('2' if twod else '1',
#                                                    self.fitstbl.construct_basename(frame)))
=======
        return self.get_spec_file_name(self.science_path, self.fitstbl.construct_basename(frame),
                                       twod=twod)
>>>>>>> 73a4e06b

    @staticmethod
    def get_spec_file_name(science_path, basename, twod=False):
        return os.path.join(science_path, f'spec{"2" if twod else "1"}d_{basename}.fits')

    def outfile_exists(self, frame):
        """
        Check whether the 2D outfile of a given frame already exists

        Args:
            frame (int): Frame index from fitstbl

        Returns:
            bool: True if the 2d file exists, False if it does not exist
        """
        return os.path.isfile(self.spec_output_file(frame, twod=True))

    def get_std_outfile(self, standard_frames):
        """
        Return the spec1d file name for a reduced standard to use as a tracing
        crutch.

        The file is either constructed using the provided standard frame indices
        or it is directly pulled from the
        :class:`~pypeit.par.pypeitpar.FindObjPar` parameters in :attr:`par`.
        The latter takes precedence.  If more than one row is provided by
        ``standard_frames``, the first index is used.

        Args:
            standard_frames (array-like):
                Set of rows in :attr:`fitstbl` with standards.

        Returns:
            :obj:`str`: Full path to the standard spec1d output file to use.
        """
        # NOTE: I'm not sure if this is the best place to put this, but it does
        # isolate where the name of the standard-star spec1d file is defined.
        std_outfile = self.par['reduce']['findobj']['std_spec1d']
        if std_outfile is not None:
            if not Path(std_outfile).resolve().exists():
                msgs.error(f'Provided standard spec1d file does not exist: {std_outfile}')
            return std_outfile

        # TODO: Need to decide how to associate standards with
        # science frames in the case where there is more than one
        # standard associated with a given science frame.  Below, I
        # just use the first standard

        std_frame = None if len(standard_frames) == 0 else standard_frames[0]
        # Prepare to load up standard?
        if std_frame is not None:
            std_outfile = self.spec_output_file(std_frame) \
                            if isinstance(std_frame, (int,np.integer)) else None
        if std_outfile is not None and not os.path.isfile(std_outfile):
            msgs.error('Could not find standard file: {0}'.format(std_outfile))
        return std_outfile

    def calib_all(self):
        """
        Process all calibration frames.

        Provides an avenue to reduce a dataset without (or omitting) any
        science/standard frames.
        """
        self.tstart = time.perf_counter()

        # Frame indices
        frame_indx = np.arange(len(self.fitstbl))
        for calib_ID in self.fitstbl.calib_groups:
            # Find all the frames in this calibration group
            in_grp = self.fitstbl.find_calib_group(calib_ID)
            if not any(in_grp):
                continue
            grp_frames = frame_indx[in_grp]

            # Find the detectors to reduce
            detectors = self.select_detectors(self.spectrograph, self.par['rdx']['detnum'],
<<<<<<< HEAD
                                              self.par['rdx']['slitspatnum'])
=======
                                              slitspatnum=self.par['rdx']['slitspatnum'])
>>>>>>> 73a4e06b
            msgs.info(f'Detectors to work on: {detectors}')

            # Loop on Detectors
            for self.det in detectors:
                msgs.info(f'Working on detector {self.det}')
                # Instantiate Calibrations class
                self.caliBrate = calibrations.Calibrations.get_instance(
                    self.fitstbl, self.par['calibrations'], self.spectrograph,
                    self.calibrations_path, qadir=self.qa_path, reuse_calibs=self.reuse_calibs,
                    show=self.show,
                    user_slits=slittrace.merge_user_slit(self.par['rdx']['slitspatnum'],
                                                         self.par['rdx']['maskIDs']))
                # Do it
                # These need to be separate to accommodate COADD2D
                self.caliBrate.set_config(grp_frames[0], self.det, self.par['calibrations'])

                self.caliBrate.run_the_steps()
                if not self.caliBrate.success:
                    msgs.warn(f'Calibrations for detector {self.det} were unsuccessful!  The step '
                              f'that failed was {self.caliBrate.failed_step}.  Continuing to next '
                              f'detector.')

        # Finish
        self.print_end_time()

    def reduce_all(self):
        """
        Main driver of the entire reduction

        Calibration and extraction via a series of calls to
        :func:`reduce_exposure`.

        """
        # Validate the parameter set
        self.par.validate_keys(required=['rdx', 'calibrations', 'scienceframe', 'reduce',
                                         'flexure'])
        self.tstart = time.perf_counter()

        # Find the standard frames
        is_standard = self.fitstbl.find_frames('standard')
        if np.any(is_standard):
            msgs.info(f'Found {np.sum(is_standard)} standard frames to reduce.')

        # Find the science frames
        is_science = self.fitstbl.find_frames('science')
        if np.any(is_science):
            msgs.info(f'Found {np.sum(is_science)} science frames to reduce.')

        # This will give an error to alert the user that no reduction will be
        # run if there are no science/standard frames and `run_pypeit` is run
        # without -c flag
        if not np.any(is_science) and not np.any(is_standard):
            msgs.error('No science/standard frames provided. Add them to your PypeIt file '
                       'if this is a standard run! Otherwise run calib_only reduction using -c flag')

        # Frame indices
        frame_indx = np.arange(len(self.fitstbl))

        # Standard Star(s) Loop
        # Iterate over each calibration group and reduce the standards
        for calib_ID in self.fitstbl.calib_groups:

            # Find all the frames in this calibration group
            in_grp = self.fitstbl.find_calib_group(calib_ID)

            if not np.any(is_standard & in_grp):
                continue

            # Find the indices of the standard frames in this calibration group:
            grp_standards = frame_indx[is_standard & in_grp]

            msgs.info(f'Found {len(grp_standards)} standard frames in calibration group '
                      f'{calib_ID}.')

            # Reduce all the standard frames, loop on unique comb_id
            u_combid_std = np.unique(self.fitstbl['comb_id'][grp_standards])
            for j, comb_id in enumerate(u_combid_std):
                frames = np.where(self.fitstbl['comb_id'] == comb_id)[0]
                # Find all frames whose comb_id matches the current frames
                # bkg_id (same as for science frames).
                bg_frames = np.where((self.fitstbl['comb_id'] == self.fitstbl['bkg_id'][frames][0])
                                     & (self.fitstbl['comb_id'] >= 0))[0]
                if not self.outfile_exists(frames[0]) or self.overwrite:
                    # Build history to document what contributed to the reduced
                    # exposure
                    history = History(self.fitstbl.frame_paths(frames[0]))
                    history.add_reduce(calib_ID, self.fitstbl, frames, bg_frames)
                    std_spec2d, std_sobjs = self.reduce_exposure(frames, bg_frames=bg_frames)
                    # TODO come up with sensible naming convention for save_exposure for combined files
                    self.save_exposure(frames[0], std_spec2d, std_sobjs, self.basename, history)
                else:
                    msgs.info('Output file: {:s} already exists'.format(self.fitstbl.construct_basename(frames[0])) +
                              '. Set overwrite=True to recreate and overwrite.')

        # Science Frame(s) Loop
        # Iterate over each calibration group again and reduce the science frames
        for calib_ID in self.fitstbl.calib_groups:
            # Find all the frames in this calibration group
            in_grp = self.fitstbl.find_calib_group(calib_ID)

            if not np.any(is_science & in_grp):
                continue

            # Find the indices of the science frames in this calibration group:
            grp_science = frame_indx[is_science & in_grp]
            msgs.info(f'Found {len(grp_science)} science frames in calibration group {calib_ID}.')

            # Associate standards (previously reduced above) for this setup
            std_outfile = self.get_std_outfile(frame_indx[is_standard])
            # Reduce all the science frames; keep the basenames of the science
            # frames for use in flux calibration
            science_basename = [None]*len(grp_science)
            # Loop on unique comb_id
            u_combid = np.unique(self.fitstbl['comb_id'][grp_science])
        
            for j, comb_id in enumerate(u_combid):
                # TODO: This was causing problems when multiple science frames
                # were provided to quicklook and the user chose *not* to stack
                # the frames.  But this means it now won't skip processing the
                # B-A pair when the background image(s) are defined.  Punting
                # for now...
#                # Quicklook mode?
#                if self.par['rdx']['quicklook'] and j > 0:
#                    msgs.warn('PypeIt executed in quicklook mode.  Only reducing science frames '
#                              'in the first combination group!')
#                    break
                #
                frames = np.where(self.fitstbl['comb_id'] == comb_id)[0]
                # Find all frames whose comb_id matches the current frames bkg_id.
                bg_frames = np.where((self.fitstbl['comb_id'] == self.fitstbl['bkg_id'][frames][0])
                                     & (self.fitstbl['comb_id'] >= 0))[0]
                # JFH changed the syntax below to that above, which allows
                # frames to be used more than once as a background image. The
                # syntax below would require that we could somehow list multiple
                # numbers for the bkg_id which is impossible without a comma
                # separated list
#                bg_frames = np.where(self.fitstbl['bkg_id'] == comb_id)[0]
                if not self.outfile_exists(frames[0]) or self.overwrite:

                    # Build history to document what contributd to the reduced
                    # exposure
                    history = History(self.fitstbl.frame_paths(frames[0]))
                    history.add_reduce(calib_ID, self.fitstbl, frames, bg_frames)

                    # TODO -- Should we reset/regenerate self.slits.mask for a new exposure
                    sci_spec2d, sci_sobjs = self.reduce_exposure(frames, bg_frames=bg_frames,
                                                                 std_outfile=std_outfile)
                    science_basename[j] = self.basename

                    # TODO: come up with sensible naming convention for
                    # save_exposure for combined files
                    if len(sci_spec2d.detectors) > 0:
                        self.save_exposure(frames[0], sci_spec2d, sci_sobjs, self.basename, history)
                    else:
                        msgs.warn('No spec2d and spec1d saved to file because the '
                                  'calibration/reduction was not successful for all the detectors')
                else:
                    msgs.warn(f'Output file: {self.fitstbl.construct_basename(frames[0])} already '
                              'exists. Set overwrite=True to recreate and overwrite.')

            msgs.info(f'Finished calibration group {calib_ID}')

        # Finish
        self.print_end_time()

    @staticmethod
<<<<<<< HEAD
    def select_detectors(spectrograph, detnum, slitspatnum):
=======
    def select_detectors(spectrograph, detnum, slitspatnum=None):
>>>>>>> 73a4e06b
        """
        Get the set of detectors to be reduced.

        This is mostly a wrapper for
        :func:`~pypeit.spectrographs.spectrograph.Spectrograph.select_detectors`,
        except that it applies any limitations set by the
        :class:`~pypeit.par.pypeitpar.ReduxPar` parameters.

<<<<<<< HEAD
=======
        Args:
            spectrograph (:class:`~pypeit.spectrographs.spectrograph.Spectrograph`):
                Spectrograph instance that defines the allowed
                detectors/mosaics.
            detnum (:obj:`int`, :obj:`tuple`):
                The detectors/mosaics to parse
            slitspatnum (:obj:`str`, optional):
                Used to restrict the reduction to a specified slit.  See
                :class:`~pypeit.par.pypeitpar.ReduxPar`.

>>>>>>> 73a4e06b
        Returns:
            :obj:`list`: List of unique detectors or detector mosaics to be
            reduced.
        """
        return spectrograph.select_detectors(subset=detnum if slitspatnum is None else slitspatnum)

    def reduce_exposure(self, frames, bg_frames=None, std_outfile=None):
        """
        Reduce a single exposure

        Args:
            frames (:obj:`list`):
                List of 0-indexed rows in :attr:`fitstbl` with the frames to
                reduce.
            bg_frames (:obj:`list`, optional):
                List of frame indices for the background.
            std_outfile (:obj:`str`, optional):
                File with a previously reduced standard spectrum from
                PypeIt.

        Returns:
            dict: The dictionary containing the primary outputs of
            extraction.

        """

        # if show is set, clear the ginga channels at the start of each new sci_ID
        if self.show:
            # TODO: Put this in a try/except block?
            display.clear_all(allow_new=True)

        has_bg = True if bg_frames is not None and len(bg_frames) > 0 else False
        # Is this an b/g subtraction reduction?
        if has_bg:
            self.bkg_redux = True
            # The default is to find_negative objects if the bg_frames are
            # classified as "science", and to not find_negative objects if the
            # bg_frames are classified as "sky". This can be explicitly
            # overridden if par['reduce']['findobj']['find_negative'] is set to
            # something other than the default of None.
            self.find_negative = (('science' in self.fitstbl['frametype'][bg_frames[0]]) |
                                  ('standard' in self.fitstbl['frametype'][bg_frames[0]])) \
                            if self.par['reduce']['findobj']['find_negative'] is None else \
                                self.par['reduce']['findobj']['find_negative']
        else:
            self.bkg_redux = False
            self.find_negative= False

        # Container for all the Spec2DObj
        all_spec2d = spec2dobj.AllSpec2DObj()
        all_spec2d['meta']['bkg_redux'] = self.bkg_redux
        all_spec2d['meta']['find_negative'] = self.find_negative
        # TODO -- Should we reset/regenerate self.slits.mask for a new exposure

        # container for specobjs during first loop (objfind)
        all_specobjs_objfind = specobjs.SpecObjs()
        # container for specobjs during second loop (extraction)
        all_specobjs_extract = specobjs.SpecObjs()
        # list of global_sky obtained during objfind and used in extraction
        initial_sky_list = []
        # list of sciImg
        sciImg_list = []
        # List of detectors with successful calibration
        calibrated_det = []
        # list of successful slits calibrations to be used in the extraction loop
        calib_slits = []
        # List of objFind objects
        objFind_list = []

        # Print status message
        msgs_string = 'Reducing target {:s}'.format(self.fitstbl['target'][frames[0]]) + msgs.newline()
        # TODO: Print these when the frames are actually combined,
        # backgrounds are used, etc?
        msgs_string += 'Combining frames:' + msgs.newline()
        for iframe in frames:
            msgs_string += '{0:s}'.format(self.fitstbl['filename'][iframe]) + msgs.newline()
        msgs.info(msgs_string)
        if has_bg:
            bg_msgs_string = ''
            for iframe in bg_frames:
                bg_msgs_string += '{0:s}'.format(self.fitstbl['filename'][iframe]) + msgs.newline()
            bg_msgs_string = msgs.newline() + 'Using background from frames:' + msgs.newline() + bg_msgs_string
            msgs.info(bg_msgs_string)

        # Find the detectors to reduce
        detectors = self.select_detectors(self.spectrograph, self.par['rdx']['detnum'],
<<<<<<< HEAD
                                          self.par['rdx']['slitspatnum'])
=======
                                          slitspatnum=self.par['rdx']['slitspatnum'])
>>>>>>> 73a4e06b
        msgs.info(f'Detectors to work on: {detectors}')

        # Loop on Detectors -- Calibrate, process image, find objects
        # TODO: Attempt to put in a multiprocessing call here?
        for self.det in detectors:
            msgs.info(f'Reducing detector {self.det}')
            # run calibration
            self.caliBrate = self.calib_one(frames, self.det)
            if not self.caliBrate.success:
                msgs.warn(f'Calibrations for detector {self.det} were unsuccessful!  The step '
                          f'that failed was {self.caliBrate.failed_step}.  Continuing by '
                          f'skipping this detector.')
                continue

            # we save only the detectors that had a successful calibration,
            # and we use only those in the extract loop below
            calibrated_det.append(self.det)
            # we also save the successful slit calibrations because they are used and modified
            # in the slitmask stuff in between the two loops
            calib_slits.append(self.caliBrate.slits)
            # global_sky, skymask and sciImg are needed in the extract loop
            initial_sky, sobjs_obj, sciImg, objFind = self.objfind_one(
                frames, self.det, bg_frames=bg_frames, std_outfile=std_outfile)
            if len(sobjs_obj)>0:
                all_specobjs_objfind.add_sobj(sobjs_obj)
            initial_sky_list.append(initial_sky)
            sciImg_list.append(sciImg)
            objFind_list.append(objFind)

        # slitmask stuff
        if len(calibrated_det) > 0 and self.par['reduce']['slitmask']['assign_obj']:
            # get object positions from slitmask design and slitmask offsets for all the detectors
            spat_flexure = np.array([ss.spat_flexure for ss in sciImg_list])
            # Grab platescale with binning
            bin_spec, bin_spat = parse.parse_binning(self.binning)
            platescale = np.array([ss.detector.platescale*bin_spat for ss in sciImg_list])
            # get the dither offset if available and if desired
            dither_off = None
            if self.par['reduce']['slitmask']['use_dither_offset']:
                if 'dithoff' in self.fitstbl.keys():
                    dither_off = self.fitstbl['dithoff'][frames[0]]

            calib_slits = slittrace.get_maskdef_objpos_offset_alldets(
                all_specobjs_objfind, calib_slits, spat_flexure, platescale,
                self.par['calibrations']['slitedges']['det_buffer'],
                self.par['reduce']['slitmask'], dither_off=dither_off)
            # determine if slitmask offsets exist and compute an average offsets over all the detectors
            calib_slits = slittrace.average_maskdef_offset(
                calib_slits, platescale[0], self.spectrograph.list_detectors(mosaic='MSC' in calib_slits[0].detname))
            # slitmask design matching and add undetected objects
            all_specobjs_objfind = slittrace.assign_addobjs_alldets(
                all_specobjs_objfind, calib_slits, spat_flexure, platescale,
                self.par['reduce']['slitmask'], self.par['reduce']['findobj']['find_fwhm'])

        # Extract
        for i, self.det in enumerate(calibrated_det):
            # re-run (i.e., load) calibrations
            self.caliBrate = self.calib_one(frames, self.det)
            self.caliBrate.slits = calib_slits[i]

            detname = sciImg_list[i].detector.name

            # TODO: pass back the background frame, pass in background
            # files as an argument. extract one takes a file list as an
            # argument and instantiates science within
            if all_specobjs_objfind.nobj > 0:
                all_specobjs_on_det = all_specobjs_objfind[all_specobjs_objfind.DET == detname]
            else:
                all_specobjs_on_det = all_specobjs_objfind

            # Extract
            all_spec2d[detname], tmp_sobjs \
                    = self.extract_one(frames, self.det, sciImg_list[i], objFind_list[i],
                                       initial_sky_list[i], all_specobjs_on_det)
            # Hold em
            if tmp_sobjs.nobj > 0:
                all_specobjs_extract.add_sobj(tmp_sobjs)
            # JFH TODO write out the background frame?

            # TODO -- Save here?  Seems like we should.  Would probably need to use update_det=True

        # Return
        return all_spec2d, all_specobjs_extract

    def get_sci_metadata(self, frame, det):
        """
        Grab the meta data for a given science frame and specific detector

        Args:
            frame (int): Frame index
            det (int): Detector index

        Returns:
            5 objects are returned::
                - str: Object type;  science or standard
                - str: Setup/configuration string
                - astropy.time.Time: Time of observation
                - str: Basename of the frame
                - str: Binning of the detector

        """

        # Set binning, obstime, basename, and objtype
        binning = self.fitstbl['binning'][frame]
        obstime  = self.fitstbl.construct_obstime(frame)
        basename = self.fitstbl.construct_basename(frame, obstime=obstime)
        types  = self.fitstbl['frametype'][frame].split(',')
        if 'science' in types:
            objtype_out = 'science'
        elif 'standard' in types:
            objtype_out = 'standard'
        else:
            msgs.error('get_sci_metadata() should only be run on standard or science frames.  '
                       f'Types of this frame are: {types}')
        calib_key = CalibFrame.construct_calib_key(self.fitstbl['setup'][frame],
                                                   self.fitstbl['calib'][frame],
                                                   self.spectrograph.get_det_name(det))
        return objtype_out, calib_key, obstime, basename, binning

    def calib_one(self, frames, det):
        """
        Run Calibration for a single exposure/detector pair

        Args:
            frames (:obj:`list`):
                List of frames to extract; stacked if more than one
                is provided
            det (:obj:`int`):
                Detector number (1-indexed)

        Returns:
            caliBrate (:class:`pypeit.calibrations.Calibrations`)

        """

        msgs.info(f'Building/loading calibrations for detector {det}')
        # Instantiate Calibrations class
        caliBrate = calibrations.Calibrations.get_instance(
            self.fitstbl, self.par['calibrations'], self.spectrograph,
            self.calibrations_path, qadir=self.qa_path, 
<<<<<<< HEAD
            reuse_calibs=self.reuse_calibs, show=self.show, 
=======
            reuse_calibs=self.reuse_calibs, show=self.show,
>>>>>>> 73a4e06b
            user_slits=slittrace.merge_user_slit(
                self.par['rdx']['slitspatnum'], self.par['rdx']['maskIDs']))
            #slitspat_num=self.par['rdx']['slitspatnum'])
        # These need to be separate to accomodate COADD2D
        caliBrate.set_config(frames[0], det, self.par['calibrations'])
        caliBrate.run_the_steps()

        return caliBrate

    def objfind_one(self, frames, det, bg_frames=None, std_outfile=None):
        """
        Reduce + Find Objects in a single exposure/detector pair

        sci_ID and det need to have been set internally prior to calling this method

        Parameters
        ----------
        frames : :obj:`list`
            List of frames to extract; stacked if more than one is provided
        det : :obj:`int`
            Detector number (1-indexed)
        bg_frames : :obj:`list`, optional
            List of frames to use as the background. Can be empty.
        std_outfile : :obj:`str`, optional
            Filename for the standard star spec1d file. Passed directly to
            :func:`get_std_trace`.

        Returns
        -------
        global_sky : `numpy.ndarray`_
            Initial global sky model
        sobjs_obj : :class:`~pypeit.specobjs.SpecObjs`
            List of objects found
        sciImg : :class:`~pypeit.images.pypeitimage.PypeItImage`
            Science image
        objFind : :class:`~pypeit.find_objects.FindObjects`
            Object finding speobject

        """
        # Grab some meta-data needed for the reduction from the fitstbl
        self.objtype, self.setup, self.obstime, self.basename, self.binning \
                = self.get_sci_metadata(frames[0], det)

        msgs.info("Object finding begins for {} on det={}".format(self.basename, det))

        # Is this a standard star?
        self.std_redux = self.objtype == 'standard'
        frame_par = self.par['calibrations']['standardframe'] if self.std_redux else self.par['scienceframe']
        # Get the standard trace if need be

        if self.std_redux is False and std_outfile is not None:
            std_trace = specobjs.get_std_trace(self.spectrograph.get_det_name(det), std_outfile)
        else:
            std_trace = None

        # Build Science image
        sci_files = self.fitstbl.frame_paths(frames)
        sciImg = buildimage.buildimage_fromlist(
            self.spectrograph, det, frame_par,
            sci_files, bias=self.caliBrate.msbias, bpm=self.caliBrate.msbpm,
            dark=self.caliBrate.msdark,
            flatimages=self.caliBrate.flatimages,
            slits=self.caliBrate.slits,  # For flexure correction
            ignore_saturation=False)

        # Background Image?
        if bg_frames is not None and len(bg_frames) > 0:
            bg_file_list = self.fitstbl.frame_paths(bg_frames)
            bgimg = buildimage.buildimage_fromlist(self.spectrograph, det, frame_par, bg_file_list,
                                                   bpm=self.caliBrate.msbpm,
                                                   bias=self.caliBrate.msbias,
                                                   dark=self.caliBrate.msdark,
                                                   flatimages=self.caliBrate.flatimages,
                                                   slits=self.caliBrate.slits,
                                                   ignore_saturation=False)

            # NOTE: If the spatial flexure exists for sciImg, the subtraction
            # function propagates that to the subtracted image, ignoring any
            # spatial flexure determined for the background image.
            sciImg = sciImg.sub(bgimg)

<<<<<<< HEAD
        # Build the initial sky mask
        initial_skymask = self.load_skyregions(initial_slits=self.spectrograph.pypeline != 'IFU',
                                               scifile=sciImg.files[0], frame=frames[0])
=======
        # Flexure
        spat_flexure = None
        if (self.objtype == 'science' and self.par['scienceframe']['process']['spat_flexure_correct']) or \
                (self.objtype == 'standard' and self.par['calibrations']['standardframe']['process']['spat_flexure_correct']):
            spat_flexure = sciImg.spat_flexure
        # Build the initial sky mask
        initial_skymask = self.load_skyregions(initial_slits=self.spectrograph.pypeline != 'IFU',
                                               scifile=sciImg.files[0], frame=frames[0], spat_flexure=spat_flexure)
>>>>>>> 73a4e06b

        # Deal with manual extraction
        row = self.fitstbl[frames[0]]
        manual_obj = ManualExtractionObj.by_fitstbl_input(
            row['filename'], row['manual'], self.spectrograph) if len(row['manual'].strip()) > 0 else None

        # Instantiate Reduce object
        # Required for pypeline specific object
        # At instantiaton, the fullmask in self.sciImg is modified
        objFind = find_objects.FindObjects.get_instance(sciImg, self.caliBrate.slits,
                                                        self.spectrograph, self.par, self.objtype,
                                                        wv_calib=self.caliBrate.wv_calib,
                                                        waveTilts=self.caliBrate.wavetilts,
                                                        initial_skymask=initial_skymask,
                                                        bkg_redux=self.bkg_redux,
                                                        manual=manual_obj,
                                                        find_negative=self.find_negative,
                                                        std_redux=self.std_redux,
                                                        show=self.show,
                                                        basename=self.basename)

        # Do it
        initial_sky, sobjs_obj = objFind.run(std_trace=std_trace, show_peaks=self.show)

        # Return
        return initial_sky, sobjs_obj, sciImg, objFind

<<<<<<< HEAD
    def load_skyregions(self, initial_slits=False, scifile=None, frame=None):
=======
    def load_skyregions(self, initial_slits=False, scifile=None, frame=None, spat_flexure=None):
>>>>>>> 73a4e06b
        """
        Generate or load sky regions, if defined by the user.

        Sky regions are defined by the internal provided parameters; see
        ``user_regions`` in :class:`~pypeit.par.pypeitpar.SkySubPar`.  If
<<<<<<< HEAD
        included in the in the pypeit file like so, 
=======
        included in the pypeit file like so,
>>>>>>> 73a4e06b

        .. code-block:: ini

            [reduce]
                [[skysub]]
                    user_regions = :25,75:

        The first and last 25% of all slits are used as sky.  If the user has
        used the ``pypeit_skysub_regions`` GUI to generate a sky mask for a
        given frame, this can be searched for and loaded by setting the
        parameter to ``user``:

        .. code-block:: ini

            [reduce]
                [[skysub]]
                    user_regions = user

        Parameters
        ----------
        initial_slits : :obj:`bool`, optional
            Flag to use the initial slits before any tweaking based on the
            slit-illumination profile; see
            :func:`~pypeit.slittrace.SlitTraceSet.select_edges`.
        scifile : :obj:`str`, optional
            The file name used to define the user-based sky regions.  Only used
            if ``user_regions = user``.
        frame : :obj:`int`, optional
            The index of the frame used to construct the calibration key.  Only
            used if ``user_regions = user``.
<<<<<<< HEAD
=======
        spat_flexure : :obj:`float`, None, optional
            The spatial flexure (measured in pixels) of the science frame relative to the trace frame.
>>>>>>> 73a4e06b

        Returns
        -------
        skymask : `numpy.ndarray`_
<<<<<<< HEAD
            A boolean array of used to select sky pixels; i.e., True is a pixel
=======
            A boolean array used to select sky pixels; i.e., True is a pixel
>>>>>>> 73a4e06b
            that corresponds to a sky region.  If the ``user_regions`` parameter
            is not set (or an empty string), the returned value is None.
        """
        if self.par['reduce']['skysub']['user_regions'] in [None, '']:
            return None

        # First priority given to user_regions first
        if self.par['reduce']['skysub']['user_regions'] == 'user':
            # Build the file name
<<<<<<< HEAD
            setup = self.fitstbl['setup'][frame]
            calib_id = CalibFrame.ingest_calib_id(self.fitstbl['calib'][frame])
            detname = self.spectrograph.get_det_name(self.det)
            calib_key = CalibFrame.construct_calib_key(setup, calib_id, detname)
=======
            calib_key = CalibFrame.construct_calib_key(
                                self.fitstbl['setup'][frame],
                                CalibFrame.ingest_calib_id(self.fitstbl['calib'][frame]),
                                self.spectrograph.get_det_name(self.det))
>>>>>>> 73a4e06b
            regfile = buildimage.SkyRegions.construct_file_name(calib_key,
                                                                calib_dir=self.calibrations_path,
                                                                basename=io.remove_suffix(scifile))
            regfile = Path(regfile).resolve()
            if not regfile.exists():
                msgs.error(f'Unable to find SkyRegions file: {regfile} . Create a SkyRegions '
                           'frame using pypeit_skysub_regions, or change the user_regions to '
                           'the percentage format.  See documentation.')
            msgs.info(f'Loading SkyRegions file: {regfile}')
            return buildimage.SkyRegions.from_file(regfile).image.astype(bool)

<<<<<<< HEAD
        # Flexure
        spat_flexure = None
        if (self.objtype == 'science'
                and self.par['scienceframe']['process']['spat_flexure_correct']) or \
           (self.objtype == 'standard'
                and self.par['calibrations']['standardframe']['process']['spat_flexure_correct']):
            spat_flexure = sciImg.spat_flexure

=======
>>>>>>> 73a4e06b
        skyregtxt = self.par['reduce']['skysub']['user_regions']
        if isinstance(skyregtxt, list):
            skyregtxt = ",".join(skyregtxt)
        msgs.info(f'Generating skysub mask based on the user defined regions: {skyregtxt}')
<<<<<<< HEAD
        # The resolution probably doesn't need to be a user parameter
        slits_left, slits_right, _ \
            = self.caliBrate.slits.select_edges(initial=initial_slits, flexure=spat_flexure)

        maxslitlength = np.max(slits_right-slits_left)
        # Get the regions
        status, regions = skysub.read_userregions(skyregtxt, self.caliBrate.slits.nslits,
                                                  maxslitlength)
        # Generate and return image
        # TODO: Is this applying the spatial flexure twice?
=======
        # NOTE : Do not include spatial flexure here!
        #        It is included when generating the mask in the return statement below
        slits_left, slits_right, _ \
            = self.caliBrate.slits.select_edges(initial=initial_slits, flexure=None)

        maxslitlength = np.max(slits_right-slits_left)
        # Get the regions
        status, regions = skysub.read_userregions(skyregtxt, self.caliBrate.slits.nslits, maxslitlength)
        if status == 1:
            msgs.error("Unknown error in sky regions definition. Please check the value:" + msgs.newline() + skyregtxt)
        elif status == 2:
            msgs.error("Sky regions definition must contain a percentage range, and therefore must contain a ':'")
        # Generate and return image
>>>>>>> 73a4e06b
        return skysub.generate_mask(self.spectrograph.pypeline, regions, self.caliBrate.slits,
                                    slits_left, slits_right, spat_flexure=spat_flexure)

    def extract_one(self, frames, det, sciImg, objFind, initial_sky, sobjs_obj):
        """
        Extract Objects in a single exposure/detector pair

        sci_ID and det need to have been set internally prior to calling this method

        Args:
            frames (:obj:`list`):
                List of frames to extract; stacked if more than one
                is provided
            det (:obj:`int`):
                Detector number (1-indexed)
            sciImg (:class:`PypeItImage`):
                Data container that holds a single image from a
                single detector its related images (e.g. ivar, mask)
            objFind : :class:`~pypeit.find_objects.FindObjects`
                Object finding object
            initial_sky (`numpy.ndarray`_):
                Initial global sky model
            sobjs_obj (:class:`pypeit.specobjs.SpecObjs`):
                List of objects found during `run_objfind`

        Returns:
            tuple: Returns six `numpy.ndarray`_ objects and a
            :class:`pypeit.specobjs.SpecObjs` object with the
            extracted spectra from this exposure/detector pair. The
            six `numpy.ndarray`_ objects are (1) the science image,
            (2) its inverse variance, (3) the sky model, (4) the
            object model, (5) the model inverse variance, and (6) the
            mask.
        """
        # Grab some meta-data needed for the reduction from the fitstbl
        self.objtype, self.setup, self.obstime, self.basename, self.binning \
                = self.get_sci_metadata(frames[0], det)
        # Is this a standard star?
        self.std_redux = 'standard' in self.objtype

        ## TODO JFH I think all of this about determining the final global sky should be moved out of this method
        ## and preferably into the FindObjects class. I see why we are doing it like this since for multislit we need
        # to find all of the objects first using slitmask meta data,  but this comes at the expense of a much more complicated
        # control sctucture.

        # Update the global sky
        if 'standard' in self.fitstbl['frametype'][frames[0]] or \
                self.par['reduce']['findobj']['skip_final_global'] or \
                self.par['reduce']['skysub']['user_regions'] is not None:
            final_global_sky = initial_sky
        else:
            # Update the skymask
            skymask = objFind.create_skymask(sobjs_obj)
            final_global_sky = objFind.global_skysub(previous_sky=initial_sky, skymask=skymask, show=self.show)
        scaleImg = objFind.scaleimg

        # Each spec2d file includes the slits object with unique flagging
        #  for extraction failures.  So we make a copy here before those flags
        #  are modified.
        maskdef_designtab = self.caliBrate.slits.maskdef_designtab
        slits = copy.deepcopy(self.caliBrate.slits)
        slits.maskdef_designtab = None

        # update here slits.mask since global_skysub modify reduce_bpm and we need to propagate it into extraction
        flagged_slits = np.where(objFind.reduce_bpm)[0]
        if len(flagged_slits) > 0:
            slits.mask[flagged_slits] = \
                slits.bitmask.turn_on(slits.mask[flagged_slits], 'BADSKYSUB')

        msgs.info("Extraction begins for {} on det={}".format(self.basename, det))

        # Instantiate Reduce object
        # Required for pypeline specific object
        # At instantiaton, the fullmask in self.sciImg is modified
        # TODO Are we repeating steps in the init for FindObjects and Extract??
        self.exTract = extraction.Extract.get_instance(
            sciImg, slits, sobjs_obj, self.spectrograph,
            self.par, self.objtype, global_sky=final_global_sky, waveTilts=self.caliBrate.wavetilts, wv_calib=self.caliBrate.wv_calib,
            bkg_redux=self.bkg_redux, return_negative=self.par['reduce']['extraction']['return_negative'],
            std_redux=self.std_redux, basename=self.basename, show=self.show)

        if not self.par['reduce']['extraction']['skip_extraction']:
            # Perform the extraction
            skymodel, objmodel, ivarmodel, outmask, sobjs, waveImg, tilts = self.exTract.run()
            # Apply a reference frame correction to each object and the waveimg
            self.exTract.refframe_correct(self.fitstbl["ra"][frames[0]], self.fitstbl["dec"][frames[0]], self.obstime,
                                          sobjs=self.exTract.sobjs)
        else:
            # Since the extraction was not performed, fill the arrays with the best available information
            self.exTract.refframe_correct(self.fitstbl["ra"][frames[0]], self.fitstbl["dec"][frames[0]], self.obstime)
            skymodel = final_global_sky
            objmodel = np.zeros_like(self.exTract.sciImg.image)
            ivarmodel = np.copy(self.exTract.sciImg.ivar)
            outmask = self.exTract.sciImg.fullmask
            sobjs = sobjs_obj
            waveImg = self.exTract.waveimg
            tilts = self.exTract.tilts

        # TODO -- Do this upstream
        # Tack on detector and wavelength RMS
        for sobj in sobjs:
            sobj.DETECTOR = sciImg.detector
            iwv = np.where(self.caliBrate.wv_calib.spat_ids == sobj.SLITID)[0][0]
            sobj.WAVE_RMS =self.caliBrate.wv_calib.wv_fits[iwv].rms

        # Construct table of spectral flexure
        spec_flex_table = Table()
        spec_flex_table['spat_id'] = slits.spat_id
        spec_flex_table['sci_spec_flexure'] = self.exTract.slitshift

        # Construct the Spec2DObj
        spec2DObj = spec2dobj.Spec2DObj(sciimg=sciImg.image,
                                        ivarraw=sciImg.ivar,
                                        skymodel=skymodel,
                                        objmodel=objmodel,
                                        ivarmodel=ivarmodel,
                                        scaleimg=scaleImg,
                                        waveimg=waveImg,
                                        bpmmask=outmask,
                                        detector=sciImg.detector,
                                        sci_spat_flexure=sciImg.spat_flexure,
                                        sci_spec_flexure=spec_flex_table,
                                        vel_corr=self.exTract.vel_corr,
                                        vel_type=self.par['calibrations']['wavelengths']['refframe'],
                                        tilts=tilts,
                                        slits=slits,
                                        wavesol=self.caliBrate.wv_calib.wave_diagnostics(print_diag=False),
                                        maskdef_designtab=maskdef_designtab)
        spec2DObj.process_steps = sciImg.process_steps

        spec2DObj.calibs = calibrations.Calibrations.get_association(
                                    self.fitstbl, self.spectrograph, self.calibrations_path,
                                    self.fitstbl[frames[0]]['setup'],
                                    self.fitstbl.find_frame_calib_groups(frames[0])[0], det,
                                    must_exist=True, proc_only=True)

        # QA
        spec2DObj.gen_qa()

        # Return
        return spec2DObj, sobjs

    def save_exposure(self, frame, all_spec2d, all_specobjs, basename, history=None):
        """
        Save the outputs from extraction for a given exposure

        Args:
            frame (:obj:`int`):
                0-indexed row in the metadata table with the frame
                that has been reduced.
            all_spec2d(:class:`pypeit.spec2dobj.AllSpec2DObj`):
            sci_dict (:obj:`dict`):
                Dictionary containing the primary outputs of
                extraction
            basename (:obj:`str`):
                The root name for the output file.
            history (:obj:`pypeit.history.History`):
                History entries to be added to fits header
        Returns:
            None or SpecObjs:  All of the objects saved to disk

        """
        # TODO: Need some checks here that the exposure has been reduced?

        # Determine the headers
        row_fitstbl = self.fitstbl[frame]
        # Need raw file header information
        rawfile = self.fitstbl.frame_paths(frame)
        head2d = fits.getheader(rawfile, ext=self.spectrograph.primary_hdrext)

        # Check for the directory
        if not os.path.isdir(self.science_path):
            os.makedirs(self.science_path)

        # NOTE: There are some gymnastics here to keep from altering
        # self.par['rdx']['detnum'].  I.e., I can't just set update_det =
        # self.par['rdx']['detnum'] because that can alter the latter if I don't
        # deepcopy it...
        if self.par['rdx']['detnum'] is None:
            update_det = None
        elif isinstance(self.par['rdx']['detnum'], list):
            update_det = [self.spectrograph.allowed_mosaics.index(d)+1 
                            if isinstance(d, tuple) else d for d in self.par['rdx']['detnum']]
        else:
            update_det = self.par['rdx']['detnum']

        subheader = self.spectrograph.subheader_for_spec(row_fitstbl, head2d)
        # 1D spectra
        if all_specobjs.nobj > 0 and not self.par['reduce']['extraction']['skip_extraction']:
            # Spectra
            outfile1d = os.path.join(self.science_path, 'spec1d_{:s}.fits'.format(basename))
            # TODO
            #embed(header='deal with the following for maskIDs;  713 of pypeit')
            all_specobjs.write_to_fits(subheader, outfile1d,
                                       update_det=update_det,
                                       slitspatnum=self.par['rdx']['slitspatnum'],
                                       history=history)
            # Info
            outfiletxt = os.path.join(self.science_path, 'spec1d_{:s}.txt'.format(basename))
            # TODO: Note we re-read in the specobjs from disk to deal with situations where
            # only a single detector is run in a second pass but in the same reduction directory.
            # Thiw was to address Issue #1116 in PR #1154. Slightly inefficient, but only other
            # option is to re-work write_info to also "append"
            sobjs = specobjs.SpecObjs.from_fitsfile(outfile1d, chk_version=False)
            sobjs.write_info(outfiletxt, self.spectrograph.pypeline)
            #all_specobjs.write_info(outfiletxt, self.spectrograph.pypeline)

        # 2D spectra
        outfile2d = os.path.join(self.science_path, 'spec2d_{:s}.fits'.format(basename))
        # Build header
        pri_hdr = all_spec2d.build_primary_hdr(head2d, self.spectrograph,
                                               redux_path=self.par['rdx']['redux_path'],
                                               calib_dir=self.caliBrate.calib_dir,
                                               subheader=subheader,
                                               history=history)

        # Write
        all_spec2d.write_to_fits(outfile2d, pri_hdr=pri_hdr,
                                 update_det=update_det,
                                 slitspatnum=self.par['rdx']['slitspatnum'])

    def msgs_reset(self):
        """
        Reset the msgs object
        """

        # Reset the global logger
        msgs.reset(log=self.logname, verbosity=self.verbosity)
        msgs.pypeit_file = self.pypeit_file

    def print_end_time(self):
        """
        Print the elapsed time
        """
        # Capture the end time and print it to user
        msgs.info(utils.get_time_string(time.perf_counter()-self.tstart))

    # TODO: Move this to fitstbl?
    def show_science(self):
        """
        Simple print of science frames
        """
        indx = self.fitstbl.find_frames('science')
        print(self.fitstbl[['target','ra','dec','exptime','dispname']][indx])

    def __repr__(self):
        # Generate sets string
        return '<{:s}: pypeit_file={}>'.format(self.__class__.__name__, self.pypeit_file)

<|MERGE_RESOLUTION|>--- conflicted
+++ resolved
@@ -104,45 +104,6 @@
         msgs.info(f'Loaded spectrograph {self.spectrograph.name}')
         msgs.info('Setting configuration-specific parameters using '
                   f'{os.path.split(config_specific_file)[1]}.')
-<<<<<<< HEAD
-
-#        # Spectrograph
-#        spectrograph_name = self.pypeItFile.config['rdx']['spectrograph']
-#        self.spectrograph = load_spectrograph(spectrograph_name)
-#
-#        # --------------------------------------------------------------
-#        # Get the full set of PypeIt parameters
-#        #   - Grab a science or standard file for configuration specific parameters
-#
-#        config_specific_file = None
-#        for idx, row in enumerate(self.pypeItFile.data):
-#            if ('science' in row['frametype']) or ('standard' in row['frametype']):
-#                config_specific_file = self.pypeItFile.filenames[idx]
-#        # search for arcs, trace if no scistd was there
-#        if config_specific_file is None:
-#            for idx, row in enumerate(self.pypeItFile.data):
-#                if ('arc' in row['frametype']) or ('trace' in row['frametype']):
-#                    config_specific_file = self.pypeItFile.filenames[idx]
-#        if config_specific_file is not None:
-#            msgs.info(
-#                'Setting configuration-specific parameters using {0}'.format(os.path.split(config_specific_file)[1]))
-#        self.spectrograph._check_extensions(config_specific_file)
-#        spectrograph_cfg_lines = self.spectrograph.config_specific_par(config_specific_file).to_config()
-#
-#        # Addtional parameters, including QL
-#        merge = (self.pypeItFile.cfg_lines,)
-##        # NOTE: Moved this into the ql script
-##        if ql_is_on(self.pypeItFile.config):
-##            merge = (self.spectrograph.ql_par(),) + merge
-#
-#        #   - Build the full set, merging with any user-provided
-#        #     parameters
-#        self.par = PypeItPar.from_cfg_lines(
-#            cfg_lines=spectrograph_cfg_lines, 
-#            merge_with=merge)
-#        msgs.info('Built full PypeIt parameter set.')
-=======
->>>>>>> 73a4e06b
 
         # Check the output paths are ready
         if redux_path is not None:
@@ -237,14 +198,8 @@
         Returns:
             :obj:`str`: The path for the output file
         """
-<<<<<<< HEAD
-        return self.get_spec_file_name(self.science_path, self.fitstbl.construct_basename(frame))
-#        return os.path.join(self.science_path, 'spec{0}d_{1}.fits'.format('2' if twod else '1',
-#                                                    self.fitstbl.construct_basename(frame)))
-=======
         return self.get_spec_file_name(self.science_path, self.fitstbl.construct_basename(frame),
                                        twod=twod)
->>>>>>> 73a4e06b
 
     @staticmethod
     def get_spec_file_name(science_path, basename, twod=False):
@@ -322,11 +277,7 @@
 
             # Find the detectors to reduce
             detectors = self.select_detectors(self.spectrograph, self.par['rdx']['detnum'],
-<<<<<<< HEAD
-                                              self.par['rdx']['slitspatnum'])
-=======
                                               slitspatnum=self.par['rdx']['slitspatnum'])
->>>>>>> 73a4e06b
             msgs.info(f'Detectors to work on: {detectors}')
 
             # Loop on Detectors
@@ -493,11 +444,7 @@
         self.print_end_time()
 
     @staticmethod
-<<<<<<< HEAD
-    def select_detectors(spectrograph, detnum, slitspatnum):
-=======
     def select_detectors(spectrograph, detnum, slitspatnum=None):
->>>>>>> 73a4e06b
         """
         Get the set of detectors to be reduced.
 
@@ -506,8 +453,6 @@
         except that it applies any limitations set by the
         :class:`~pypeit.par.pypeitpar.ReduxPar` parameters.
 
-<<<<<<< HEAD
-=======
         Args:
             spectrograph (:class:`~pypeit.spectrographs.spectrograph.Spectrograph`):
                 Spectrograph instance that defines the allowed
@@ -518,7 +463,6 @@
                 Used to restrict the reduction to a specified slit.  See
                 :class:`~pypeit.par.pypeitpar.ReduxPar`.
 
->>>>>>> 73a4e06b
         Returns:
             :obj:`list`: List of unique detectors or detector mosaics to be
             reduced.
@@ -605,11 +549,7 @@
 
         # Find the detectors to reduce
         detectors = self.select_detectors(self.spectrograph, self.par['rdx']['detnum'],
-<<<<<<< HEAD
-                                          self.par['rdx']['slitspatnum'])
-=======
                                           slitspatnum=self.par['rdx']['slitspatnum'])
->>>>>>> 73a4e06b
         msgs.info(f'Detectors to work on: {detectors}')
 
         # Loop on Detectors -- Calibrate, process image, find objects
@@ -750,11 +690,7 @@
         caliBrate = calibrations.Calibrations.get_instance(
             self.fitstbl, self.par['calibrations'], self.spectrograph,
             self.calibrations_path, qadir=self.qa_path, 
-<<<<<<< HEAD
-            reuse_calibs=self.reuse_calibs, show=self.show, 
-=======
             reuse_calibs=self.reuse_calibs, show=self.show,
->>>>>>> 73a4e06b
             user_slits=slittrace.merge_user_slit(
                 self.par['rdx']['slitspatnum'], self.par['rdx']['maskIDs']))
             #slitspat_num=self.par['rdx']['slitspatnum'])
@@ -836,11 +772,6 @@
             # spatial flexure determined for the background image.
             sciImg = sciImg.sub(bgimg)
 
-<<<<<<< HEAD
-        # Build the initial sky mask
-        initial_skymask = self.load_skyregions(initial_slits=self.spectrograph.pypeline != 'IFU',
-                                               scifile=sciImg.files[0], frame=frames[0])
-=======
         # Flexure
         spat_flexure = None
         if (self.objtype == 'science' and self.par['scienceframe']['process']['spat_flexure_correct']) or \
@@ -849,7 +780,6 @@
         # Build the initial sky mask
         initial_skymask = self.load_skyregions(initial_slits=self.spectrograph.pypeline != 'IFU',
                                                scifile=sciImg.files[0], frame=frames[0], spat_flexure=spat_flexure)
->>>>>>> 73a4e06b
 
         # Deal with manual extraction
         row = self.fitstbl[frames[0]]
@@ -877,21 +807,13 @@
         # Return
         return initial_sky, sobjs_obj, sciImg, objFind
 
-<<<<<<< HEAD
-    def load_skyregions(self, initial_slits=False, scifile=None, frame=None):
-=======
     def load_skyregions(self, initial_slits=False, scifile=None, frame=None, spat_flexure=None):
->>>>>>> 73a4e06b
         """
         Generate or load sky regions, if defined by the user.
 
         Sky regions are defined by the internal provided parameters; see
         ``user_regions`` in :class:`~pypeit.par.pypeitpar.SkySubPar`.  If
-<<<<<<< HEAD
-        included in the in the pypeit file like so, 
-=======
         included in the pypeit file like so,
->>>>>>> 73a4e06b
 
         .. code-block:: ini
 
@@ -922,20 +844,13 @@
         frame : :obj:`int`, optional
             The index of the frame used to construct the calibration key.  Only
             used if ``user_regions = user``.
-<<<<<<< HEAD
-=======
         spat_flexure : :obj:`float`, None, optional
             The spatial flexure (measured in pixels) of the science frame relative to the trace frame.
->>>>>>> 73a4e06b
 
         Returns
         -------
         skymask : `numpy.ndarray`_
-<<<<<<< HEAD
-            A boolean array of used to select sky pixels; i.e., True is a pixel
-=======
             A boolean array used to select sky pixels; i.e., True is a pixel
->>>>>>> 73a4e06b
             that corresponds to a sky region.  If the ``user_regions`` parameter
             is not set (or an empty string), the returned value is None.
         """
@@ -945,17 +860,10 @@
         # First priority given to user_regions first
         if self.par['reduce']['skysub']['user_regions'] == 'user':
             # Build the file name
-<<<<<<< HEAD
-            setup = self.fitstbl['setup'][frame]
-            calib_id = CalibFrame.ingest_calib_id(self.fitstbl['calib'][frame])
-            detname = self.spectrograph.get_det_name(self.det)
-            calib_key = CalibFrame.construct_calib_key(setup, calib_id, detname)
-=======
             calib_key = CalibFrame.construct_calib_key(
                                 self.fitstbl['setup'][frame],
                                 CalibFrame.ingest_calib_id(self.fitstbl['calib'][frame]),
                                 self.spectrograph.get_det_name(self.det))
->>>>>>> 73a4e06b
             regfile = buildimage.SkyRegions.construct_file_name(calib_key,
                                                                 calib_dir=self.calibrations_path,
                                                                 basename=io.remove_suffix(scifile))
@@ -967,33 +875,10 @@
             msgs.info(f'Loading SkyRegions file: {regfile}')
             return buildimage.SkyRegions.from_file(regfile).image.astype(bool)
 
-<<<<<<< HEAD
-        # Flexure
-        spat_flexure = None
-        if (self.objtype == 'science'
-                and self.par['scienceframe']['process']['spat_flexure_correct']) or \
-           (self.objtype == 'standard'
-                and self.par['calibrations']['standardframe']['process']['spat_flexure_correct']):
-            spat_flexure = sciImg.spat_flexure
-
-=======
->>>>>>> 73a4e06b
         skyregtxt = self.par['reduce']['skysub']['user_regions']
         if isinstance(skyregtxt, list):
             skyregtxt = ",".join(skyregtxt)
         msgs.info(f'Generating skysub mask based on the user defined regions: {skyregtxt}')
-<<<<<<< HEAD
-        # The resolution probably doesn't need to be a user parameter
-        slits_left, slits_right, _ \
-            = self.caliBrate.slits.select_edges(initial=initial_slits, flexure=spat_flexure)
-
-        maxslitlength = np.max(slits_right-slits_left)
-        # Get the regions
-        status, regions = skysub.read_userregions(skyregtxt, self.caliBrate.slits.nslits,
-                                                  maxslitlength)
-        # Generate and return image
-        # TODO: Is this applying the spatial flexure twice?
-=======
         # NOTE : Do not include spatial flexure here!
         #        It is included when generating the mask in the return statement below
         slits_left, slits_right, _ \
@@ -1007,7 +892,6 @@
         elif status == 2:
             msgs.error("Sky regions definition must contain a percentage range, and therefore must contain a ':'")
         # Generate and return image
->>>>>>> 73a4e06b
         return skysub.generate_mask(self.spectrograph.pypeline, regions, self.caliBrate.slits,
                                     slits_left, slits_right, spat_flexure=spat_flexure)
 
