--- conflicted
+++ resolved
@@ -143,17 +143,10 @@
                                                       slitid_img=_slitid_img,
                                                       flexure_shift=flexure_shift)
 
-<<<<<<< HEAD
-            try:
-                illumflat[onslit] = self.spat_bsplines[slit_idx].value(spat_coo[onslit])[0]
-            except:
-                embed(header='149 of flatfield')
-=======
             illumflat[onslit] = self.spat_bsplines[slit_idx].value(spat_coo[onslit])[0]
 #            except:
 #                import pdb; pdb.set_trace()
 #                embed(header='131 of flatfield')
->>>>>>> d012e065
         # TODO -- Update the internal one?  Or remove it altogether??
         return illumflat
 
