"""
Module to run tests on BiasFrame class
Requires files in Development suite and an Environmental variable
"""
import os

import pytest
import glob
import numpy as np

from pypeit.images import buildimage
from pypeit.tests.tstutils import dev_suite_required
from pypeit.spectrographs.util import load_spectrograph
from pypeit import masterframe

def data_root():
    return os.path.join(os.path.dirname(__file__), 'files')

# Init a few things
shane_kast_blue = load_spectrograph('shane_kast_blue')
frame_par = shane_kast_blue.default_pypeit_par()['calibrations']['biasframe']
master_key = 'A_1_01'
master_dir = data_root()

@pytest.fixture
@dev_suite_required
def deimos_flat_files():
    # Longslit in dets 3,7
    deimos_flat_files = [os.path.join(os.getenv('PYPEIT_DEV'),
                                      '/RAW_DATA/keck_deimos/830G_L/', ifile) \
                            for ifile in ['d0914_0014.fits', 'd0914_0015.fits'] ]
    assert len(deimos_flat_files) == 2
    return deimos_flat_files

@pytest.fixture
@dev_suite_required
def kast_blue_bias_files():
    kast_blue_files = glob.glob(os.path.join(os.getenv('PYPEIT_DEV'), 'RAW_DATA',
                                                  'shane_kast_blue', '600_4310_d55', 'b1?.fits*'))
    kast_blue_files.sort()
    # Trim to bias
    kast_blue_bias_files = kast_blue_files[5:]
    return kast_blue_bias_files

<<<<<<< HEAD
=======
@dev_suite_required
def test_instantiate(kast_blue_bias_files):
    # Empty
    bias_frame0 = biasframe.BiasFrame(shane_kast_blue)
    assert bias_frame0.nfiles == 0
    #
    bias_frame1 = biasframe.BiasFrame(shane_kast_blue, files=kast_blue_bias_files)
    assert bias_frame1.nfiles == 5
>>>>>>> a15f3188

@dev_suite_required
def test_process(kast_blue_bias_files):
    # Instantiate
    bias_img = buildimage.buildimage_fromlist(shane_kast_blue, 1, frame_par,
                                              kast_blue_bias_files)
    assert isinstance(bias_img.image, np.ndarray)


@dev_suite_required
def test_io(kast_blue_bias_files):
    #
    outfile = masterframe.construct_file_name(buildimage.BiasImage, master_key,
                                              master_dir=master_dir)
    if os.path.isfile(outfile):
        os.remove(outfile)
    # Build
    msbias = buildimage.buildimage_fromlist(shane_kast_blue, 1, frame_par,
                                            kast_blue_bias_files)
    # Save as a master frame
    msbias.to_master_file(master_dir, master_key,  # Naming
                               shane_kast_blue.spectrograph,  # Header
                               steps=msbias.process_steps,
                               raw_files=kast_blue_bias_files)

    assert os.path.isfile(outfile), 'Error writing MasterBias'
    # Load master frame
    biasImage = buildimage.BiasImage.from_file(outfile)
    assert np.array_equal(biasImage.image, msbias.image)
    # Instantiate from master frame
    #bias_frame2 = biasframe.BiasFrame.from_master_file(bias_frame.master_file_path)
    #assert np.array_equal(pypeitImage.image, bias_frame2.pypeitImage.image)
    # Clean up
    os.remove(outfile)
<|MERGE_RESOLUTION|>--- conflicted
+++ resolved
@@ -42,17 +42,14 @@
     kast_blue_bias_files = kast_blue_files[5:]
     return kast_blue_bias_files
 
-<<<<<<< HEAD
-=======
-@dev_suite_required
-def test_instantiate(kast_blue_bias_files):
-    # Empty
-    bias_frame0 = biasframe.BiasFrame(shane_kast_blue)
-    assert bias_frame0.nfiles == 0
-    #
-    bias_frame1 = biasframe.BiasFrame(shane_kast_blue, files=kast_blue_bias_files)
-    assert bias_frame1.nfiles == 5
->>>>>>> a15f3188
+#@dev_suite_required
+#def test_instantiate(kast_blue_bias_files):
+#    # Empty
+#    bias_frame0 = biasframe.BiasFrame(shane_kast_blue)
+#    assert bias_frame0.nfiles == 0
+#    #
+#    bias_frame1 = biasframe.BiasFrame(shane_kast_blue, files=kast_blue_bias_files)
+#    assert bias_frame1.nfiles == 5
 
 @dev_suite_required
 def test_process(kast_blue_bias_files):
