# Module to run tests on WaveCalib class
#   Requires files in Development suite and an Environmental variable
from __future__ import absolute_import
from __future__ import division
from __future__ import print_function
from __future__ import unicode_literals

# TEST_UNICODE_LITERALS

import os

from pathlib import Path
import pytest
import glob
import numpy as np

from astropy.table import Table

from pypeit import wavecalib
from pypeit import traceslits
from pypeit import arcimage

from pypeit.core.wavecal import autoid
import json
import h5py
test_arc_path = str(Path().absolute()) + '/files/wavecalib/'

# These tests are not run on Travis
if os.getenv('PYPEIT_DEV') is None:
    skip_test = True
else:
    skip_test = False


def chk_for_files(root):
    files = glob.glob(root+'*')
    if len(files) == 0:
        return False
    else:
        return True


def data_path(filename):
    data_dir = os.path.join(os.path.dirname(__file__), 'files')
    return os.path.join(data_dir, filename)


def test_user_redo():
    if skip_test:
        assert True
        return
    # Check for files
    wvcalib_file = os.path.join(os.getenv('PYPEIT_DEV'), 'Cooked', 'WaveCalib',
                                'MasterWaveCalib_ShaneKastBlue_A.json')
    assert chk_for_files(wvcalib_file)
    # Instantiate
    waveCalib = wavecalib.WaveCalib(None, spectrograph='shane_kast_blue')
    waveCalib.load_wv_calib(wvcalib_file)
    # Do it
    waveCalib.arcparam['min_ampl'] = 1000.
    new_wv_calib = waveCalib.calibrate_spec(0)
    # Test
    assert new_wv_calib['rms'] < 0.035


def test_step_by_step():
    if skip_test:
        assert True
        return

    root_path = os.path.join(os.getenv('PYPEIT_DEV'), 'Cooked', 'MF')
    setup = 'A_01_aa'

    # Load up the Masters
    AImg = arcimage.ArcImage('shane_kast_blue', setup=setup, root_path=root_path, mode='reuse')
    msarc, header, _ = AImg.load_master_frame()
    TSlits = traceslits.TraceSlits.from_master_files(os.path.join(AImg.directory_path,
                                                                  'MasterTrace_A_01_aa'))
    TSlits._make_pixel_arrays()
    fitstbl = Table.read(os.path.join(AImg.directory_path, 'shane_kast_blue_setup_A.fits'))

    # Instantiate
    waveCalib = wavecalib.WaveCalib(msarc, spectrograph='shane_kast_blue', setup=setup,
                                    root_path=root_path, mode='reuse', fitstbl=fitstbl,
                                    sci_ID=1, det=1)
    # Extract arcs
    arccen, maskslits = waveCalib._extract_arcs(TSlits.lcen, TSlits.rcen, TSlits.pixlocn)
    assert arccen.shape == (2048,1)
    # Arcparam
    arcparam = waveCalib._load_arcparam()
    assert isinstance(arcparam, dict)
    # wv_calib
    wv_calib = waveCalib._build_wv_calib('arclines', skip_QA=True)
    assert isinstance(wv_calib, dict)
    # Master
    # This doesn't save steps nor arcparam which *is* done in the master() call
    waveCalib.save_master(wv_calib, outfile=data_path('tmp.json'))


def test_one_shot():
    if skip_test:
        assert True
        return

    root_path = os.path.join(os.getenv('PYPEIT_DEV'), 'Cooked', 'MF')
    setup = 'A_01_aa'

    # Load up the Masters
    AImg = arcimage.ArcImage('shane_kast_blue', setup=setup, root_path=root_path, mode='reuse')
    msarc, header, _ = AImg.load_master_frame()
    TSlits = traceslits.TraceSlits.from_master_files(os.path.join(AImg.directory_path,
                                                                  'MasterTrace_A_01_aa'))
    TSlits._make_pixel_arrays()
    fitstbl = Table.read(os.path.join(AImg.directory_path, 'shane_kast_blue_setup_A.fits'))
    # Do it
    waveCalib = wavecalib.WaveCalib(msarc, spectrograph='shane_kast_blue', setup=setup,
                                    root_path=root_path, fitstbl=fitstbl, sci_ID=1, det=1)
    wv_calib2, _ = waveCalib.run(TSlits.lcen, TSlits.rcen, TSlits.pixlocn, skip_QA=True)
    #
    assert 'arcparam' in wv_calib2.keys()


def test_wavecalib_general():

    # LRISb 600/4000 with the longslit
    names = ['LRISb_600_4000_longslit']
    spec_files = ['lrisb_600_4000_PYPIT.json']
    all_lines = [['CdI', 'HgI', 'ZnI']]
    all_wvcen = [4400.]
    all_disp = [1.26]
    fidxs = [0]
    scores = [dict(rms=0.13, nxfit=13, nmatch=10)]

    '''
    # LRISb off-center
    # NeI lines are seen beyond the dicrhoic but are ignored
    names += ['LRISb_600_4000_red']
    src_files += ['LRISb_600_LRX.hdf5']  # Create with low_redux.py if needed
    all_wvcen += [5000.]
    all_disp += [1.26]
    all_lines += [['CdI', 'ZnI', 'HgI']]  #,'NeI']]
    fidxs += [18]
    scores += [dict(rms=0.08, nxfit=10, nmatch=10)]
    '''

    # LRISr 600/7500 longslit
    names += ['LRISr_600_7500_longslit']
    spec_files += ['lrisr_600_7500_PYPIT.json']
    all_wvcen += [7000.]
    all_disp += [1.6]
    all_lines += [['ArI', 'HgI', 'KrI', 'NeI', 'XeI']]
    fidxs += [-1]
    scores += [dict(rms=0.08, nxfit=30, nmatch=50)]

    '''
    # LRISr 900/XX00 longslit -- blue
    names += ['LRISr_900_XX00_longslit']
    src_files += ['lrisr_900_XX00_PYPIT.json']
    all_wvcen += [5800.]
    all_disp += [1.08]
    all_lines += [['ArI', 'HgI', 'KrI', 'NeI', 'XeI', 'CdI', 'ZnI']]
    fidxs += [-1]
    scores += [dict(rms=0.08, nxfit=10, nmatch=10)]
    '''

    # LRISr 400/8500 longslit -- red
    names += ['LRISr_400_8500_longslit']
    spec_files += ['lrisr_400_8500_PYPIT.json']
    all_wvcen += [8000.]
    all_disp += [2.382]
    all_lines += [['ArI', 'HgI', 'KrI', 'NeI', 'XeI']]
    fidxs += [-1]
    scores += [dict(rms=0.12, nxfit=40, nmatch=40)]

    # Kastb 600 grism
    names += ['KASTb_600_standard']
    spec_files += ['kastb_600_PYPIT.json']
    all_lines += [['CdI', 'HeI', 'HgI']]
    all_wvcen += [4400.]
    all_disp += [1.02]
    fidxs += [0]
    scores += [dict(rms=0.1, nxfit=13, nmatch=10)]

    # Kastr 600/7500 grating
    names += ['KASTr_600_7500_standard']
    spec_files += ['kastr_600_7500_PYPIT.json']
    all_lines += [['ArI', 'NeI', 'HgI']]
    all_wvcen += [6800.]
    all_disp += [2.345]
    fidxs += [0]
    scores += [dict(rms=0.1, nxfit=20, nmatch=20)]

    # Favored parameters (should match those in the defaults)
    min_ampl = 300.

    # Run it
    for name, spec_file, lines, wvcen, disp, score, fidx in zip(
            names, spec_files, all_lines, all_wvcen, all_disp, scores, fidxs):
        # Load spectrum
        exten = spec_file.split('.')[-1]
        if exten == 'json':
            with open(test_arc_path+spec_file, 'r') as f:
                pypit_fit = json.load(f)
            spec = np.array(pypit_fit['spec'])
        elif exten == 'hdf5':
            hdf = h5py.File(test_arc_path+spec_file,'r')
            spec = hdf['arcs/{:d}/spec'.format(fidx)].value

<<<<<<< HEAD
        patt_dict, final_fit = autoid.general(spec.reshape((spec.size, 1)), lines,
                                              min_ampl=min_ampl, min_nmatch=10)

        # Score
        grade = True
        slit = 0
=======
        patt_dict, final_fit = autoid.general(spec.reshape((spec.size, 1)), lines, min_ampl=min_ampl)

        # Score
        grade = True
        slit = '0'
>>>>>>> b828aa1b
        if final_fit[slit]['rms'] > score['rms']:
            grade = False
            print("Solution for {:s} failed RMS!!".format(name))
        if len(final_fit[slit]['xfit']) < score['nxfit']:
            grade = False
            print("Solution for {:s} failed N xfit!!".format(name))
        if patt_dict[slit]['nmatch'] < score['nmatch']:
            grade = False
            print("Solution for {:s} failed N match!!".format(name))
        assert grade<|MERGE_RESOLUTION|>--- conflicted
+++ resolved
@@ -206,20 +206,11 @@
             hdf = h5py.File(test_arc_path+spec_file,'r')
             spec = hdf['arcs/{:d}/spec'.format(fidx)].value
 
-<<<<<<< HEAD
-        patt_dict, final_fit = autoid.general(spec.reshape((spec.size, 1)), lines,
-                                              min_ampl=min_ampl, min_nmatch=10)
-
-        # Score
-        grade = True
-        slit = 0
-=======
         patt_dict, final_fit = autoid.general(spec.reshape((spec.size, 1)), lines, min_ampl=min_ampl)
 
         # Score
         grade = True
         slit = '0'
->>>>>>> b828aa1b
         if final_fit[slit]['rms'] > score['rms']:
             grade = False
             print("Solution for {:s} failed RMS!!".format(name))
