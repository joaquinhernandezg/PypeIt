--- conflicted
+++ resolved
@@ -28,8 +28,6 @@
 
 from abc import ABCMeta
 from pathlib import Path
-import os
-import pathlib
 
 from IPython import embed
 
@@ -44,10 +42,6 @@
 from pypeit.par import pypeitpar
 from pypeit.images.detector_container import DetectorContainer
 from pypeit.images.mosaic import Mosaic
-<<<<<<< HEAD
-from astropy.io.fits import Header, HDUList
-=======
->>>>>>> da69924f
 
 
 # TODO: Create an EchelleSpectrograph derived class that holds all of
@@ -1275,7 +1269,7 @@
         Return meta data from a given file (or its array of headers).
 
         Args:
-            inp (:obj:`str`, :obj:`pathlib.Path`, `astropy.io.fits.Header`_, :obj:`list`):
+            inp (:obj:`str`, `Path`_, `astropy.io.fits.Header`_, :obj:`list`):
                 Input filename, an `astropy.io.fits.Header`_ object, or a list
                 of `astropy.io.fits.Header`_ objects.  If None, function simply
                 returns None without issuing any warnings/errors, unless
@@ -1312,11 +1306,7 @@
         Returns:
             Value recovered for (each) keyword.  Can be None.
         """
-<<<<<<< HEAD
-        if isinstance(inp, (str, pathlib.Path, HDUList)):
-=======
-        if isinstance(inp, (str, Path)):
->>>>>>> da69924f
+        if isinstance(inp, (str, Path, fits.HDUList)):
             headarr = self.get_headarr(inp)
         elif inp is None or isinstance(inp, list):
             headarr = inp
@@ -1549,11 +1539,7 @@
         Read the header data from all the extensions in the file.
 
         Args:
-<<<<<<< HEAD
-            inp (:obj:`str`, :obj:`pathlib.Path`, `astropy.io.fits.HDUList`_):
-=======
             inp (:obj:`str`, `Path`_, `astropy.io.fits.HDUList`_):
->>>>>>> da69924f
                 Name of the file to read or the previously opened HDU list.  If
                 None, the function will simply return None.
             strict (:obj:`bool`, optional):
@@ -1572,40 +1558,22 @@
 
         # Faster to open the whole file and then assign the headers,
         # particularly for gzipped files (e.g., DEIMOS)
-<<<<<<< HEAD
-        if isinstance(inp, (str, pathlib.Path)):
-=======
         if isinstance(inp, (str, Path)):
->>>>>>> da69924f
             self._check_extensions(inp)
             try:
                 hdul = io.fits_open(inp)
             except:
                 if strict:
-<<<<<<< HEAD
-                    msgs.error(f'Problem opening {inp}.')
-                else:
-                    msgs.warn(f'Problem opening {inp}.{msgs.newline()}'
-                              'Proceeding, but should consider removing this file!')
-                    return None
-        elif isinstance(inp, HDUList):
-            hdul = inp
-        else:
-            msgs.error(f'Unrecognized type for input: {type(inp)}')
-
-        return [hdul[k].header for k in range(len(hdul))]
-=======
                     msgs.error(f'Cannot open {inp}.')
                 else:
                     msgs.warn(f'Cannot open {inp}.  Proceeding, but consider removing this file!')
                     return None
         elif isinstance(inp, (list, fits.HDUList)):
             # TODO: If a list, check that the list elements are HDUs?
-            hdu = inp
+            hdul = inp
         else:
             msgs.error(f'Input to get_headarr has incorrect type: {type(inp)}.')
-        return [h.header for h in hdu]
->>>>>>> da69924f
+        return [hdu.header for hdu in hdul]
 
     def check_frame_type(self, ftype, fitstbl, exprng=None):
         """
