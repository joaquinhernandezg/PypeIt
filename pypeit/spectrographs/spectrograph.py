"""
Defines the abstract :class:`~pypeit.spectrographs.spectrograph.Spectrograph`
class, which is the parent class for all instruments served by PypeIt.

The key functionality of this base class and its derived classes are to
provide instrument-specific:

    - file I/O routines
    - detector properties (see
      :class:`~pypeit.images.detector_container.DetectorContainer`)
    - telescope properties (see :class:`~pypeit.par.pypeitpar.TelescopePar`)
    - fits header keywords that are collated and injested into a metadata
      table that it uses throughout the reduction (see
      :class:`~pypeit.metadata.PypeItMetaData`)
    - header keyword values to check to confirm a fits file has been taken
      with the selected instrument
    - default methods for automatically determining the type of each exposure
      that PypeIt was asked to reduce
    - header keywords to use when matching calibration frames to science
      frames
    - methods used to generate and/or read bad-pixel masks for an exposure
    - default parameters for the reduction algorithms
    - methods to access an archival sky spectrum

.. include common links, assuming primary doc root is up one directory
.. include:: ../include/links.rst
"""

from abc import ABCMeta
from pathlib import Path

from IPython import embed

import numpy as np
from astropy.io import fits

from pypeit import msgs
from pypeit import io
from pypeit.core import parse
from pypeit.core import procimg
from pypeit.core import meta
from pypeit.par import pypeitpar
from pypeit.images.detector_container import DetectorContainer
from pypeit.images.mosaic import Mosaic


# TODO: Create an EchelleSpectrograph derived class that holds all of
# the echelle specific methods.

class Spectrograph:
    """
    Abstract base class for all instrument-specific behavior in PypeIt.

    Attributes:
        dispname (:obj:`str`):
            Name of the dispersing element.
        rawdatasec_img (`numpy.ndarray`_):
            An image identifying the amplifier that reads each detector
            pixel.
        oscansec_img (`numpy.ndarray`_):
            An image identifying the amplifier that reads each detector
            pixel
        slitmask (:class:`~pypeit.spectrographs.slitmask.SlitMask`):
            Provides slit and object coordinate data for an
            observation. Not necessarily populated for all
            spectrograph instantiations.
        primary_hdrext (:obj:`int`):
            0-indexed number of the extension in the raw frames with the
            primary header data.
        meta (:obj:`dict`):
            Instrument-specific metadata model, linking header information to
            metadata elements required by PypeIt.
    """
    __metaclass__ = ABCMeta

    ndet = None
    """
    Number of detectors for this instrument.
    """

    name = None
    """
    The name of the spectrograph. See :ref:`instruments` for the currently
    supported spectrographs.
    """

    telescope = None
    """
    Instance of :class:`~pypeit.par.pypeitpar.TelescopePar` providing
    telescope-specific metadata.
    """

    camera = None
    """
    Name of the spectrograph camera or arm.
    This is used by specdb, so use that naming convention
    """

    url = None
    """
    Reference url
    """

    header_name = None
    """
    Name of the spectrograph camera or arm from the Header.
    Usually the INSTRUME card.
    """

    pypeline = 'MultiSlit'
    """
    String used to select the general pipeline approach for this
    spectrograph.
    """

    ech_fixed_format = None
    """
    If an echelle spectrograph, this will be set to a boolean indicating whether it is a fixed format or tiltable 
    echelle. 
    """

    supported = False
    """
    Flag that PypeIt code base has been sufficiently tested with data
    from this spectrograph that it is officially supported by the development
    team.
    """

    ql_supported = False
    """
    Flag that PypeIt code base has been sufficiently tested with data
    from this spectrograph in quicklook mode
    that it is officially supported by the development team.
    """


    comment = None
    """
    A brief comment or description regarding PypeIt usage with this
    spectrograph.
    """

    meta_data_model = meta.get_meta_data_model()
    """
    Metadata model that is generic to all spectrographs.
    """

    allowed_extensions = None
    """
    Defines the allowed extensions for the input fits files.
    """

    def __init__(self):
        self.dispname = None
        self.rawdatasec_img = None
        self.oscansec_img = None
        self.slitmask = None

        # Extension with the primary header data
        self.primary_hdrext = 0

        # Generate and check the instrument-specific metadata definition
        self.init_meta()
        self.validate_metadata()
        if self.pypeline == 'Echelle' and self.ech_fixed_format is None:
            msgs.error('ech_fixed_format must be set for echelle spectrographs')

        # TODO: Is there a better way to do this?
        # Validate the instance by checking that the class has defined the
        # number of detectors
        assert self.ndet > 0

        # TODO: Add a call to _check_telescope here?

    @classmethod
    def default_pypeit_par(cls):
        """
        Return the default parameters to use for this instrument.

        Returns:
            :class:`~pypeit.par.pypeitpar.PypeItPar`: Parameters required by
            all of PypeIt methods.
        """
        par = pypeitpar.PypeItPar()
        par['rdx']['spectrograph'] = cls.name
        return par

    def config_specific_par(self, scifile, inp_par=None):
        """
        Modify the PypeIt parameters to hard-wired values used for
        specific instrument configurations.

        Args:
            scifile (:obj:`str`):
                File to use when determining the configuration and how
                to adjust the input parameters.
            inp_par (:class:`~pypeit.par.parset.ParSet`, optional):
                Parameter set used for the full run of PypeIt.  If None,
                use :func:`default_pypeit_par`.

        Returns:
            :class:`~pypeit.par.parset.ParSet`: The PypeIt parameter set
            adjusted for configuration specific parameter values.
        """
        return self.__class__.default_pypeit_par() if inp_par is None else inp_par

    def update_edgetracepar(self, par):
        """
        This method is used in :func:`pypeit.edgetrace.EdgeTraceSet.maskdesign_matching`
        to update EdgeTraceSet parameters when the slitmask design matching is not feasible
        because too few slits are present in the detector.

        **This method is not defined for all spectrographs.**

        Args:
            par (:class:`pypeit.par.pypeitpar.EdgeTracePar`):
                The parameters used to guide slit tracing.

        Returns:
            :class:`pypeit.par.pypeitpar.EdgeTracePar`
            The modified parameters used to guide slit tracing.
        """

        return par

    # TODO: Include a script in doc/ that will automatically document the
    # parameters set here.
    @staticmethod
    def ql_par():
        """
        Return the list of parameters specific to quick-look reduction of
        science frames for this spectrograph.

        The following parameters are set by default for any spectrograph.
        Derived classes may override this function.

        Returns:
            :obj:`dict`: Dictionary with a form that matches
            :class:`~pypeit.par.pypeitpar.PypeItPar` with the parameters to be
            set.
        """
        return dict(
            # Calibration + misc
            rdx = dict(
                ignore_bad_headers = True
            ),
            baseprocess = dict(
                use_biasimage = False
            ),
            calibrations = dict(
                # This allows for science frames only and "cooked" calibrations
                raise_chk_error = False,
                flatfield = dict(
                    saturated_slits = 'mask'
                )
            ),
            scienceframe = dict(
                process = dict(
                    mask_cr = False
                )
            ),
            # Reduction parameters
            reduce = dict(
                extraction = dict(
                    skip_optimal = True
                ),
                findobj = dict(
                    skip_second_find = True
                )
            )
        )

    def _check_extensions(self, filename):
        """
        Check if this filename has an allowed extension

        Args:
            filename (:obj:`str`, `Path`_):
                Input raw fits filename
        """
        if self.allowed_extensions is not None:
            _filename = Path(filename).resolve()
            if _filename.suffix not in self.allowed_extensions:
                msgs.error(f'The input file ({_filename.name}) does not have a recognized '
                           f'extension ({_filename.suffix}).  The allowed extensions for '
                           f'{self.name} include {",".join(self.allowed_extensions)}.')

    def _check_telescope(self):
        """Check the derived class has properly defined the telescope."""
        if self.telescope is None:
            raise ValueError('Must define the telescope used to take the observations.')
        if not isinstance(self.telescope, pypeitpar.TelescopePar):
                raise TypeError('Telescope parameters must be one of those specified in'
                                'pypeit.telescopes.')

    def raw_is_transposed(self, detector_par):
        """
        Check if raw image files are transposed with respect to the
        PypeIt convention.

        Indicates that reading raw files with `astropy.io.fits`_ yields an
        image with the spatial dimension along the first axis of the 2D
        array. This means that the image must be transposed to match the
        PypeIt convention of having the spectral dimension along the
        first axis.

        Args:
            detector_par (:class:`~pypeit.images.detector_container.DetectorContainer`):
                Detector-specific metadata.

        Returns:
            :obj:`bool`: Flag that transpose is required.
        """
        return detector_par['specaxis'] == 1

    # TODO: This circumvents all the infrastructure we have for pulling
    # metadata from headers. Why aren't we using self.meta and
    # self.get_meta_value? See pypeit.metadata.PypeItMetaData._build()
    def parse_spec_header(self, header):
        """
        Parses an input header for key spectrograph items.

        Args:
            header (`astropy.io.fits.Header`_):
                Fits header read from a file.

        Returns:
            :obj:`dict`: Dictionary with the metadata read from ``header``.
        """
        spec_dict = {}
        # The keys in spec_dict should be the CORE metadata,
        #   spectrograph CONFIGURATION KEYS, and the FILENAME
        core_meta_keys = list(meta.define_core_meta().keys())
        core_meta_keys += self.configuration_keys()
        core_meta_keys += ['filename']
        for key in core_meta_keys:
            if key.upper() in header.keys():
                spec_dict[key.upper()] = header[key.upper()]
        # Return
        return spec_dict

    def subheader_for_spec(self, row_fitstbl, raw_header, extra_header_cards=None,
                           allow_missing=False):
        """
        Generate a dict that will be added to the Header of spectra files
        generated by PypeIt (e.g. :class:`~pypeit.specobjs.SpecObjs`).

        Args:
            row_fitstbl (dict-like):
                Typically an `astropy.table.Row`_ or
                `astropy.io.fits.Header`_ with keys defined by
                :func:`~pypeit.core.meta.define_core_meta`.
            raw_header (`astropy.io.fits.Header`_):
                Header that defines the instrument and detector, meaning that
                the header must contain the ``INSTRUME`` and ``DETECTOR``
                header cards. If provided, this must also contain the header
                cards provided by ``extra_header_cards``.
            extra_header_cards (:obj:`list`, optional):
                Additional header cards from ``raw_header`` to include in the
                output dictionary. Can be an empty list or None.
            allow_missing (:obj:`bool`, optional):
                Ignore any keywords returned by
                :func:`~pypeit.core.meta.define_core_meta` are not present in
                ``row_fitstbl``. Otherwise, raise ``PypeItError``.

        Returns:
            :obj:`dict`: Dictionary with data to include an output fits
            header file or table downstream.
        """
        subheader = {}

        core_meta = meta.define_core_meta()
        # Core Metadata Keys -- These must be present
        for key in core_meta.keys():
            try:
                subheader[key] = (row_fitstbl[key], core_meta[key]['comment'])
            except KeyError:
                if not allow_missing:
                    msgs.error(f"Core Meta Key: {key} not present in your fitstbl/Header")
        # Configuration Keys -- In addition to Core Meta,
        #   other Config-Specific values; optional
        for key in self.configuration_keys():
            if key not in subheader:
                try:
                    subheader[key] = row_fitstbl[key]
                except KeyError:
                    # If configuration_key is not in row_fitstbl, warn but move on
                    msgs.warn(f"Configuration Key: {key} not present in your fitstbl/Header")
        # Add a few more
        for key in ['filename']:  # For fluxing
            subheader[key] = row_fitstbl[key]

        # The following are pulled from the original header, if available
        header_cards = ['INSTRUME', 'DETECTOR', 'DATE-OBS'] + self.raw_header_cards()
        if extra_header_cards is not None:
            header_cards += extra_header_cards  # For specDB and more
        for card in header_cards:
             if card in raw_header.keys():
                 subheader[card] = raw_header[card]  # Self-assigned instrument name

        # Specify which pipeline created this file
        subheader['PYPELINE'] = self.pypeline
        subheader['PYP_SPEC'] = (self.name, 'PypeIt: Spectrograph name')

        # Observatory and Header supplied Instrument
        subheader['TELESCOP'] = (self.telescope['name'], 'Telescope')
        subheader['LON-OBS'] = (self.telescope['longitude'], 'Telescope longitude')
        subheader['LAT-OBS'] = (self.telescope['latitude'], 'Telescope latitute')
        subheader['ALT-OBS'] = (self.telescope['elevation'], 'Telescope elevation')

        # Return
        return subheader

    def orient_image(self, detector_par, rawimage):
        """
        Orient the image into the PypeIt configuration: (spectral,
        spatial).

        Args:
            detector_par (:class:`pypeit.images.detector_container.DetectorContainer`):
                Detector metadata.
            rawimage (`numpy.ndarray`_):
                Image from the raw frame

        Returns:
            `numpy.ndarray`_: Re-oriented image.
        """
        image = rawimage.copy()
        # Transpose?
        if self.raw_is_transposed(detector_par):
            image = image.T
        # Flip spectral axis?
        if detector_par['specflip']:
            image = np.flip(image, axis=0)
        # Flip spatial axis?
        if detector_par['spatflip']:
            image = np.flip(image, axis=1)
        return image

    # TODO: JFH Are these bad pixel masks in the raw frame, or the
    # flipped/transposed pypeit frame?? KBW: Does the new description of
    # "shape" answer this? (JXP please check I edited this correctly).
    def empty_bpm(self, filename, det, shape=None):
        """
        Generate a generic (empty) bad-pixel mask.

        Even though they are both optional, either the precise shape for the
        image (``shape``) or an example file that can be read to get the
        shape (``filename``) *must* be provided. In the latter, the file is
        read, trimmed, and re-oriented to get the output shape. If both
        ``shape`` and ``filename`` are provided, ``shape`` is ignored.

        This is the generic function provided in the base class meaning that all
        pixels are returned as being valid/unmasked.

        Args:
            filename (:obj:`str`):
                An example file to use to get the image shape. Can be None,
                but ``shape`` must be provided, if so. Note the overhead of
                this function is large if you ``filename``. You're better off
                providing ``shape``, if you know it.
            det (:obj:`int`):
                1-indexed detector number to use when getting the image
                shape from the example file.
            shape (:obj:`tuple`, optional):
                Processed image shape. I.e., if the image for this instrument
                is re-oriented, trimmed, etc, this shape must be that of the
                re-oriented (trimmed, etc) image. This is required if
                ``filename`` is None, but ignored otherwise.

        Returns:
            `numpy.ndarray`_: An integer array with a masked value set to 1 and
            an unmasked value set to 0. The shape of the returned image should
            be that of a trimmed and oriented PypeIt processed image. This
            function specifically is the generic method for the base class,
            meaning that all pixels are returned as unmasked (0s).
        """
        # TODO: I think shape should take precedence over filename, not the
        # other way around.  I.e., if we know the shape we want going in, why
        # are we still defaulting to reading, trimming, and re-orienting an
        # input image just to figure out that shape?

        # Load the raw frame
        if filename is None:
            _shape = shape
        else:
            detector_par, _,  _, _, rawdatasec_img, _ = self.get_rawimage(filename, det)
            # Trim + reorient
            trim = procimg.trim_frame(rawdatasec_img, rawdatasec_img < 1)
            orient = self.orient_image(detector_par, trim)#, det)
            _shape = orient.shape

        # Shape must be defined at this point.
        if _shape is None:
            msgs.error('Must specify shape if filename is None.')

        # Generate
        # TODO: Why isn't this a boolean array?
        return np.zeros(_shape, dtype=np.int8)

    def bpm_frombias(self, msbias, bpm_img, thresh=10.):
        """
        Generate a bad-pixel mask from a processed bias frame.

        Args:
            msbias (:class:`~pypeit.images.pypeitimage.PypeItImage`):
                Processed bias frame used to identify bad pixels.
            bpm_img (`numpy.ndarray`_):
                Zeroth-order bad pixel mask; i.e., generated using
                :func:`~pypeit.spectrographs.spectrograph.Spectrograph.empty_bpm`.
                **Must** be the same shape as ``msbias``.
            thresh (:obj:`float`, optional):
                The sigma threshold used to identify bad pixels.

        Returns:
            `numpy.ndarray`_: An integer array with a masked value set to 1
            and an unmasked value set to 0. The shape of the returned image
            is the same as the provided ``msbias`` and ``bpm_img`` images.
        """
        # Check that the bias has the correct shape
        if msbias.image.shape != bpm_img.shape:
            msgs.error(f'Shape mismatch between processed bias {msbias.image.shape} and expected '
                       f'BPM {bpm_img.shape}.')
        # Setup
        nimg = 1 if bpm_img.ndim == 2 else bpm_img.shape[0]

        # NOTE: expand_dims does *not* copy the array, so we need to do so
        # explicitly here ...
        _bpm_img = np.expand_dims(bpm_img.copy(), 0) if nimg == 1 else bpm_img.copy()
        # ... but not here.  I.e., we don't want to change the input bpm_img,
        # and we only ever access the values of msbias.
        _bias = np.expand_dims(msbias.image, 0) if nimg == 1 else msbias.image

        # Treat each bias image separately
        for i in range(nimg):
            medval = np.median(_bias[i])
            madval = 1.4826 * np.median(np.absolute(_bias[i] - medval))
            _bpm_img[i,np.abs(_bias[i] - medval) > thresh * madval] = 1
        # Done
        return _bpm_img[0] if nimg == 1 else _bpm_img

    def bpm(self, filename, det, shape=None, msbias=None):
        """
        Generate a default bad-pixel mask.

        Even though they are both optional, either the precise shape for
        the image (``shape``) or an example file that can be read to get
        the shape (``filename`` using :func:`get_image_shape`) *must* be
        provided.

        Args:
            filename (:obj:`str`):
                An example file to use to get the image shape.  Can be None.
            det (:obj:`int`, :obj:`tuple`):
                1-indexed detector(s) to read.  An image mosaic is selected
                using a :obj:`tuple` with the detectors in the mosaic, which
                must be one of the allowed mosaics returned by
                :func:`allowed_mosaics`.
            shape (:obj:`tuple`, optional):
                Processed image shape.  If ``filename`` is None, this *must* be
                provided; otherwise, this is ignored.
            msbias (:class:`~pypeit.images.pypeitimage.PypeItImage`, optional):
                Processed bias frame.  If provided, it is used by
                :func:`~pypeit.spectrographs.spectrograph.Spectrograph.bpm_frombias`
                to identify bad pixels.

        Returns:
            `numpy.ndarray`_: An integer array with a masked value set to 1 and
            an unmasked value set to 0.
        """
        # Validate the entered (list of) detector(s)
        nimg, _det = self.validate_det(det)
        # If using a mosaic, the shape of *all* processed images must be
        # identical.  Therefore, we only need to generate the empty BPM for one
        # of the detectors, like so:
        bpm_img = self.empty_bpm(filename, _det[0], shape=shape)
        # Repeat it if necessary
        if nimg > 1:
            bpm_img = np.tile(bpm_img, (nimg,1,1))

        if msbias is None:
            # Not using bias to identify bad pixels, so we're done
            return bpm_img

        msgs.info(f'Generating a BPM using bias for det={_det} for {self.name}')
        return self.bpm_frombias(msbias, bpm_img)

    def list_detectors(self, mosaic=False):
        """
        List the *names* of the detectors in this spectrograph.

        This is primarily used :func:`~pypeit.slittrace.average_maskdef_offset`
        to measure the mean offset between the measured and expected slit
        locations.  **This method is not defined for all spectrographs.**

        Detectors separated along the dispersion direction should be ordered
        along the first axis of the returned array.  For example, Keck/DEIMOS
        returns:

        .. code-block:: python

            dets = np.array([['DET01', 'DET02', 'DET03', 'DET04'],
                             ['DET05', 'DET06', 'DET07', 'DET08']])

        such that all the bluest detectors are in ``dets[0]``, and the slits
        found in detectors 1 and 5 are just from the blue and red counterparts
        of the same slit.

        Args:
            mosaic (:obj:`bool`, optional):
                Is this a mosaic reduction?
                It is used to determine how to list the detector, i.e., 'DET' or 'MSC'.

        Returns:
            `numpy.ndarray`_: The list of detectors in a `numpy.ndarray`_.  If
            the array is 2D, there are detectors separated along the dispersion
            axis.
        """
        return None

    def get_lamps(self, fitstbl):
        """
        Extract the list of arc lamps used from header.

        This method is not defined for all spectrographs. This base-class
        method raises an exception.
        """
        msgs.error('This spectrograph does not support the use of lamps list from header. '
                   'provide a list of lamps using the parameter `lamps` in WavelengthSolutionPar')

    def get_slitmask(self, filename):
        """
        Empty for base class.  See derived classes.
        """
        return None

    def mask_to_pixel_coordinates(self, x=None, y=None, wave=None, order=1, filename=None,
                                  corners=False):
        """
        Predict detector pixel coordinates for a given set of slit-mask
        coordinates.

        This method is not defined for all spectrographs. This base-class
        method raises an exception. This may be because ``use_maskdesign``
        has been set to True for a spectrograph that does not support it.
        """
        msgs.error('This spectrograph does not support the use of mask design. '
                   'Set `use_maskdesign=False`')

    def get_maskdef_slitedges(self, ccdnum=None, filename=None, debug=None, 
                              binning:str=None, trc_path:str=None):
        """
        Provides the slit edges positions predicted by the slitmask design.

        This method is not defined for all spectrographs. This base-class
        method raises an exception. This may be because ``use_maskdesign``
        has been set to True for a spectrograph that does not support it.

        Args:
            trc_path(str, optional): Path to the first trace file used to generate the trace flat
            binning(str, optional): spec,spat binning of the flat field image
            filename (:obj:`str` or :obj:`list`, optional): Name of the file holding the mask design info
                or the maskfile and wcs_file in that order
            debug (:obj:`bool`, optional): Debug
            ccdnum (:obj:`int`, optional): detector number
        """
        msgs.error('This spectrograph does not support the use of mask design. '
                   'Set `use_maskdesign=False`')

    def configuration_keys(self):
        """
        Return the metadata keys that define a unique instrument
        configuration.

        This list is used by :class:`~pypeit.metadata.PypeItMetaData` to
        identify the unique configurations among the list of frames read
        for a given reduction.

        Returns:
            :obj:`list`: List of keywords of data pulled from file headers
            and used to constuct the :class:`~pypeit.metadata.PypeItMetaData`
            object.
        """
        return ['dispname', 'dichroic', 'decker']

    def same_configuration(self, configs, check_keys=True):
        """
        Check if a set of instrument setup/configurations are all the same,
        within the tolerance set for this spectrograph for each configuration
        key.

        Args:
            configs (:obj:`dict`, array-like):
                A list or dictionary of configuration parameters.  Each list or
                dictionary element must be a dictionary with the values for the
                configuration-defining metadata parameters for this
                spectrograph.
            check_keys (:obj:`bool`, optional):
                Check that the keys in each configuration match the expected
                keys defined by :func:`configuration_keys`.  If False, the keys
                are set by the first configuration in ``configs``, *not* those
                returned by :func:`configuration_keys`.
        
        Returns:
            :obj:`bool`: Flag that all configurations in the list are the same.
        """
        cfg_id = list(configs.keys() if isinstance(configs, dict) else range(len(configs)))

        if check_keys:
            # The list of metadata keys used to define a unique configuration
            cfg_meta = self.configuration_keys()
            # Check that the relevant keys are in the first configuration
            for key in cfg_meta:
                if key not in configs[cfg_id[0]].keys():
                    msgs.error(f'Configuration {cfg_id[0]} missing required key, {key}.  Cannot '
                               'determine if configurations are the same!')
                if key not in self.meta.keys():
                    msgs.error(f'CODING ERROR: {key} is a configuration key but not defined in '
                               f'the metadata dictionary for {self.__class__.__name__}!')
        else:
            cfg_meta = configs[cfg_id[0]].keys()

        # Match against all of the other configurations
        for _cfg_id in cfg_id[1:]:
            matched = []
            for key in cfg_meta:
                if key not in configs[_cfg_id].keys():
                    msgs.error(f'Configuration {_cfg_id} missing required key, {key}.  Cannot '
                               'determine if configurations are the same!')
                # TODO: Instead check if 'rtol' exists and is not None?
                if isinstance(configs[cfg_id[0]][key], (float, np.floating)) \
                        and isinstance(configs[_cfg_id][key], (float, np.floating)):
                    # NOTE: No float-valued metadata can be 0!
                    matched += [np.abs(configs[cfg_id[0]][key]-configs[_cfg_id][key])
                                    / configs[cfg_id[0]][key] < self.meta[key]['rtol']]
                else:
                    matched += [np.all(configs[cfg_id[0]][key] == configs[_cfg_id][key])]
            if not np.all(matched):
                # We found a difference so return
                return False
        # Went through all configurations and didn't find any differences
        return True

    def raw_header_cards(self):
        """
        Return additional raw header cards to be propagated in
        downstream output files for configuration identification.

        The list of raw data FITS keywords should be those used to populate
        the :meth:`~pypeit.spectrographs.spectrograph.Spectrograph.configuration_keys`
        or are used in :meth:`~pypeit.spectrographs.spectrograph.Spectrograph.config_specific_par`
        for a particular spectrograph, if different from the name of the
        PypeIt metadata keyword.

        This list is used by :meth:`~pypeit.spectrographs.spectrograph.Spectrograph.subheader_for_spec`
        to include additional FITS keywords in downstream output files.

        Returns:
            :obj:`list`: List of keywords from the raw data files that should
            be propagated in output files.
        """
        return []

    def modify_config(self, row, cfg):
        """
        Modify the configuration dictionary for a given frame. This method is
        used in :func:`~pypeit.metadata.PypeItMetaData.set_configurations` to
        modify in place the configuration requirement to assign a specific frame
        to the current setup.

        **This method is not defined for all spectrographs.**

        Args:
            row (`astropy.table.Row`_):
                The table row with the metadata for one frame.
            cfg (:obj:`dict`):
                Dictionary with metadata associated to a specific configuration.

        Returns:
            :obj:`dict`: modified dictionary with metadata associated to a
            specific configuration.
        """
        return cfg

    def valid_configuration_values(self):
        """
        Return a fixed set of valid values for any/all of the configuration
        keys.

        Method is undefined for the base class.

        Returns:
            :obj:`dict`: A dictionary with any/all of the configuration keys
            and their associated discrete set of valid values. If there are
            no restrictions on configuration values, None is returned.
        """
        pass

    # TODO: This feels like something that should be in the PypeItMetaData
    # class, not the spectrograph class.
    def vet_instrument(self, meta_tbl):
        """
        Confirm the metadata gathered for a set of measurements are all unique
        and from this spectrograph, according to the expected instrument name in
        the headers of its raw data files.

        This function *only* issues warnings; no exceptions are raised.

        Args:
            meta_tbl (`astropy.table.Table`_):
                Table with the meta data; see
                :class:`~pypeit.metadata.PypeItMetaData`.
        """
        if 'instrument' in meta_tbl.keys():
            if self.header_name is None:
                msgs.error('CODING ERROR: header_name is not defined for '
                           f'{self.__class__.__name__}!')
            # Check that there is only one instrument
            #  This could fail if one mixes is much older calibs
            indx = meta_tbl['instrument'].data != None
            instr_names = np.unique(meta_tbl['instrument'].data[indx])
            if len(instr_names) != 1:
                msgs.warn(f'More than one instrument in your dataset! {instr_names} \n'
                          'Proceed with great caution...')
            # Check the name
            if instr_names[0] != self.header_name:
                msgs.warn('The instrument name in the headers of the raw files does not match the '
                          f'expected one! Found {instr_names[0]}, expected {self.header_name}.  '
                          'You may have chosen the wrong PypeIt spectrograph name!')


    def config_independent_frames(self):
        """
        Define frame types that are independent of the fully defined
        instrument configuration.

        By default, bias and dark frames are considered independent of a
        configuration; however, at the moment, these frames can only be
        associated with a *single* configuration. That is, you cannot take
        afternoon biases, change the instrument configuration during the
        night, and then use the same biases for both configurations. See
        :func:`~pypeit.metadata.PypeItMetaData.set_configurations`.

        This method returns a dictionary where the keys of the dictionary are
        the list of configuration-independent frame types. The value of each
        dictionary element can be set to one or more metadata keys that can
        be used to assign each frame type to a given configuration group. See
        :func:`~pypeit.metadata.PypeItMetaData.set_configurations` and how it
        interprets the dictionary values, which can be None.

        Returns:
            :obj:`dict`: Dictionary where the keys are the frame types that
            are configuration-independent and the values are the metadata
            keywords that can be used to assign the frames to a configuration
            group.
        """
        return {'bias': None, 'dark': None}

    def get_comb_group(self, fitstbl):
        """
        Automatically assign combination groups and background images by parsing
        known dither patterns.

        This method is used in
        :func:`~pypeit.metadata.PypeItMetaData.set_combination_groups`, and
        directly modifies the ``comb_id`` and ``bkg_id`` columns in the provided
        table.

        **This method is not defined for all spectrographs.**  This base-class
        implementation simply returns the input table.

        Args:
            fitstbl(`astropy.table.Table`_):
                The table with the metadata for all the frames.

        Returns:
            `astropy.table.Table`_: modified fitstbl.
        """
        return fitstbl

    def pypeit_file_keys(self):
        """
        Define the list of keys to be output into a standard PypeIt file.

        Returns:
            :obj:`list`: The list of keywords in the relevant
            :func:`~pypeit.metadata.PypeItMetaData` instance to print to the
            :ref:`pypeit_file`.
        """
        pypeit_keys = ['filename', 'frametype']
        # Core
        core_meta = meta.define_core_meta()
        pypeit_keys += list(core_meta.keys())  # Might wish to order these
        # Add in config_keys (if new)
        for key in self.configuration_keys():
            if key not in pypeit_keys:
                pypeit_keys.append(key)
        # Finish
        return pypeit_keys

    def compound_meta(self, headarr, meta_key):
        """
        Methods to generate metadata requiring interpretation of the header
        data, instead of simply reading the value of a header card.

        Method is undefined in this base class.

        Args:
            headarr (:obj:`list`):
                List of `astropy.io.fits.Header`_ objects.
            meta_key (:obj:`str`):
                Metadata keyword to construct.

        Returns:
            object: Metadata value read from the header(s).
        """
        pass

    def init_meta(self):
        """
        Define how metadata are derived from the spectrograph files.

        That is, this associates the PypeIt-specific metadata keywords
        with the instrument-specific header cards using :attr:`meta`.
        """
        self.meta = {}

    def meta_key_map(self):
        """
        Print the mapping of the pypeit-specific metadata keywords to the
        header cards used for this spectrograph.

        .. note::
            Metadata keys with header cards that are None have no simple
            mapping between keyword and header card; their values are set by
            some combination of header keywords as defined by
            :func:`compound_meta` specific to each spectrograph.
        """
        meta_keys = list(self.meta.keys())
        meta_cards = [str(self.meta[key]['card']) for key in meta_keys]
        nk = max(12, max([len(key) for key in meta_keys]))
        nc = max(11, max([len(card) for card in meta_cards]))
        print('')
        print('{0}   {1}'.format('Metadata Key'.center(nk), 'Header Card'.center(nc)))
        print('-'*nk + '   ' + '-'*nc)
        for key, card in zip(meta_keys, meta_cards):
            print('{0}   {1}'.format(key.rjust(nk), card.rjust(nc)))
        print('')

    def get_detector_par(self, det, hdu=None):
        """
        Read/Set the detector metadata.

        This method is needed by some instruments that require the detector
        metadata to be interpreted from the output files. This method is
        undefined in the base class.
        """
        pass

    def get_mosaic_par(self):
        """
        Return the hard-coded parameters needed to construct detector mosaics.
        """
        pass

    @property
    def allowed_mosaics(self):
        """
        The list of allowed detector mosaics.

        For instruments with no allowed detector mosaics, this *must* be
        returned as an empty list.
        """
        return []

    def get_det_name(self, det):
        """
        Return a name for the detector or mosaic.

        This is a simple wrapper for
        :func:`pypeit.images.detector_container.DetectorContainer.get_name` or
        :func:`pypeit.images.mosaic.Mosaic.get_name`, depending on the type of
        ``det``.

        Args:
            det (:obj:`int`, :obj:`tuple`):
                The 1-indexed detector number(s).  If a tuple, it must include
                detectors designated as a viable mosaic for
                :attr:`spectrograph`; see
                :func:`~pypeit.spectrographs.spectrograph.Spectrograph.allowed_mosaics`.

        Returns:
            :obj:`str`: Name for the detector or mosaic.
        """
        if isinstance(det, tuple):
            # The "detector" is a mosaic.
            if det not in self.allowed_mosaics:
                msgs.error(f'{det} is not an allowed mosaic for {self.name}.')
            return Mosaic.get_name(self.allowed_mosaics.index(det)+1)

        # Single detector
        if det <= 0 or det > self.ndet:
            msgs.error(f'{det} is not a valid detector for {self.name}.')
        return DetectorContainer.get_name(det)

    def get_det_id(self, det):
        """
        Return an identifying index for the detector or mosaic.

        Args:
            det (:obj:`int`, :obj:`tuple`):
                The 1-indexed detector number(s).  If a tuple, it must include
                detectors designated as a viable mosaic for
                :attr:`spectrograph`; see
                :func:`~pypeit.spectrographs.spectrograph.Spectrograph.allowed_mosaics`.

        Returns:
            :obj:`int`: Unique index for the detector or mosaic.
        """
        if isinstance(det, tuple):
            # The "detector" is a mosaic.
            if det not in self.allowed_mosaics:
                msgs.error(f'{det} is not an allowed mosaic for {self.name}.')
            return self.allowed_mosaics.index(det)+1

        # Single detector
        if det <= 0 or det > self.ndet:
            msgs.error(f'{det} is not a valid detector for {self.name}.')
        return det

    def select_detectors(self, subset=None):
        """
        Vet and return a set of valid detectors or detector mosaics for this
        spectrograph.

        By default, the method returns a list selecting all the detectors
        individually.  A subset can be selected using one of the following
        methods:

            - If ``subset`` is a string, it is assumed that you're selecting a
              set of detector and spatial pixel coordinate combinations needed
              to reduce a single slit; see ``slitspatnum`` in the
              :ref:`pypeitpar`.  The string is parsed into the list of relevant
              detectors.

            - If ``subset`` is a list, integer, or tuple, it is parsed into a
              set of single detector or detector mosaics to reduce.

        Args:
            subset (:obj:`int`, :obj:`tuple`, :obj:`list`, :obj:`str`, optional):
                An object used select a subset of detectors to reduce.  See
                description above.  Note detectors are 1-indexed.

        Returns:
            :obj:`list`: List of unique detectors or detector mosaics to be
            reduced.

        Raises:
            PypeItError: Raised if any of the detectors or detector mosaics
            specified by ``subset`` are invalid.
        """
        if subset is None:
            return np.arange(1, self.ndet+1).tolist()

        if isinstance(subset, str):
            _subset = parse.parse_slitspatnum(subset)[0].tolist()
            # Convert detector to int/tuple
            new_dets = []
            for item in _subset:
                if 'DET' in item:
                    idx = np.where(self.list_detectors() == item)[0][0]
                    new_dets.append(idx+1)
                elif 'MSC' in item:
                    idx = np.where(self.list_detectors(mosaic=True) == item)[0][0]
                    new_dets.append(self.allowed_mosaics[idx])
            _subset = new_dets
        elif isinstance(subset, (int, tuple)):
            _subset = [subset]
        else:
            _subset = subset

        allowed = np.arange(1, self.ndet+1).tolist() + self.allowed_mosaics
        if any([s not in allowed for s in _subset]):
            msgs.error('Selected detectors or detector mosaics contain invalid values.')

        # Require the list contains unique items
        # DP: I had to modify this, because list(set(_subset)) was changing the order of the detectors
        unique_subset = []
        for item in _subset:
            if item not in unique_subset:
                unique_subset.append(item)

        return unique_subset

    @property
    def default_mosaic(self):
        """
        Return the default detector mosaic.

        For instruments with no allowed detector mosaics, this *must* be
        returned as None.
        """
        return None

    def validate_det(self, det):
        """
        Validate the detector(s) provided.

        Args:
            det (:obj:`int`, :obj:`tuple`):
                Selection of 1-indexed detector(s).  An image mosaic is selected
                using a :obj:`tuple` with the detectors in the mosaic, which
                must be one of the allowed mosaics returned by
                :func:`allowed_mosaics`.

        Returns:
            :obj:`tuple`: Returns the number of detectors and a tuple with the
            validated detectors.  If ``det`` is provided as a single integer,
            the latter is just a one-element tuple.  Otherwise, it is identical
            to the input ``det`` tuple, assuming the validation was successful.
        """
        if isinstance(det, tuple):
            if det not in self.allowed_mosaics:
                msgs.error(f'Selected detectors {det} are not an allowed mosaic for {self.name}.')
            return len(det), det
        if not isinstance(det, (int, np.integer)):
            msgs.error(f'Provided det must have type tuple or integer, not {type(det)}.')
        return 1, (det,)

    def get_rawimage(self, raw_file, det):
        """
        Read raw images and generate a few other bits and pieces that are key
        for image processing.

        .. warning::

            - When reading multiple detectors for a mosaic, this function
              expects all detector arrays to have exactly the same shape.

        Parameters
        ----------
        raw_file : :obj:`str`, `Path`_
            File to read
        det : :obj:`int`, :obj:`tuple`
            1-indexed detector(s) to read.  An image mosaic is selected using a
            :obj:`tuple` with the detectors in the mosaic, which must be one of
            the allowed mosaics returned by :func:`allowed_mosaics`.

        Returns
        -------
        detector_par : :class:`~pypeit.images.detector_container.DetectorContainer`, :class:`~pypeit.images.mosaic.Mosaic`
            Detector metadata parameters for one or more detectors.
        raw_img : `numpy.ndarray`_
            Raw image for this detector.  Shape is 2D if a single detector image
            is read and 3D if multiple detectors are read.  E.g., the image from
            the first detector in the tuple is accessed using ``raw_img[0]``.
        hdu : `astropy.io.fits.HDUList`_
            Opened fits file
        exptime : :obj:`float`
            Exposure time *in seconds*.
        rawdatasec_img : `numpy.ndarray`_
            Data (Science) section of the detector as provided by setting the
            (1-indexed) number of the amplifier used to read each detector
            pixel. Pixels unassociated with any amplifier are set to 0.  Shape
            is identical to ``raw_img``.
        oscansec_img : `numpy.ndarray`_
            Overscan section of the detector as provided by setting the
            (1-indexed) number of the amplifier used to read each detector
            pixel. Pixels unassociated with any amplifier are set to 0.  Shape
            is identical to ``raw_img``.
        """
        # Check extension and then open
        self._check_extensions(raw_file)
        hdu = io.fits_open(raw_file)

        # Validate the entered (list of) detector(s)
        nimg, _det = self.validate_det(det)

        # Grab the detector or mosaic parameters
        mosaic = None if nimg == 1 else self.get_mosaic_par(det, hdu=hdu)
        detectors = [self.get_detector_par(det, hdu=hdu)] if nimg == 1 else mosaic.detectors

        # Grab metadata from the header
        # NOTE: These metadata must be *identical* for all images when reading a
        # mosaic
        headarr = self.get_headarr(hdu)

        # Exposure time (used by RawImage)
        # NOTE: This *must* be (converted to) seconds.
        exptime = self.get_meta_value(headarr, 'exptime')

        # Rawdatasec, oscansec images
        binning = self.get_meta_value(headarr, 'binning')
        # NOTE: This means that `specaxis` must be the same for all detectors in
        # a mosaic
        if detectors[0]['specaxis'] == 1:
            binning_raw = (',').join(binning.split(',')[::-1])
        else:
            binning_raw = binning

        raw_img = [None]*nimg
        rawdatasec_img = [None]*nimg
        oscansec_img = [None]*nimg
        for i in range(nimg):

            # Raw image
            raw_img[i] = hdu[detectors[i]['dataext']].data.astype(float)
            # Raw data from some spectrograph (i.e. FLAMINGOS2) have an addition
            # extention, so I add the following two lines. It's easier to change
            # here than writing another get_rawimage function in the
            # spectrograph file.
            # TODO: This feels dangerous, but not sure what to do about it...
            if raw_img[i].ndim != 2:
                raw_img[i] = np.squeeze(raw_img[i])
            if raw_img[i].ndim != 2:
                msgs.error(f"Raw images must be 2D; check extension {detectors[i]['dataext']} "
                           f"of {raw_file}.")

            for section in ['datasec', 'oscansec']:

                # Get the data section
                # Try using the image sections as header keywords
                # TODO -- Deal with user windowing of the CCD (e.g. Kast red)
                #  Code like the following maybe useful
                #hdr = hdu[detector[det - 1]['dataext']].header
                #image_sections = [hdr[key] for key in detector[det - 1][section]]
                # Grab from Detector
                image_sections = detectors[i][section]
                #if not isinstance(image_sections, list):
                #    image_sections = [image_sections]
                # Always assume normal FITS header formatting
                one_indexed = True
                include_last = True

                # Initialize the image (0 means no amplifier)
                pix_img = np.zeros(raw_img[i].shape, dtype=int)
                for j in range(detectors[i]['numamplifiers']):

                    if image_sections is not None:  # and image_sections[i] is not None:
                        # Convert the data section from a string to a slice
                        datasec = parse.sec2slice(image_sections[j], one_indexed=one_indexed,
                                                  include_end=include_last, require_dim=2,
                                                  binning=binning_raw)
                        # Assign the amplifier
                        pix_img[datasec] = j+1

                # Finish
                if section == 'datasec':
                    rawdatasec_img[i] = pix_img.copy()
                else:
                    oscansec_img[i] = pix_img.copy()

        if nimg == 1:
            # Return single image
            return detectors[0], raw_img[0], hdu, exptime, rawdatasec_img[0], oscansec_img[0]

        if any([img.shape != raw_img[0].shape for img in raw_img[1:]]):
            msgs.error('All raw images in a mosaic must have the same shape.')
        # Return all images for mosaic
        return mosaic, np.array(raw_img), hdu, exptime, np.array(rawdatasec_img), \
                np.array(oscansec_img)

    def get_lamps_status(self, headarr):
        """
        Return a string containing the information on the lamp status.

        Args:
            headarr (:obj:`list`):
                A list of 1 or more `astropy.io.fits.Header`_ objects.

        Returns:
            :obj:`str`: A string that uniquely represents the lamp status.
        """
        # Loop through all lamps and collect their status
        kk = 1
        lampstat = []
        while True:
            lampkey = 'lampstat{:02d}'.format(kk)
            if lampkey not in self.meta.keys():
                break
            # Pull value from header
            lampstat += self.get_meta_value(headarr, lampkey)
            kk += 1
        return "_".join(lampstat)

    def get_meta_value(self, inp, meta_key, required=False,
                       ignore_bad_header=False,
                       usr_row=None, no_fussing=False):
        """
        Return meta data from a given file (or its array of headers).

        Args:
            inp (:obj:`str`, `Path`_, `astropy.io.fits.Header`_, :obj:`list`):
                Input filename, an `astropy.io.fits.Header`_ object, or a list
                of `astropy.io.fits.Header`_ objects.  If None, function simply
                returns None without issuing any warnings/errors, unless
                ``required`` is True.
            meta_key (:obj:`str`, :obj:`list`):
                A (list of) string(s) with the keywords to read from the file
                header(s).
            required (:obj:`bool`, optional):
                The metadata are required and must be available. If it is not,
                the method will raise an exception.  Metadata requirements can
                be globally defined and/or frame-type specific for each
                spectrograph, which will override any value given here.  See the
                ``required`` and ``required_ftype`` keyword in
                ``self.meta[meta_key]``.
            ignore_bad_header (:obj:`bool`, optional):
                PypeIt expects certain metadata values to have specific
                datatypes. If the keyword finds the appropriate data but it
                cannot be cast to the correct datatype, this parameter
                determines whether or not the method raises an exception. If
                True, the incorrect type is ignored. It is recommended that this
                be False unless you know for sure that PypeIt can proceed
                appropriately.  This flag takes precedence over ``required``;
                i.e., if ``ignore_bad_header`` is True, ``required`` is ignored.
            usr_row (`astropy.table.Table`_, optional):
                A single row table with the user-supplied frametype. This is
                used to determine if the metadata value is required for each
                frametype. Must contain a columns called `frametype`;
                everything else is ignored.
            no_fussing (:obj:`bool`, optional):
                No type checking or anything. Just pass back the first value
                retrieved. This is mainly for bound pairs of meta, e.g.
                ra/dec.

        Returns:
            Value recovered for (each) keyword.  Can be None.
        """
        if isinstance(inp, (str, Path, fits.HDUList)):
            headarr = self.get_headarr(inp)
        elif inp is None or isinstance(inp, list):
            headarr = inp
        elif isinstance(inp, fits.Header):
            headarr = [inp]
        else:
            msgs.error(f'Unrecognized type for input: {type(inp)}')
        
        if headarr is None:
            if required:
                msgs.error(f'Unable to access required metadata value for {meta_key}.  Input is '
                           f'either a bad file or an invalid argument to get_meta_value: {inp}.')
            return None

        # Loop?
        if isinstance(meta_key, list):
            return [self.get_meta_value(headarr, key, required=required) for key in meta_key]

        # Are we prepared to provide this meta data?
        if meta_key not in self.meta.keys():
            if required:
                msgs.error("Need to allow for meta_key={} in your meta data".format(meta_key))
            else:
                msgs.warn("Requested meta data for meta_key={} does not exist...".format(meta_key))
                return None

        # Is this meta required for this frame type (Spectrograph specific)
        if 'required_ftypes' in self.meta[meta_key] and usr_row is not None:
            required = False
            for ftype in self.meta[meta_key]['required_ftypes']:
                if ftype in usr_row['frametype']:
                    required = True

        # Check if this meta key is required
        if 'required' in self.meta[meta_key].keys():
            required = self.meta[meta_key]['required']

        # Is this not derivable?  If so, use the default
        #   or search for it as a compound method
        value = None
        try:
            # TODO: Change so that 'card' isn't a required keyword?  ala:
            # if 'card' not in self.meta[meta_key].keys() or self.meta[meta_key]['card'] is None:
            if self.meta[meta_key]['card'] is None:
                if 'default' in self.meta[meta_key].keys():
                    value = self.meta[meta_key]['default']
                elif 'compound' in self.meta[meta_key].keys():
                    value = self.compound_meta(headarr, meta_key)
                else:
                    msgs.error(f"Failed to load spectrograph value for meta: {meta_key}")
            else:
                # Grab from the header, if we can
                value = headarr[self.meta[meta_key]['ext']][self.meta[meta_key]['card']]
        except (KeyError, TypeError) as e:
            if ignore_bad_header or not required:
                msgs.warn(f"Bad Header key ({meta_key}), but we'll try to continue on..")
            else:
                raise e

        # Return now?
        if no_fussing:
            return value

        # Deal with 'special' cases
        if meta_key in ['ra', 'dec'] and value is not None:
            # TODO: Can we get rid of the try/except here and instead get to the heart of the issue?
            try:
                ra, dec = meta.convert_radec(self.get_meta_value(headarr, 'ra', no_fussing=True),
                                    self.get_meta_value(headarr, 'dec', no_fussing=True))
            except:
                msgs.warn('Encounter invalid value of your coordinates. Give zeros for both RA and DEC')
                ra, dec = 0.0, 0.0
            value = ra if meta_key == 'ra' else dec

        # JFH Added this bit of code to deal with situations where the
        # header card is there but the wrong type, e.g. MJD-OBS =
        # 'null'
        try:
            if self.meta_data_model[meta_key]['dtype'] == str:
                retvalue = str(value).strip()
            elif self.meta_data_model[meta_key]['dtype'] == int:
                retvalue = int(value)
            elif self.meta_data_model[meta_key]['dtype'] == float:
                retvalue = float(value)
            elif self.meta_data_model[meta_key]['dtype'] == tuple:
                if not isinstance(value, tuple):
                    msgs.error('dtype for {0} is tuple, but value '.format(meta_key)
                               + 'provided is {0}.  Casting is not possible.'.format(type(value)))
                retvalue = value
            castable = True
        except:
            retvalue = None
            castable = False

        # JFH Added the typing to prevent a crash below when the header
        # value exists, but is the wrong type. This causes a crash
        # below when the value is cast.
        if value is None or not castable:
            # Was this required?
            if required:
                kerror = True
                if not ignore_bad_header:
                    # Is this meta required for this frame type (Spectrograph specific)
                    if ('required_ftypes' in self.meta[meta_key]) and (usr_row is not None):
                        kerror = False
                        # Is it required?
                        # TODO: Use numpy.isin ?
                        for ftype in usr_row['frametype'].split(','):
                            if ftype in self.meta[meta_key]['required_ftypes']:
                                kerror = True
                    # Bomb out?
                    if kerror:
                        msgs.error('Required meta "{0}" did not load!'.format(meta_key)
                                   + 'You may have a corrupt header.')
                else:
                    msgs.warn('Required card {0} missing '.format(self.meta[meta_key]['card'])
                              + 'from your header.  Proceeding with risk...')
            return None

        # Return
        return retvalue

    def get_wcs(self, hdr, slits, platescale, wave0, dwv, spatial_scale=None):
        """
        Construct/Read a World-Coordinate System for a frame.

        This is undefined in the base class.

        Args:
            hdr (`astropy.io.fits.Header`_):
                The header of the raw frame. The information in this
                header will be extracted and returned as a WCS.
            slits (:class:`~pypeit.slittrace.SlitTraceSet`):
                Slit traces.
            platescale (:obj:`float`):
                The platescale of an unbinned pixel in arcsec/pixel (e.g.
                detector.platescale).
            wave0 (:obj:`float`):
                The wavelength zeropoint.
            dwv (:obj:`float`):
                Change in wavelength per spectral pixel.
            spatial_scale (:obj:`float`, None, optional):
                The spatial scale (units=arcsec/pixel) of the WCS to be used.
                This variable is fixed, and is independent of the binning.
                If spatial_scale is set, it will be used for the spatial size
                of the WCS and the platescale will be ignored. If None, then
                the platescale will be used.

        Returns:
            `astropy.wcs.wcs.WCS`_: The world-coordinate system.
        """
        msgs.warn("No WCS setup for spectrograph: {0:s}".format(self.name))
        return None

    def get_datacube_bins(self, slitlength, minmax, num_wave):
        r"""
        Calculate the bin edges to be used when making a datacube.

        Args:
            slitlength (:obj:`int`):
                Length of the slit in pixels
            minmax (`numpy.ndarray`_):
                An array with the minimum and maximum pixel locations on each
                slit relative to the reference location (usually the centre
                of the slit). Shape must be :math:`(N_{\rm slits},2)`, and is
                typically the array returned by
                :func:`~pypeit.slittrace.SlitTraceSet.get_radec_image`.
            num_wave (:obj:`int`):
                Number of wavelength steps.  Given by::
                    int(round((wavemax-wavemin)/delta_wave))

        Returns:
            :obj:`tuple`: Three 1D `numpy.ndarray`_ providing the bins to use
            when constructing a histogram of the spec2d files. The elements
            are :math:`(x,y,\lambda)`.
        """
        msgs.warn("No datacube setup for spectrograph: {0:s}".format(self.name))
        return None

    def fit_2d_det_response(self, det_resp, gpmask):
        r"""
        Perform a 2D model fit to the instrument-specific detector response.

        Args:
            det_resp(`numpy.ndarray`_):
                An image of the detector response.
            gpmask (`numpy.ndarray`_):
                Good pixel mask (True=good), the same shape as ff_struct.

        Returns:
            `numpy.ndarray`_: A model fit to the detector response.
        """
        msgs.warn("2D detector response is not implemented for spectrograph: {0:s}".format(self.name))
        return np.ones_like(det_resp)

    def validate_metadata(self):
        """
        Validates the definitions of the Spectrograph metadata by making a
        series of comparisons to the metadata model defined by
        :func:`pypeit.core.meta.define_core_meta` and :attr:`meta`.
        """
        # Load up
        # TODO: Can we indicate if the metadata element is core instead
        # of having to call both of these?
        core_meta = meta.define_core_meta()
        # KBW: These should have already been defined to self
        #meta_data_model = meta.get_meta_data_model()

        # Check core
        core_keys = np.array(list(core_meta.keys()))
        indx = np.invert(np.isin(core_keys, list(self.meta.keys())))
        if np.any(indx):
            msgs.error('Required keys {0} not defined by spectrograph!'.format(core_keys[indx]))

        # Check for rtol for config keys that are type float
        config_keys = np.array(self.configuration_keys())
        indx = ['rtol' not in self.meta[key].keys() if self.meta_data_model[key]['dtype'] == float
                    else False for key in config_keys]
        if np.any(indx):
            msgs.error('rtol not set for {0} keys in spectrograph meta!'.format(config_keys[indx]))

        # Now confirm all meta are in the data model
        meta_keys = np.array(list(self.meta.keys()))
        indx = np.invert(np.isin(meta_keys, list(self.meta_data_model.keys())))
        if np.any(indx):
            msgs.error('Meta data keys {0} not in metadata model'.format(meta_keys[indx]))

    def get_headarr(self, inp, strict=True):
        """
        Read the header data from all the extensions in the file.

        Args:
            inp (:obj:`str`, `Path`_, `astropy.io.fits.HDUList`_):
                Name of the file to read or the previously opened HDU list.  If
                None, the function will simply return None.
            strict (:obj:`bool`, optional):
                Function will fault if :func:`fits.getheader` fails to read
                any of the headers. Set to False to report a warning and
                continue.

        Returns:
            :obj:`list`: A list of `astropy.io.fits.Header`_ objects with the
            extension headers.  If ``strict`` is False and ``inp`` is a file
            name to be opened, the function will return None if
            :func:`~pypeit.io.fits_open` faults for any reason.
        """
        if inp is None:
            return None

        # Faster to open the whole file and then assign the headers,
        # particularly for gzipped files (e.g., DEIMOS)
        if isinstance(inp, (str, Path)):
            self._check_extensions(inp)
            try:
                hdul = io.fits_open(inp)
            except:
                if strict:
                    msgs.error(f'Cannot open {inp}.')
                else:
                    msgs.warn(f'Cannot open {inp}.  Proceeding, but consider removing this file!')
                    return None
        elif isinstance(inp, (list, fits.HDUList)):
            # TODO: If a list, check that the list elements are HDUs?
            hdul = inp
        else:
            msgs.error(f'Input to get_headarr has incorrect type: {type(inp)}.')
        return [hdu.header for hdu in hdul]

    def check_frame_type(self, ftype, fitstbl, exprng=None):
        """
        Check for frames of the provided type.

        Args:
            ftype (:obj:`str`):
                Type of frame to check. Must be a valid frame type; see
                frame-type :ref:`frame_type_defs`.
            fitstbl (`astropy.table.Table`_):
                The table with the metadata for one or more frames to check.
            exprng (:obj:`list`, optional):
                Range in the allowed exposure time for a frame of type
                ``ftype``. See
                :func:`pypeit.core.framematch.check_frame_exptime`.

        Returns:
            `numpy.ndarray`_: Boolean array with the flags selecting the
            exposures in ``fitstbl`` that are ``ftype`` type frames.

        Raises:
            NotImplementedError:
                Raised by the base class to denote that any derived class has
                not been properly defined.
        """
        raise NotImplementedError('Frame typing not defined for {0}.'.format(self.name))

    def idname(self, ftype):
        """
        Return the ``idname`` for the selected frame type for this
        instrument.

        Args:
            ftype (:obj:`str`):
                Frame type, which should be one of the keys in
                :class:`~pypeit.core.framematch.FrameTypeBitMask`.

        Returns:
            :obj:`str`: The value of ``idname`` that should be available in
            the :class:`~pypeit.metadata.PypeItMetaData` instance that
            identifies frames of this type.

        Raises:
            NotImplementedError:
                Raised by the base class to denote that any derived class has
                not been properly defined.
        """
        raise NotImplementedError('Header keyword with frame type not defined for {0}.'.format(
                                  self.name))

#    JXP says -- LEAVE THIS HERE FOR NOW. WE MAY NEED IT
#    def mm_per_pix(self, det=1):
#        """
#        Return the spatial scale at the telescope focal plane in mm per
#        pixel at the detector.
#
#        The fratio and diameter of the telescope must be defined.
#
#        Args:
#            det (:obj:`int`, optional):
#                Detector to use for the spectrograph platescale.
#
#        Returns:
#            float: The spatial scale at the telescope focal plane in mm
#            per detector pixel scale.
#
#        Raises:
#            ValueError:
#                Raised if the telescope is undefined, any of the numbers
#                needed for the calculation are not available, or the
#                selected detector is out of range.
#        """
#        if det > self.ndet:
#            raise ValueError('Selected detector out of range; det={0}..{1}.'.format(1,self.ndet))
#        tel_platescale = None if self.telescope is None else self.telescope.platescale()
#        if self.telescope is None or tel_platescale is None or \
#                self.detector[det-1]['platescale'] is None:
#            raise ValueError('Incomplete information to calculate mm per pixel.')
#
#        return self.detector[det-1]['platescale']/tel_platescale

    def get_echelle_angle_files(self):
        """ Pass back the files required
        to run the echelle method of wavecalib

        Returns:
            list: List of files
        """
        msgs.error(f'Echelle angle files not ready for {self.name}')

    def order_platescale(self, order_vec, binning=None):
        """
        Return the platescale for each echelle order.

        This routine is only defined for echelle spectrographs, and it is
        undefined in the base class.

        Args:
            order_vec (`numpy.ndarray`_):
                The vector providing the order numbers.
            binning (:obj:`str`, optional):
                The string defining the spectral and spatial binning.

        Returns:
            `numpy.ndarray`_: An array with the platescale for each order
            provided by ``order``.
        """
        pass

    @property
    def norders(self):
        """
        Number of orders for this spectograph. Should only defined for
        echelle spectrographs, and it is undefined for the base class.
        """
        return None

    def check_disperser(self):
        """
        Ensure that the disperser is defined.
        """
        if self.dispname is None:
            msgs.error('Disperser used for observations is required.  Reinit with an example '
                       'science frame.')

    @property
    def order_spat_pos(self):
        """ Return the expected spatial position of each echelle order.

        This is for fixed-format echelle spectrographs (e.g. X-Shooter)
        And is measured 1/2 way up the chip (spectral)
        and in normalized units (0-1)

        Returns:
            `numpy.ndarray`_: An array with values. 
            The length of the provided array much 
            match self.norders
        """
        return None

    @property
    def orders(self):
        """
        Return the order number for each echelle order.

        Returns:
            `numpy.ndarray`_: An array with values. 
            Order number.  Must have lenght of self.norders
        """
        return None

    @property
    def spec_min_max(self):
        """
        Return the minimum and maximum spectral pixel expected for the
        spectral range of each order.
        """
        return None

    @property
    def dloglam(self):
        """
        Return the logarithmic step in wavelength for output spectra.
        """
        return None

    @property
    def loglam_minmax(self):
        """
        Return the base-10 logarithm of the first and last wavelength for
        ouput spectra.
        """
        return None

    # TODO : This code needs serious work.  e.g. eliminate the try/except
    def slit_minmax(self, slit_spat_pos, binspectral=1):
        """
        Adjust the minimum and maximum spectral pixel expected for the
        spectral range of each echelle order by accounting for the spectral
        binning.

        Args:
            slit_spat_pos (:obj:`float`, `numpy.ndarray`_):
                Spatial position of each slit/order normalized by the full
                spatial extent of the detector.
            binspectral (:obj:`int`, optional):
                Number of pixels binned in the spectral direction.

        Returns:
            `numpy.ndarray`_: The minimum and maximum (binned) pixel that
            includes the valid spectra of each slit/order.
        """
        if self.spec_min_max is None:
            try:
                nslit = len(slit_spat_pos)
            except TypeError:
                nslit = 1
            return np.vstack((np.asarray([-np.inf]*nslit), np.asarray([np.inf]*nslit)))

        else:
            try:
                iorder = [np.argmin(np.abs(slit-self.order_spat_pos)) for slit in slit_spat_pos]
            except TypeError:
                iorder = np.argmin(np.abs(slit_spat_pos-self.order_spat_pos))
            return self.spec_min_max[:, iorder]/binspectral
    
    def spec1d_match_spectra(self, sobjs):
        """
        Match up slits in a :class:`~pypeit.specobjs.SpecObjs` object.

        This typically done across multiple detectors; see
        :func:`pypeit.specrographs.keck_deimos.spec1d_match_spectra`.

        Args:
            sobjs (:class:`~pypeit.specobjs.SpecObjs`):
                Spec1D objects

        Returns:
            :obj:`tuple`: Arrays that provide the indices of slits matched
            across multiple detectors.
        """
        msgs.error(f'Method to match slits across detectors not defined for {self.name}')


    def tweak_standard(self, wave_in, counts_in, counts_ivar_in, gpm_in, meta_table, log10_blaze_function=None):
        """

        This routine is for performing instrument/disperser specific tweaks to standard stars so that sensitivity
        function fits will be well behaved. For example, masking second order light. For instruments that don't
        require such tweaks it will just return the inputs, but for isntruments that do this function is overloaded
        with a method that performs the tweaks.

        Parameters
        ----------
        wave_in: `numpy.ndarray`_
            Input standard star wavelengths (:obj:`float`, ``shape = (nspec,)``)
        counts_in: `numpy.ndarray`_
            Input standard star counts (:obj:`float`, ``shape = (nspec,)``)
        counts_ivar_in: `numpy.ndarray`_
            Input inverse variance of standard star counts (:obj:`float`, ``shape = (nspec,)``)
        gpm_in: `numpy.ndarray`_
            Input good pixel mask for standard (:obj:`bool`, ``shape = (nspec,)``)
        meta_table: :obj:`dict`
            Table containing meta data that is slupred from the :class:`~pypeit.specobjs.SpecObjs`
            object.  See :meth:`~pypeit.specobjs.SpecObjs.unpack_object` for the
            contents of this table.
        log10_blaze_function: `numpy.ndarray`_ or None
            Input blaze function to be tweaked, optional. Default=None.

        Returns
        -------
        wave_out: `numpy.ndarray`_
            Output standard star wavelengths (:obj:`float`, ``shape = (nspec,)``)
        counts_out: `numpy.ndarray`_
            Output standard star counts (:obj:`float`, ``shape = (nspec,)``)
        counts_ivar_out: `numpy.ndarray`_
            Output inverse variance of standard star counts (:obj:`float`, ``shape = (nspec,)``)
        gpm_out: `numpy.ndarray`_
            Output good pixel mask for standard (:obj:`bool`, ``shape = (nspec,)``)
        log10_blaze_function_out: `numpy.ndarray`_ or None
            Output blaze function after being tweaked.
        """
<<<<<<< HEAD
        if log10_blaze_function is not None:
            return wave_in, counts_in, counts_ivar_in, gpm_in, log10_blaze_function
        else:
            return wave_in, counts_in, counts_ivar_in, gpm_in
=======
        return wave_in, counts_in, counts_ivar_in, gpm_in, log10_blaze_function
>>>>>>> 6a36f4e1

    def calc_pattern_freq(self, frame, rawdatasec_img, oscansec_img, hdu):
        """
        Calculate the pattern frequency using the overscan region that covers
        the overscan and data sections. Using a larger range allows the
        frequency to be pinned down with high accuracy.

        Parameters
        ----------
        frame : `numpy.ndarray`_
            Raw data frame to be used to estimate the pattern frequency.
        rawdatasec_img : `numpy.ndarray`_
            Array the same shape as ``frame``, used as a mask to identify the
            data pixels (0 is no data, non-zero values indicate the amplifier
            number).
        oscansec_img : `numpy.ndarray`_
            Array the same shape as ``frame``, used as a mask to identify the
            overscan pixels (0 is no data, non-zero values indicate the
            amplifier number).
        hdu : `astropy.io.fits.HDUList`_
            Opened fits file.

        Returns
        -------
        patt_freqs : :obj:`list`
            List of pattern frequencies.
        """
        msgs.info("Pattern noise removal is not implemented for spectrograph {0:s}".format(self.name))
        return []


    def __repr__(self):
        """Return a string representation of the instance."""
        txt = '<{:s}: '.format(self.__class__.__name__)
        txt += ' spectrograph={:s},'.format(self.name)
        txt += ' telescope={:s},'.format(self.telescope['name'])
        txt += ' pypeline={:s},'.format(self.pypeline)
        txt += '>'
        return txt

<|MERGE_RESOLUTION|>--- conflicted
+++ resolved
@@ -1857,14 +1857,7 @@
         log10_blaze_function_out: `numpy.ndarray`_ or None
             Output blaze function after being tweaked.
         """
-<<<<<<< HEAD
-        if log10_blaze_function is not None:
-            return wave_in, counts_in, counts_ivar_in, gpm_in, log10_blaze_function
-        else:
-            return wave_in, counts_in, counts_ivar_in, gpm_in
-=======
         return wave_in, counts_in, counts_ivar_in, gpm_in, log10_blaze_function
->>>>>>> 6a36f4e1
 
     def calc_pattern_freq(self, frame, rawdatasec_img, oscansec_img, hdu):
         """
