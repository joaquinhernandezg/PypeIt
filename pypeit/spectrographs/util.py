""" Utilities for spectograph codes
"""
from __future__ import (print_function, absolute_import, division, unicode_literals)
import numpy as np

from pypeit import msgs
from pypeit import spectrographs

# TODO: Allow the spectrographs to be identified by their camera?  Won't
# work for 'shane_kast_red' and 'shane_kast_red_ret'.

def valid_spectrographs():
    # TODO: Is there a more clever way to do this?  If we change these
    # names, we could do something like what's done in
    # pypeit.instantiate_me.
<<<<<<< HEAD
    return ['gemini_gnirs','keck_deimos', 'keck_lris_blue', 'keck_lris_red', 'keck_nires', 'keck_nirspec_low',
=======
    return ['keck_deimos', 'keck_lris_blue', 'keck_lris_red', 'keck_nires', 'keck_nirspec',
>>>>>>> b807300f
            'shane_kast_blue', 'shane_kast_red', 'shane_kast_red_ret', 'tng_dolores',
            'wht_isis_blue', 'vlt_xshooter_uvb', 'vlt_xshooter_vis', 'vlt_xshooter_nir',
            'gemini_gnirs', 'gemini_gmos_south', 'gemini_gmos_north_e2v', 'gemini_gmos_north_ham']

def load_spectrograph(spectrograph):
    """
    Instantiate a :class:`spectrographs.spectrograph.Spectrograph`, if
    possible.

    Args:

        spectrograph (:obj:`str`,
            :class:`spectrographs.spectrograph.Spectrograph`): The
            spectrograph to instantiate.  If the input is a spectrograph
            instance, the instance is simply returned.  If a string, the
            string is used to select the spectrograph to instantiate.
            If None, None is returned.

    Returns:
        :class:`spectrographs.spectrograph.Spectrograph`: The
        spectrograph used to obtain the data to be reduced.
    """

    # TODO: I'm not crazy about the idea that that spectrograph can be
    # undefined, even when one is working with master files.  It means
    # that objects are not fully defined.
    if spectrograph is None:
        return None

    if isinstance(spectrograph, spectrographs.spectrograph.Spectrograph):
        return spectrograph

    if spectrograph == 'gemini_gnirs':
        return spectrographs.gemini_gnirs.GeminiGNIRSSpectrograph()

    if spectrograph == 'keck_deimos':
        return spectrographs.keck_deimos.KeckDEIMOSSpectrograph()

    if spectrograph == 'keck_lris_blue':
        return spectrographs.keck_lris.KeckLRISBSpectrograph()

    if spectrograph == 'keck_lris_red':
        return spectrographs.keck_lris.KeckLRISRSpectrograph()

    if spectrograph == 'keck_nires':
        return spectrographs.keck_nires.KeckNIRESSpectrograph()

    if spectrograph == 'keck_nirspec_low':
        return spectrographs.keck_nirspec.KeckNIRSPECLowSpectrograph()

    if spectrograph == 'shane_kast_blue':
        return spectrographs.shane_kast.ShaneKastBlueSpectrograph()

    if spectrograph == 'shane_kast_red':
        return spectrographs.shane_kast.ShaneKastRedSpectrograph()

    if spectrograph == 'shane_kast_red_ret':
        return spectrographs.shane_kast.ShaneKastRedRetSpectrograph()

    if spectrograph == 'wht_isis_blue':
        return spectrographs.wht_isis.WhtIsisBlueSpectrograph()
    
    if spectrograph == 'tng_dolores':
        return spectrographs.tng_dolores.TNGDoloresSpectrograph()

    if spectrograph == 'vlt_xshooter_uvb':
        return spectrographs.vlt_xshooter.VLTXShooterUVBSpectrograph()

    if spectrograph == 'vlt_xshooter_vis':
        return spectrographs.vlt_xshooter.VLTXShooterVISSpectrograph()

    if spectrograph == 'vlt_xshooter_nir':
        return spectrographs.vlt_xshooter.VLTXShooterNIRSpectrograph()

    if spectrograph == 'gemini_gmos_south':
        return spectrographs.gemini_gmos.GeminiGMOSSSpectrograph()

    if spectrograph == 'gemini_gmos_north_e2v':
        return spectrographs.gemini_gmos.GeminiGMOSNE2VSpectrograph()

    if spectrograph == 'gemini_gmos_north_ham':
        return spectrographs.gemini_gmos.GeminiGMOSNHamSpectrograph()

    msgs.error('{0} is not a supported spectrograph.'.format(spectrograph))


def checkme(chk_dict, headarr):
    #
    skip = False
    for head_idx in chk_dict.keys():
        for ch, value in chk_dict[head_idx].items():
            if (value in str(headarr[head_idx][ch]).strip()) is False:
                msgs.info(ch, head_idx, value)
                msgs.warn("Skipping the file..")
                skip = True
    # Return
    return skip
<|MERGE_RESOLUTION|>--- conflicted
+++ resolved
@@ -13,11 +13,7 @@
     # TODO: Is there a more clever way to do this?  If we change these
     # names, we could do something like what's done in
     # pypeit.instantiate_me.
-<<<<<<< HEAD
-    return ['gemini_gnirs','keck_deimos', 'keck_lris_blue', 'keck_lris_red', 'keck_nires', 'keck_nirspec_low',
-=======
-    return ['keck_deimos', 'keck_lris_blue', 'keck_lris_red', 'keck_nires', 'keck_nirspec',
->>>>>>> b807300f
+    return ['keck_deimos', 'keck_lris_blue', 'keck_lris_red', 'keck_nires', 'keck_nirspec_low',
             'shane_kast_blue', 'shane_kast_red', 'shane_kast_red_ret', 'tng_dolores',
             'wht_isis_blue', 'vlt_xshooter_uvb', 'vlt_xshooter_vis', 'vlt_xshooter_nir',
             'gemini_gnirs', 'gemini_gmos_south', 'gemini_gmos_north_e2v', 'gemini_gmos_north_ham']
