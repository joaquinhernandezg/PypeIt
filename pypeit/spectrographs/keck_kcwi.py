--- conflicted
+++ resolved
@@ -516,10 +516,7 @@
         """Set the WCS for this spectrograph
         """
         # TODO :: Need to set all of these!!
-<<<<<<< HEAD
-=======
         msgs.error("Should be using astropy.wcs")
->>>>>>> 3dafb933
         ra = None
         dec = None
         wave0 = None
