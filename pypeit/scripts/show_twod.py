#!/usr/bin/env python
#
# See top-level LICENSE file for Copyright information
#
# -*- coding: utf-8 -*-

"""
This script enables the viewing of a processed FITS file
with extras.  Run above the Science/ folder.
"""
from __future__ import absolute_import
from __future__ import division
from __future__ import print_function
from __future__ import unicode_literals

import argparse
from astropy.table import Table
from pypeit import traceslits
from pypeit import ginga


def parser(options=None):

    parser = argparse.ArgumentParser(description='Display sky subtracted, spec2d image in a Ginga viewer.  Run above the Science/ folder',
                                     formatter_class=argparse.ArgumentDefaultsHelpFormatter)

    parser.add_argument('file', type = str, default = None, help = 'PYPIT spec2d file')
    parser.add_argument("--list", default=False, help="List the extensions only?", action="store_true")
    parser.add_argument('--det', default=1, type=int, help="Detector")
#    parser.add_argument('--resid', default=False, help="Set to show model residuals map: chi = (image - sky - obj)/noise",
#                        action = "store_true",)
#    parser.add_argument('--sky_resid', default=False, help="Set to show sky subtraction residuals map : chi = (image - sky)/noise",
#                        action = "store_true")
    parser.add_argument('--showmask', default=False, help="Overplot masked pixels", action = "store_true")
    parser.add_argument('--embed', default=False, help="Upong completetion embed in ipython shell", action = "store_true")


    if options is None:
        args = parser.parse_args()
    else:
        args = parser.parse_args(options)
    return args

def show_trace(hdulist_1d, det_nm, viewer, ch):

    for hdu in hdulist_1d:
        if det_nm in hdu.name:
            tbl = Table(hdu.data)
            trace = tbl['TRACE']
            obj_id = hdu.name.split('-')[0]
            ginga.show_trace(viewer, ch, trace, obj_id, color='orange') #hdu.name)



def main(args):

    import os
    import numpy as np
    import pdb as debugger
    import IPython

    from astropy.io import fits
    from astropy.stats import sigma_clipped_stats

    from pypeit import msgs
    from pypeit import masterframe
    from pypeit.core.parse import get_dnum
    from pypeit.core import trace_slits
    from pypeit import traceslits


    # List only?
    hdu = fits.open(args.file)
    head0 = hdu[0].header
    if args.list:
        hdu.info()
        return

    # Setup for PYPIT imports
    msgs.reset(verbosity=2)

    # Init
    sdet = get_dnum(args.det, prefix=False)

    # One detector, sky sub for now
    names = [hdu[i].name for i in range(len(hdu))]

    try:
        exten = names.index('DET{:s}-PROCESSED'.format(sdet))
    except:  # Backwards compatability
        msgs.error("Requested detector {:s} was not processed.\n Maybe you chose the wrong one to view? "
                   "Set with --det= or check file contents with --list".format(sdet))
    sciimg = hdu[exten].data
    try:
        exten = names.index('DET{:s}-SKY'.format(sdet))
    except:  # Backwards compatability
        msgs.error("Requested detector {:s} has no sky model.\n Maybe you chose the wrong one to view? "
                   "Set with --det= or check file contents with --list".format(sdet))
    skymodel = hdu[exten].data
    try:
        exten = names.index('DET{:s}-MASK'.format(sdet))
    except ValueError:  # Backwards compatability
        msgs.error("Requested detector {:s} has no bit mask.\n Maybe you chose the wrong one to view?\n" +
                   "Set with --det= or check file contents with --list".format(sdet))
    bitmask = hdu[exten].data
    try:
        exten = names.index('DET{:s}-IVARMODEL'.format(sdet))
    except ValueError:  # Backwards compatability
        msgs.error("Requested detector {:s} has no IVARMODEL.\n Maybe you chose the wrong one to view?\n" +
                   "Set with --det= or check file contents with --list".format(sdet))
    ivarmodel = hdu[exten].data
    # Read in the object model for residual map
    try:
        exten = names.index('DET{:s}-OBJ'.format(sdet))
    except ValueError:  # Backwards compatability
        msgs.error("Requested detector {:s} has no object model.\n Maybe you chose the wrong one to view?\n" +
                   "Set with --det= or check file contents with --list".format(sdet))
    objmodel = hdu[exten].data
    # Get waveimg
    cwd = os.getcwd()
    waveimg = cwd+'/'+ os.path.basename(os.path.normpath(head0['PYPMFDIR'])) +\
              '/MasterWave_'+'{:s}_{:s}_{:02d}.fits'.format(head0['PYPCNFIG'], head0['PYPCALIB'], args.det)
    # Load Tslits
    mdir = head0['PYPMFDIR']+'/'
<<<<<<< HEAD
    master_key = '{0}_{1}_{2}'.format(head0['PYPCNFIG'],int(head0['PYPCALIB']), str(args.det).zfill(2))
    trc_file = masterframe.master_name('trace', master_key, mdir)
=======
    # THIS WILL BREAK WHEN PYPCALIB varies from calib type to calib type
    setup = '{:s}_{:s}_{:s}'.format(head0['PYPCNFIG'], head0['PYPCALIB'], sdet)
    trc_file = masterframe.master_name('trace', setup, mdir)
>>>>>>> c65fd37c
    Tslits = traceslits.TraceSlits.from_master_files(trc_file)
    slit_ids = [trace_slits.get_slitid(Tslits.mstrace.shape, Tslits.lcen, Tslits.rcen, ii)[0] for ii in range(Tslits.lcen.shape[1])]
    # Show the bitmask?
    if args.showmask:
        bitmask_in = bitmask
    else:
        bitmask_in = None
    # Object traces
    spec1d_file = args.file.replace('spec2d', 'spec1d')
    hdulist_1d = fits.open(spec1d_file)
    det_nm = 'DET{:s}'.format(sdet)

    # Now show each image to a separate channel


    # SCIIMG
    image = (sciimg)*(bitmask == 0)  # sky subtracted image
    (mean, med, sigma) = sigma_clipped_stats(image[bitmask == 0], sigma_lower=5.0, sigma_upper=5.0)
    cut_min = mean - 1.0 * sigma
    cut_max = mean + 4.0 * sigma
    chname_skysub='sciimg-det{:s}'.format(sdet)
    # Clear all channels at the beginning
    viewer, ch = ginga.show_image(image, chname=chname_skysub, waveimg=waveimg,
                                  bitmask=bitmask_in, clear=True) #, cuts=(cut_min, cut_max), wcs_match=True)

    # SKYSUB
    image = (sciimg - skymodel) * (bitmask == 0)  # sky subtracted image
    (mean, med, sigma) = sigma_clipped_stats(image[bitmask == 0], sigma_lower=5.0, sigma_upper=5.0)
    cut_min = mean - 1.0 * sigma
    cut_max = mean + 4.0 * sigma
    chname_skysub='skysub-det{:s}'.format(sdet)
    # Clear all channels at the beginning
    viewer, ch = ginga.show_image(image, chname=chname_skysub, waveimg=waveimg,
                                  bitmask=bitmask_in) #, cuts=(cut_min, cut_max),wcs_match=True)
                                  # JFH For some reason Ginga crashes when I try to put cuts in here.
    show_trace(hdulist_1d, det_nm, viewer, ch)
    ginga.show_slits(viewer, ch, Tslits.lcen, Tslits.rcen, slit_ids)#, args.det)

    # SKRESIDS
    chname_skyresids = 'sky_resid-det{:s}'.format(sdet)
    image = (sciimg - skymodel) * np.sqrt(ivarmodel) * (bitmask == 0)  # sky residual map
    viewer, ch = ginga.show_image(image, chname_skyresids, waveimg=waveimg,
                                  cuts=(-5.0, 5.0), bitmask = bitmask_in) #,wcs_match=True)
    show_trace(hdulist_1d, det_nm, viewer, ch)
    ginga.show_slits(viewer, ch, Tslits.lcen, Tslits.rcen, slit_ids)#, args.det)

    # RESIDS
    chname_resids = 'resid-det{:s}'.format(sdet)
    image = (sciimg - skymodel - objmodel) * np.sqrt(ivarmodel) * (bitmask == 0)  # full model residual map
    viewer, ch = ginga.show_image(image, chname=chname_resids, waveimg=waveimg,
                                  cuts = (-5.0, 5.0), bitmask = bitmask_in) #,wcs_match=True)
    show_trace(hdulist_1d, det_nm, viewer, ch)
    ginga.show_slits(viewer, ch, Tslits.lcen, Tslits.rcen, slit_ids)#, args.det)


    # After displaying all the images sync up the images with WCS_MATCH
    shell = viewer.shell()
    out = shell.start_global_plugin('WCSMatch')
    out = shell.call_global_plugin_method('WCSMatch', 'set_reference_channel', [chname_resids], {})

    if args.embed:

        IPython.embed()
        # Playing with some mask stuff
        #out = shell.start_operation('TVMask')
        #maskfile = '/Users/joe/python/PypeIt-development-suite/REDUX_OUT/Shane_Kast_blue/600_4310_d55/shane_kast_blue_setup_A/crmask.fits'
        #out = shell.call_local_plugin_method(chname_resids, 'TVMask', 'load_file', [maskfile], {})





<|MERGE_RESOLUTION|>--- conflicted
+++ resolved
@@ -122,14 +122,9 @@
               '/MasterWave_'+'{:s}_{:s}_{:02d}.fits'.format(head0['PYPCNFIG'], head0['PYPCALIB'], args.det)
     # Load Tslits
     mdir = head0['PYPMFDIR']+'/'
-<<<<<<< HEAD
-    master_key = '{0}_{1}_{2}'.format(head0['PYPCNFIG'],int(head0['PYPCALIB']), str(args.det).zfill(2))
+    # THIS WILL BREAK WHEN PYPCALIB varies from calib type to calib type
+    master_key = '{:s}_{:s}_{:S}'.format(head0['PYPCNFIG'],int(head0['PYPCALIB']), str(args.det).zfill(2))
     trc_file = masterframe.master_name('trace', master_key, mdir)
-=======
-    # THIS WILL BREAK WHEN PYPCALIB varies from calib type to calib type
-    setup = '{:s}_{:s}_{:s}'.format(head0['PYPCNFIG'], head0['PYPCALIB'], sdet)
-    trc_file = masterframe.master_name('trace', setup, mdir)
->>>>>>> c65fd37c
     Tslits = traceslits.TraceSlits.from_master_files(trc_file)
     slit_ids = [trace_slits.get_slitid(Tslits.mstrace.shape, Tslits.lcen, Tslits.rcen, ii)[0] for ii in range(Tslits.lcen.shape[1])]
     # Show the bitmask?
