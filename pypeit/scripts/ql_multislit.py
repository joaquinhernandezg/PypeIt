"""
Script for quick-look reductions for Multislit observations.

.. include common links, assuming primary doc root is up one directory
.. include:: ../include/links.rst
"""

import os
import copy
import time

from pkg_resources import resource_filename

from IPython import embed

import numpy as np

from astropy.io import fits
from astropy.table import Table
from astropy.stats import sigma_clipped_stats

from pypeit import utils
from pypeit import data
from pypeit import pypeit
from pypeit import par, msgs
from pypeit import pypeitsetup
from pypeit import wavecalib
from pypeit import wavetilts
from pypeit import spec2dobj
from pypeit import coadd2d
from pypeit import specobjs
from pypeit import slittrace
from pypeit import extraction
from pypeit import find_objects
from pypeit import calibrations
from pypeit.display import display
from pypeit.images import buildimage
from pypeit.spectrographs.util import load_spectrograph
from pypeit.core.parse import get_dnum, parse_binning
from pypeit.core.wavecal import wvutils
from pypeit import sensfunc
from pypeit.core import flux_calib
from pypeit.scripts import scriptbase
from pypeit.spectrographs import available_spectrographs

def parse_det(det, spectrograph):
    #TODO Need a utility routine to deal with this
    if 'mosaic' in det:
        mosaic = True
        _det = spectrograph.default_mosaic
        if _det is None:
            msgs.error(f'{spectrograph.name} does not have a known mosaic')
    else:
        try:
            _det = tuple(int(d) for d in det)
        except:
            msgs.error(f'Could not convert detector input to integer.')
        mosaic = len(_det) > 1
        if not mosaic:
            _det = _det[0]
    return _det

# TODO make the quicklook default_pypeit_par part of the spectrograph class
def config_lines(args):
    # Config the run
    cfg_lines = ['[rdx]']
    cfg_lines += ['    spectrograph = {0}'.format(args.spectrograph)]
    cfg_lines += ['    redux_path = {0}'.format(args.redux_path)]
    cfg_lines += ['    scidir = Science_QL']
    # Calibrations
    cfg_lines += ['[baseprocess]']
    cfg_lines += ['    use_pixelflat = False']
    cfg_lines += ['    use_illumflat = False']
    cfg_lines += ['    use_biasimage = False'] # TODO determine how to make this instrument specific?

    cfg_lines += ['[calibrations]']
    cfg_lines += ['    [[wavelengths]]']
    cfg_lines += ['        refframe = observed']
    cfg_lines += ['[scienceframe]']
    cfg_lines += ['    [[process]]']
    cfg_lines += ['        spat_flexure_correct = False']
    if not args.mask_cr:
        cfg_lines += ['        mask_cr = False']
    cfg_lines += ['[reduce]']
    cfg_lines += ['    [[extraction]]']
    cfg_lines += ['        skip_optimal = True']
    if args.box_radius is not None:  # Boxcar radius
        cfg_lines += ['        boxcar_radius = {0}'.format(args.box_radius)]
    cfg_lines += ['    [[findobj]]']
    cfg_lines += ['        skip_second_find = True']
    cfg_lines += ['[flexure]']
    cfg_lines += ['        spec_method = skip']
    return cfg_lines

def print_offset_report(files, dither_pattern, dither_id, offset_arcsec, target, platescale):

    if len(np.unique(dither_pattern)) > 1:
        msgs.error('Script only supported for a single type of dither pattern.')
    A_files = files[dither_id == 'A']
    B_files = files[dither_id == 'B']
    nA = len(A_files)
    nB = len(B_files)

    # Print out a report on the offsets
    msg_string = msgs.newline() + '*******************************************************'
    msg_string += msgs.newline() + ' Summary of offsets for target {:s} with dither pattern:   {:s}'.format(target,
                                                                                                            dither_pattern[
                                                                                                                0])
    msg_string += msgs.newline() + '*******************************************************'
    msg_string += msgs.newline() + 'filename     Position         arcsec    pixels    '
    msg_string += msgs.newline() + '----------------------------------------------------'
    for iexp, file in enumerate(files):
        msg_string += msgs.newline() + '    {:s}    {:s}   {:6.2f}    {:6.2f}'.format(
            os.path.basename(file), dither_id[iexp], offset_arcsec[iexp], offset_arcsec[iexp] / platescale)
    msg_string += msgs.newline() + '********************************************************'
    msgs.info(msg_string)

def build_calibrate(det, files, spectrograph, parset, bias_masterframe_name, slit_masterframe_name, wvcalib_masterframe_name,
                       tilts_masterframe_name):
    # Read in the bias
    msbias = buildimage.BiasImage.from_file(bias_masterframe_name) if bias_masterframe_name is not None else None
    # Read in the msbpm
    msbpm = spectrograph.bpm(files[0], det)
    # Read in the slits
    slits = slittrace.SlitTraceSet.from_file(slit_masterframe_name)
    # Reset the bitmask
    slits.mask = slits.mask_init.copy()
    # Read in the wv_calib
    wv_calib = wavecalib.WaveCalib.from_file(wvcalib_masterframe_name)
    # wv_calib.is_synced(slits)
    slits.mask_wvcalib(wv_calib)
    # Read in the tilts
    tilts_obj = wavetilts.WaveTilts.from_file(tilts_masterframe_name)
    tilts_obj.is_synced(slits)
    slits.mask_wavetilts(tilts_obj)

    # Build the Calibrate object
    caliBrate = calibrations.Calibrations(None, parset['calibrations'], spectrograph, None)
    caliBrate.msbias = msbias
    caliBrate.msbpm = msbpm
    caliBrate.slits = slits
    caliBrate.wavetilts = tilts_obj
    caliBrate.wv_calib = wv_calib
    caliBrate.binning = f'{slits.binspec},{slits.binspat}'
    caliBrate.det = det

    return caliBrate

def run(files, dither_id, offset_arcsec, caliBrate, spectrograph, platescale, parset, std_trace, show, bkg_redux=False):

    msg_string = msgs.newline() + '*******************************************************'
    spec2d_list = []
    offset_ref = offset_arcsec[0]
    offsets_dith_pix = []
    # Generalize to a multiple slits, doing one slit at a time?

    uniq_throws, uni_indx = np.unique(np.abs(offset_arcsec), return_inverse=True)
    # uniq_throws = uniq values of the dither throw
    # uni_indx = indices into the uniq_throws array needed to reconstruct the original array
    nuniq = uniq_throws.size
    for iuniq in range(nuniq):
        A_ind = (uni_indx == iuniq) & (dither_id == 'A')
        B_ind = (uni_indx == iuniq) & (dither_id == 'B')
        A_files_uni = files[A_ind]
        A_dither_id_uni = dither_id[A_ind]
        B_dither_id_uni = dither_id[B_ind]
        B_files_uni = files[B_ind]
        A_offset = offset_arcsec[A_ind]
        B_offset = offset_arcsec[B_ind]
        A_offset_pix = (np.mean(A_offset) - offset_ref) / platescale
        B_offset_pix = (np.mean(B_offset) - offset_ref) / platescale
        throw = np.abs(A_offset[0])
        if bkg_redux:
            msgs.info('Reducing A-B pairs for throw = {:}'.format(throw))
            if (len(A_files_uni) > 0) & (len(B_files_uni) > 0):
                spec2DObj_A, spec2DObj_B = reduce(A_files_uni, caliBrate, spectrograph, parset,
                                                  bkg_files=B_files_uni, show=show, std_trace=std_trace)
                spec2d_list += [spec2DObj_A, spec2DObj_B]
                offsets_dith_pix += [A_offset_pix, B_offset_pix]
            else:
                msgs.warn('Skpping files that do not have an A-B match with the same throw:')
                for iexp in range(len(A_files_uni)):
                    msg_string += msgs.newline() + '    {:s}    {:s}   {:6.2f}    {:6.2f}'.format(
                        os.path.basename(A_files_uni[iexp]), A_dither_id_uni[iexp],
                        A_offset[iexp], A_offset[iexp] / platescale)
                for iexp in range(len(B_files_uni)):
                    msg_string += msgs.newline() + '    {:s}    {:s}   {:6.2f}    {:6.2f}'.format(
                        os.path.basename(B_files_uni[iexp]), B_dither_id_uni[iexp],
                        B_offset[iexp], B_offset[iexp] / platescale)
        else:
            msgs.info('Reducing images for offset = {:}'.format(A_offset[0]))
            spec2DObj = reduce(A_files_uni, caliBrate, spectrograph, parset, show=show, std_trace=std_trace)
            spec2d_list += [spec2DObj]
            offsets_dith_pix += [A_offset_pix]

    offsets_dith_pix = np.array(offsets_dith_pix)

    return spec2d_list, offsets_dith_pix


def reduce(files, caliBrate, spectrograph, parset, bkg_files=None, show=False, std_trace=None):
    """
    Peform 2d extraction for a set of files at the same unique A-B offset location.

    Parameters
    ----------
    A_files (list of strings):
       Files at A position for this offset
    B_files (list of strings)
       Files at B position for this offeset
    caliBrate (object):
       CaliBrate object
    spectrograph (object):
       spectrograph object
    det (int):
       Detector number
    parset (parsect object)
       Parset
    show (bool, optional):
       Show 2d reduction outputs. Default=False
    std_trace (string, optional)
       Trace for standard star. Default=None

    Returns
    -------
    spec2DObj_A, spec2DObj_B

    spec2DObj_A (object, Spec2D):
       Spec2d Object for extraction at A position
    spec2DObj_B (object, Spec2D)
       Spec2d Object for extraction at B position

    """

    bkg_redux = bkg_files is not None
    # Build Science image
    sciImg = buildimage.buildimage_fromlist(
        spectrograph, caliBrate.det, parset['scienceframe'], list(files), bpm=caliBrate.msbpm, slits=caliBrate.slits,
        ignore_saturation=False)

    if bkg_files is not None:
        # Background Image?
        sciImg = sciImg.sub(buildimage.buildimage_fromlist(spectrograph, caliBrate.det, parset['scienceframe'], list(bkg_files),
                                                           bpm=caliBrate.msbpm, slits=caliBrate.slits,
                                                           ignore_saturation=False), parset['scienceframe']['process'])

    # DP: Should find_negative be True here? JFH: For quicklook yes!
    objFind = find_objects.FindObjects.get_instance(sciImg, caliBrate.slits, spectrograph, parset, 'science',
                                                    waveTilts=caliBrate.wavetilts,
                                                    bkg_redux=bkg_redux, find_negative=bkg_redux, show=show)

    global_sky, sobjs_obj = objFind.run(std_trace=std_trace, show_peaks=show)

    # Instantiate Extract object
<<<<<<< HEAD
    extract = extraction.Extract.get_instance(sciImg, caliBrate.slits, sobjs_obj, spectrograph, parset, 'science',
                                              waveTilts=caliBrate.wavetilts, wv_calib=caliBrate.wv_calib,
                                              bkg_redux=bkg_redux, return_negative=bkg_redux, show=show)
    skymodel, objmodel, ivarmodel, outmask, sobjs, waveimg, tilts = extract.run(global_sky, sobjs_obj)
=======
    extract = extraction.Extract.get_instance(sciImg, sobjs_obj, spectrograph, parset, caliBrate, 'science',
                                              global_sky=global_sky, bkg_redux=bkg_redux, return_negative=bkg_redux,
                                              show=show)
    skymodel, objmodel, ivarmodel, outmask, sobjs, waveimg, tilts = extract.run()
>>>>>>> 8d99297f

    # TODO -- Do this upstream
    # Tack on detector
    for sobj in sobjs:
        sobj.DETECTOR = sciImg.detector

    # Construct table of spectral flexure
    spec_flex_table = Table()
    spec_flex_table['spat_id'] = caliBrate.slits.spat_id
    spec_flex_table['sci_spec_flexure'] = extract.slitshift

    # Construct the Spec2DObj with the positive image
    spec2DObj = spec2dobj.Spec2DObj(sciimg=sciImg.image,
                                    ivarraw=sciImg.ivar,
                                    skymodel=skymodel,
                                    objmodel=objmodel,
                                    ivarmodel=ivarmodel,
                                    scaleimg=None,
                                    waveimg=waveimg,
                                    bpmmask=outmask,
                                    detector=sciImg.detector,
                                    sci_spat_flexure=sciImg.spat_flexure,
                                    sci_spec_flexure=spec_flex_table,
                                    vel_corr=None,
                                    vel_type=parset['calibrations']['wavelengths']['refframe'],
                                    tilts=tilts,
                                    slits=copy.deepcopy(caliBrate.slits),
                                    wavesol=caliBrate.wv_calib.wave_diagnostics(print_diag=False),
                                    maskdef_designtab=None)
    spec2DObj.process_steps = sciImg.process_steps

    if not bkg_redux:
        return spec2DObj
    else:
        # Construct the Spec2DObj with the negative image
        spec2DObj_bkg = spec2dobj.Spec2DObj(sciimg=-sciImg.image,
                                           ivarraw=sciImg.ivar,
                                           skymodel=-skymodel,
                                           objmodel=-objmodel,
                                           ivarmodel=ivarmodel,
                                           scaleimg=None,
                                           waveimg=waveimg,
                                           bpmmask=outmask,
                                           detector=sciImg.detector,
                                           sci_spat_flexure=sciImg.spat_flexure,
                                           sci_spec_flexure=spec_flex_table,
                                           vel_corr=None,
                                           vel_type=parset['calibrations']['wavelengths']['refframe'],
                                           tilts=tilts,
                                           slits=copy.deepcopy(caliBrate.slits),
                                           wavesol=caliBrate.wv_calib.wave_diagnostics(print_diag=False),
                                           maskdef_designtab=None)
        return spec2DObj, spec2DObj_bkg




class QL_MOS(scriptbase.ScriptBase):

    @classmethod
    def get_parser(cls, width=None):
        parser = super().get_parser(description='Script to produce quick-look multislit PypeIt reductions', width=width)
        parser.add_argument('spectrograph', type=str,
                            help='A valid spectrograph identifier: {0}'.format(
                                 ', '.join(available_spectrographs)))
        parser.add_argument('full_rawpath', type=str, help='Full path to the raw files')
        parser.add_argument('files', type=str, nargs='+',
                            help='list of frames i.e. img1.fits img2.fits')
        parser.add_argument('--spec_samp_fact', default=1.0, type=float,
                            help='Make the wavelength grid finer (spec_samp_fact < 1.0) or '
                                 'coarser (spec_samp_fact > 1.0) by this sampling factor, i.e. '
                                 'units of spec_samp_fact are pixels.')
        parser.add_argument('--spat_samp_fact', default=1.0, type=float,
                            help='Make the spatial grid finer (spat_samp_fact < 1.0) or coarser '
                                 '(spat_samp_fact > 1.0) by this sampling factor, i.e. units of '
                                 'spat_samp_fact are pixels.')
        parser.add_argument("--bkg_redux", default=False, action='store_true',
                            help='If set the script will perform difference imaging quicklook. Namely it will identify '
                                 'sequences of AB pairs based on the dither pattern and perform difference imaging sky '
                                 'subtraction and fit for residuals')
        parser.add_argument("--flux", default=False, action='store_true',
                            help='This option will multiply in sensitivity function to obtain a '
                                 'flux calibrated 2d spectrum')
        parser.add_argument("--mask_cr", default=False, action='store_true',
                            help='This option turns on cosmic ray rejection. This improves the '
                                 'reduction but doubles runtime.')
        parser.add_argument("--writefits", default=False, action='store_true',
                            help="Write the ouputs to a fits file")
        parser.add_argument('--no_gui', default=False, action='store_true',
                            help="Do not display the results in a GUI")
        parser.add_argument('--box_radius', type=float,
                            help='Set the radius for the boxcar extraction')
        parser.add_argument('--offset', type=float, default=None,
                            help='Override the automatic offsets determined from the headers. '
                                 'Offset is in pixels.  This option is useful if a standard '
                                 'dither pattern was not executed.  The offset convention is '
                                 'such that a negative offset will move the (negative) B image '
                                 'to the left.')
        parser.add_argument("--redux_path", type=str, default=os.getcwd(),
                            help="Location where reduction outputs should be stored.")
        parser.add_argument("--master_dir", type=str, default=os.getenv('QL_MASTERS'),
                            help="Location of PypeIt Master files used for the reduction.")
        parser.add_argument('--embed', default=False, action='store_true',
                            help='Upon completion embed in ipython shell')
        parser.add_argument("--show", default=False, action="store_true",
                            help='Show the reduction steps. Equivalent to the -s option when '
                                 'running pypeit.')
        parser.add_argument('--det', type=str, default='1', nargs='*',
                            help='Detector(s) to show.  If more than one, the list of detectors '
                                 'must be one of the allowed mosaics hard-coded for the selected '
                                 'spectrograph.')
        return parser


    @staticmethod
    def main(args):

        # Parse the detector this is taken from view_fits but this should be made into a utility function

        tstart = time.time()
        # Parse the files sort by MJD
        files = np.array([os.path.join(args.full_rawpath, file) for file in args.files])
        nfiles = len(files)


        # Read in the spectrograph, config the parset
        spectrograph = load_spectrograph(args.spectrograph)
        spectrograph_cfg_lines = spectrograph.config_specific_par(files[0]).to_config()
        parset = par.PypeItPar.from_cfg_lines(cfg_lines=spectrograph_cfg_lines,
                                              merge_with=config_lines(args))
        _det = parse_det(args.det, spectrograph)

        target = spectrograph.get_meta_value(files[0], 'target')
        mjds = np.zeros(nfiles)
        for ifile, file in enumerate(files):
            mjds[ifile] = spectrograph.get_meta_value(file, 'mjd', ignore_bad_header=True,
                                                      no_fussing=True)
        files = files[np.argsort(mjds)]

        # Get the master path

        # Calibration Master directory
        master_dir = os.path.join(data.Paths.data, 'QL_MASTERS') if args.master_dir is None else args.master_dir
        master_subdir = spectrograph.get_ql_master_dir(files[0])
        master_path = os.path.join(master_dir, master_subdir)
        if not os.path.isdir(master_path):
            msgs.error(f'{master_path} does not exist!  You must install the QL_MASTERS '
                       'directory; download the data from the PypeIt dev-suite Google Drive and '
                       'either define a QL_MASTERS environmental variable or use the '
                       'pypeit_install_ql_masters script.')

        bias_masterframe_name = \
            utils.find_single_file(os.path.join(master_path, "MasterBias*"))
        slit_masterframe_name \
            = utils.find_single_file(os.path.join(master_path, "MasterSlits*"))
        tilts_masterframe_name \
            = utils.find_single_file(os.path.join(master_path, "MasterTilts*"))
        wvcalib_masterframe_name \
            = utils.find_single_file(os.path.join(master_path, 'MasterWaveCalib*'))
        std_spec1d_file = utils.find_single_file(os.path.join(master_path, 'spec1d_*'))
        sensfunc_masterframe_name = utils.find_single_file(os.path.join(master_path, 'sens_*'))


        # TODO Implement some kind of checking for minimal masters. If --flux is set check for sensfunc etc.
        #if (bias_masterframe_name is None or not os.path.isfile(bias_masterframe_name)) or \
        if (slit_masterframe_name is None or not os.path.isfile(slit_masterframe_name)) or \
                (tilts_masterframe_name is None or not os.path.isfile(tilts_masterframe_name)) or \
                (std_spec1d_file is None or not os.path.isfile(std_spec1d_file)):
            # or (sensfunc_masterframe_name is None or not os.path.isfile(sensfunc_masterframe_name)):
            msgs.error('Master frames not found.  Check that environment variable QL_MASTERS '
                       'points at the Master Calibs')

        det_container = spectrograph.get_detector_par(_det, hdu=fits.open(files[0]))
        binspectral, binspatial = parse_binning(det_container['binning'])
        platescale = det_container['platescale']*binspatial
        detname = det_container.name

        if std_spec1d_file is not None:
            std_trace = specobjs.get_std_trace(detname, std_spec1d_file, chk_version=False)
        else:
            std_trace = None

        # Parse the offset information out of the headers. TODO in the future
        # get this out of fitstable
        dither_pattern, dither_id, offset_arcsec = spectrograph.parse_dither_pattern(files)

        print_offset_report(files, dither_pattern, dither_id, offset_arcsec, target, platescale)
        caliBrate = build_calibrate(_det, files, spectrograph, parset, bias_masterframe_name,
                                        slit_masterframe_name, wvcalib_masterframe_name, tilts_masterframe_name)

        spec2d_list, offsets_dith_pix = run(files, dither_id, offset_arcsec, caliBrate, spectrograph,
                                            platescale, parset, std_trace, args.show, bkg_redux=args.bkg_redux)

        # Override offsets if they were passed in?
        if args.offset is not None:
            offsets_pixels = np.array([0.0, args.offset])
            msgs.info('Using user specified offsets instead: {:5.2f}'.format(args.offset))
        else:
            offsets_pixels = offsets_dith_pix


        # Instantiate Coadd2d
        coadd = coadd2d.CoAdd2D.get_instance(spec2d_list, spectrograph, parset, det=_det,
                                             offsets=offsets_pixels, weights='uniform',
                                             spec_samp_fact=args.spec_samp_fact,
                                             spat_samp_fact=args.spat_samp_fact,
                                             bkg_redux=True, debug=args.show)
        # Coadd the slits
        # TODO implement only_slits later
        islit = 0
        coadd_dict_list = coadd.coadd(only_slits=None, interp_dspat=False)
        # Create the pseudo images
        pseudo_dict = coadd.create_pseudo_image(coadd_dict_list)

        # Multiply in a sensitivity function to flux the 2d image
        if args.flux:
            # Load the sensitivity function
            #            wave_sens, sfunc, _, _, _ = sensfunc.SensFunc.load(sensfunc_masterframe_name)
            sens = sensfunc.SensFunc.from_file(sensfunc_masterframe_name)
            # Interpolate the sensitivity function onto the wavelength grid of
            # the data. Since the image is rectified this is trivial and we
            # don't need to do a 2d interpolation
            exptime = spectrograph.get_meta_value(files[0], 'exptime')
            sens_factor = flux_calib.get_sensfunc_factor(pseudo_dict['wave_mid'][:, islit],
                                                         sens.wave.flatten(), sens.zeropoint.flatten(), exptime,
                                                         extrap_sens=True) #parset['fluxcalib']['extrap_sens'])

            # Compute the median sensitivity and set the sensitivity to zero at
            # locations 100 times the median. This prevents the 2d image from
            # blowing up where the sens_factor explodes because there is no
            # throughput
            sens_gpm = sens_factor < 100.0 * np.median(sens_factor)
            sens_factor_masked = sens_factor * sens_gpm
            sens_factor_img = np.repeat(sens_factor_masked[:, np.newaxis], pseudo_dict['nspat'],
                                        axis=1)
            imgminsky = sens_factor_img * pseudo_dict['imgminsky']
            imgminsky_gpm = sens_gpm[:, np.newaxis] & pseudo_dict['inmask']
        else:
            imgminsky = pseudo_dict['imgminsky']
            imgminsky_gpm = pseudo_dict['inmask']

        ##########################
        # Now display the images #
        ##########################
        if not args.no_gui:
            sdet = get_dnum(_det, prefix=False)
            display.connect_to_ginga(raise_err=True, allow_new=True)

            # TODO: Bug in ginga prevents me from using cuts here for some
            # reason
            mean, med, sigma = sigma_clipped_stats(imgminsky[imgminsky_gpm], sigma_lower=3.0,
                                                   sigma_upper=3.0)
            chname_skysub = 'fluxed-skysub-det{:s}'.format(sdet) \
                if args.flux else 'skysub-det{:s}'.format(sdet)
            cuts_skysub = (med - 3.0 * sigma, med + 3.0 * sigma)
            cuts_resid = (-5.0, 5.0)
            # fits.writeto('/Users/joe/ginga_test.fits',imgminsky, overwrite=True)
            # fits.writeto('/Users/joe/ginga_mask.fits',imgminsky_gpm.astype(float), overwrite=True)
            # embed()

            # Clear all channels at the beginning
            # TODO: JFH For some reason Ginga crashes when I try to put cuts in here.
            viewer, ch_skysub = display.show_image(imgminsky, chname=chname_skysub,
                                                   waveimg=pseudo_dict['waveimg'], clear=True,
                                                   cuts=cuts_skysub)
            slit_left, slit_righ, _ = pseudo_dict['slits'].select_edges()
            slit_id = caliBrate.slits.slitord_id[0]
            display.show_slits(viewer, ch_skysub, slit_left, slit_righ, slit_ids=slit_id)

            # SKRESIDS
            chname_skyresids = 'sky_resid-det{:s}'.format(sdet)
            # sky residual map
            image = pseudo_dict['imgminsky'] * np.sqrt(pseudo_dict['sciivar']) * pseudo_dict['inmask']
            viewer, ch_skyresids = display.show_image(image, chname_skyresids,
                                                      waveimg=pseudo_dict['waveimg'],
                                                      cuts=cuts_resid)

            display.show_slits(viewer, ch_skyresids, slit_left, slit_righ, slit_ids=caliBrate.slits.slitord_id[0])
            shell = viewer.shell()
            out = shell.start_global_plugin('WCSMatch')
            out = shell.call_global_plugin_method('WCSMatch', 'set_reference_channel',
                                                  [chname_skysub], {})

        # TODO extract along a spatial position
        if args.writefits:
            head0 = fits.getheader(files[0])
            # TODO use meta tools for the object name in the future.
            outfile = target + '_specXspat_{:3.2f}X{:3.2f}.fits'.format(args.spec_samp_fact,
                                                                        args.spat_samp_fact)
            hdu = fits.PrimaryHDU(imgminsky, header=head0)
            hdu_resid = fits.ImageHDU(pseudo_dict['imgminsky'] \
                                      * np.sqrt(pseudo_dict['sciivar']) * pseudo_dict['inmask'])
            hdu_wave = fits.ImageHDU(pseudo_dict['waveimg'])
            hdul = fits.HDUList([hdu, hdu_resid, hdu_wave])
            msgs.info('Writing sky subtracted image to {:s}'.format(outfile))
            hdul.writeto(outfile, overwrite=True)

        msgs.info(utils.get_time_string(time.time()-tstart))


        if args.embed:
            embed()

        return 0<|MERGE_RESOLUTION|>--- conflicted
+++ resolved
@@ -252,17 +252,11 @@
     global_sky, sobjs_obj = objFind.run(std_trace=std_trace, show_peaks=show)
 
     # Instantiate Extract object
-<<<<<<< HEAD
     extract = extraction.Extract.get_instance(sciImg, caliBrate.slits, sobjs_obj, spectrograph, parset, 'science',
-                                              waveTilts=caliBrate.wavetilts, wv_calib=caliBrate.wv_calib,
+                                              global_sky=global_sky, waveTilts=caliBrate.wavetilts,
+                                              wv_calib=caliBrate.wv_calib,
                                               bkg_redux=bkg_redux, return_negative=bkg_redux, show=show)
-    skymodel, objmodel, ivarmodel, outmask, sobjs, waveimg, tilts = extract.run(global_sky, sobjs_obj)
-=======
-    extract = extraction.Extract.get_instance(sciImg, sobjs_obj, spectrograph, parset, caliBrate, 'science',
-                                              global_sky=global_sky, bkg_redux=bkg_redux, return_negative=bkg_redux,
-                                              show=show)
     skymodel, objmodel, ivarmodel, outmask, sobjs, waveimg, tilts = extract.run()
->>>>>>> 8d99297f
 
     # TODO -- Do this upstream
     # Tack on detector
