--- conflicted
+++ resolved
@@ -419,24 +419,16 @@
         # Write the output files
         if write_files:
             self.write(output_path=sort_dir, setup_only=setup_only,
-<<<<<<< HEAD
                        calibration_check=calibration_check, 
                        write_bkg_pairs=write_bkg_pairs,
                        write_manual=write_manual,
-                       obslog=obslog)
-=======
-                       calibration_check=calibration_check, write_bkg_pairs=write_bkg_pairs,
                        obslog=obslog, no_write_sorted=no_write_sorted)
->>>>>>> 46e6d99d
 
         return (None, None, None) if setup_only else (self.par, self.spectrograph, self.fitstbl)
 
     def write(self, output_path=None, setup_only=False, calibration_check=False, 
-<<<<<<< HEAD
-              write_bkg_pairs=False, obslog=False, write_manual=False):
-=======
-              write_bkg_pairs=False, obslog=False, no_write_sorted=False):
->>>>>>> 46e6d99d
+              write_bkg_pairs=False, obslog=False, write_manual=False,
+              no_write_sorted=False):
         """
         Write the set of pypeit setup files.
 
@@ -487,13 +479,9 @@
             #    sorted_file = os.path.join(sort_dir, os.path.split(sorted_file)[1])
             sorted_file = pypeit_file.replace('.pypeit', '.sorted')
             sorted_file = os.path.join(_output_path, os.path.split(sorted_file)[1])
-<<<<<<< HEAD
-            self.fitstbl.write_sorted(sorted_file, write_bkg_pairs=write_bkg_pairs,
+            if not no_write_sorted:
+                self.fitstbl.write_sorted(sorted_file, write_bkg_pairs=write_bkg_pairs,
                                       write_manual=write_manual)
-=======
-            if not no_write_sorted:
-                self.fitstbl.write_sorted(sorted_file, write_bkg_pairs=write_bkg_pairs)
->>>>>>> 46e6d99d
             msgs.info("Wrote sorted file data to {:s}".format(sorted_file))
         else:
             # Write the calib file
