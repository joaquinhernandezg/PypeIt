--- conflicted
+++ resolved
@@ -185,11 +185,7 @@
     return
 
 
-<<<<<<< HEAD
 def write_template(nwwv, nwspec, binspec, outpath, outroot, det_cut=None, order=None, overwrite=True):
-=======
-def write_template(nwwv, nwspec, binspec, outpath, outroot, det_cut=None, order=None):
->>>>>>> 9a5d88b5
     """
     TODO: Documentation needed
     Args:
@@ -199,11 +195,8 @@
         outpath:
         outroot:
         det_cut:
-<<<<<<< HEAD
         order:
         overwrite:
-=======
->>>>>>> 9a5d88b5
 
     Returns:
 
@@ -676,10 +669,7 @@
                 all_wave[:,kk] = odict[str(kk)]['wave_soln']
             else:
                 all_wave[:,kk] = airtovac(odict[str(kk)]['wave_soln'] * units.AA).value
-<<<<<<< HEAD
-=======
-
->>>>>>> 9a5d88b5
+
         # Write
         tbl = Table()
         tbl['wave'] = all_wave.T
