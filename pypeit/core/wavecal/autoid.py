--- conflicted
+++ resolved
@@ -359,15 +359,9 @@
       final best guess of the line IDs
     """
 
-<<<<<<< HEAD
-    def __init__(self, spec, lines, ok_mask=None, min_ampl=1000., nonlinear_counts = 1e10, islinelist=False,
-              outroot=None, debug=False, verbose=False, sigdetect=10.,
-              fit_parm=None, lowest_ampl=200., rms_threshold=0.15,
-=======
     def __init__(self, spec, lines, ok_mask=None, min_nsig=50.0, nonlinear_counts = 1e10, islinelist=False,
               outroot=None, debug = False, verbose=False,
               fit_parm=None, lowest_nsig=10., rms_threshold=0.15,
->>>>>>> 87fe04f1
               binw=None, bind=None, nstore=1, use_unknowns=True):
 
         # Set some default parameters
@@ -518,17 +512,9 @@
                 continue
             # Detect lines, and decide which tcent to use
             self._all_tcent, self._all_ecent, self._cut_tcent, self._icut =\
-<<<<<<< HEAD
-                wvutils.arc_lines_from_spec(self._spec[:, slit].copy(), min_ampl=self._min_ampl,
-                                            nonlinear_counts = self._nonlinear_counts)
-            self._all_tcent_weak, self._all_ecent_weak, self._cut_tcent_weak, self._icut_weak =\
-                wvutils.arc_lines_from_spec(self._spec[:, slit].copy(), min_ampl=self._lowest_ampl, nonlinear_counts = self._nonlinear_counts)
-            debugger.set_trace()
-=======
                 wvutils.arc_lines_from_spec(self._spec[:, slit].copy(), min_nsig=self._min_nsig, nonlinear_counts = self._nonlinear_counts)
             self._all_tcent_weak, self._all_ecent_weak, self._cut_tcent_weak, self._icut_weak =\
                 wvutils.arc_lines_from_spec(self._spec[:, slit].copy(), min_nsig=self._lowest_nsig, nonlinear_counts = self._nonlinear_counts)
->>>>>>> 87fe04f1
             if self._all_tcent.size == 0:
                 msgs.warn("No lines to identify in slit {0:d}!".format(slit))
                 continue
