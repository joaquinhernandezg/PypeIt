""" Module for finding patterns in arc line spectra
"""
from scipy.ndimage.filters import gaussian_filter
from scipy.spatial import cKDTree
import itertools
import scipy
from linetools import utils as ltu
from astropy import table
import copy
import numba as nb
import numpy as np
from IPython import embed

from astropy.table import Table

from pypeit.par import pypeitpar
from pypeit.core.wavecal import kdtree_generator
from pypeit.core.wavecal import waveio
from pypeit.core.wavecal import patterns
from pypeit.core.wavecal import fitting
from pypeit.core.wavecal import wvutils
from pypeit.core import arc

from pypeit.core import pca
from pypeit import utils

from pypeit import msgs
from pypeit import debugger
from matplotlib import pyplot as plt
from matplotlib import gridspec
from matplotlib.backends.backend_pdf import PdfPages
from matplotlib.patches import Patch


def arc_fit_qa(fit, outfile=None, ids_only=False, title=None):
    """
    QA for Arc spectrum

    Parameters
    ----------
    setup: str
      For outfile
    fit : dict
    arc_spec : ndarray
      Arc spectrum
    outfile : str, optional
      Name of output file
      or 'show' to show on screen
    """

    plt.rcdefaults()
    plt.rcParams['font.family']= 'times new roman'

    arc_spec = fit['spec']

    # Begin
    plt.close('all')
    if ids_only:
        nrows, ncols = 1,1
        figsize =(11,8.5)
        idfont = 'small'
    else:
        nrows, ncols = 2,2
        if outfile is None:
            figsize = (16,8)
            idfont = 'small'
        else:
            figsize = (8,4)
            idfont = 'xx-small'
    fig = plt.figure(figsize=figsize)
    gs = gridspec.GridSpec(nrows,ncols)#, figure = fig)


    # Simple spectrum plot
    ax_spec = plt.subplot(gs[:,0])
    ax_spec.plot(np.arange(len(arc_spec)), arc_spec)
    ymin, ymax = np.min(arc_spec), np.max(arc_spec)
    ysep = ymax*0.03
    mask = fit['mask']
    pixel_fit = fit['pixel_fit'][mask]
    wave_fit = fit['wave_fit'][mask]
    ions = fit['ions'][mask]
    xnorm = fit['xnorm']
    for kk, x in enumerate(pixel_fit):
        ind_left = np.fmax(int(x)-2, 0)
        ind_righ = np.fmin(int(x)+2,arc_spec.size-1)
        yline = np.max(arc_spec[ind_left:ind_righ])
        # Tick mark
        ax_spec.plot([x,x], [yline+ysep*0.25, yline+ysep], 'g-')
        # label
        ax_spec.text(x, yline+ysep*1.3,'{:s} {:g}'.format(ions[kk], wave_fit[kk]), ha='center', va='bottom',size=idfont,
                     rotation=90., color='green')
    ax_spec.set_xlim(0., len(arc_spec))
    ax_spec.set_ylim(1.05*ymin, ymax*1.2)
    ax_spec.set_xlabel('Pixel')
    ax_spec.set_ylabel('Flux')
    if title is not None:
        ax_spec.text(0.04, 0.93, title, transform=ax_spec.transAxes,
                     size='x-large', ha='left')#, bbox={'facecolor':'white'})
    if ids_only:
        plt.tight_layout(pad=0.2, h_pad=0.0, w_pad=0.0)
        if outfile is None:
            plt.show()
        else:
            plt.savefig(outfile, dpi=800)
        plt.close()
        return

    # Arc Fit
    ax_fit = plt.subplot(gs[0, 1])
    # Points
    ax_fit.scatter(pixel_fit,wave_fit, marker='x')
    if len(fit['xrej']) > 0:
        ax_fit.scatter(fit['xrej'], fit['yrej'], marker='o',
            edgecolor='gray', facecolor='none')
    # Solution
    xval = np.arange(len(arc_spec))
    wave_soln = fit['wave_soln'] #utils.func_val(fit['fitc'], xval, 'legendre',minx=fit['fmin'], maxx=fit['fmax'])
    ax_fit.plot(xval, wave_soln, 'r-')
    xmin, xmax = 0., len(arc_spec)
    ax_fit.set_xlim(xmin, xmax)
    ymin,ymax = np.min(wave_soln)*.95,  np.max(wave_soln)*1.05
    ax_fit.set_ylim((ymin, ymax))
    ax_fit.set_ylabel('Wavelength')
    ax_fit.get_xaxis().set_ticks([]) # Suppress labeling
    # Stats
    wave_soln_fit = utils.func_val(fit['fitc'], pixel_fit/xnorm, 'legendre',minx=fit['fmin'], maxx=fit['fmax'])
    rms = np.sqrt(np.sum((wave_fit-wave_soln_fit)**2)/len(pixel_fit)) # Ang
    dwv_pix = np.median(np.abs(wave_soln-np.roll(wave_soln,1)))
    ax_fit.text(0.1*len(arc_spec), 0.90*ymin+(ymax-ymin),r'$\Delta\lambda$={:.3f}$\AA$ (per pix)'.format(dwv_pix), size='small')
    ax_fit.text(0.1*len(arc_spec), 0.80*ymin+(ymax-ymin),'RMS={:.3f} (pixels)'.format(rms/dwv_pix), size='small')
    # Arc Residuals
    ax_res = plt.subplot(gs[1,1])
    res = wave_fit-wave_soln_fit
    ax_res.scatter(pixel_fit, res/dwv_pix, marker='x')
    ax_res.plot([xmin,xmax], [0.,0], 'k--')
    ax_res.set_xlim(xmin, xmax)
    ax_res.set_xlabel('Pixel')
    ax_res.set_ylabel('Residuals (Pix)')

    # Finish
    plt.tight_layout(pad=0.2, h_pad=0.0, w_pad=0.0)
    if outfile is None:
        plt.show()
    else:
        plt.savefig(outfile, dpi=400)
    plt.close('all')

    plt.rcdefaults()


    return


def match_qa(arc_spec, tcent, line_list, IDs, scores, outfile = None, title=None, path=None):
    """
    Parameters
    ----------
    arc_spec
    tcent
    line_list
    IDs
    scores
    outfile
    title
    path

    Returns
    -------

    """


    # Plot
    plt.figure(figsize=(11, 8.5))
    plt.clf()
    gs = gridspec.GridSpec(1, 1)
    idfont = 'small'

    # Simple spectrum plot
    ax_spec = plt.subplot(gs[0])
    ax_spec.plot(np.arange(len(arc_spec)), arc_spec, 'k')
    ymin, ymax = np.min(arc_spec), np.max(arc_spec)
    ysep = ymax*0.03
    mn_yline = 1e9

    # Standard IDs
    clrs = dict(Perfect='green', Good='orange', Ok='red')
    clrs['Very Good'] = 'blue'
    for kk, score in enumerate(scores):
        x = tcent[kk]
        # Color
        try:
            clr = clrs[score]
        except KeyError:
            clr = 'gray'
        yline = np.max(arc_spec[int(x)-2:int(x)+2])
        mn_yline = min(mn_yline, yline)
        # Tick mark
        ax_spec.plot([x,x], [yline+ysep*0.25, yline+ysep], '-', color=clr)
        if score in ['Good', 'Ok', 'Perfect', 'Very Good']:
            # Label
            imin = np.argmin(np.abs(line_list['wave']-IDs[kk]))
            row = line_list[imin]
            lbl = '{:s} {:.4f}'.format(row['ion'], row['wave'])
            # label
            ax_spec.text(x, yline+ysep*1.3, '{:s}'.format(lbl), ha='center', va='bottom',
                size=idfont, rotation=90., color=clr)
    # Overplot the line classification legened
    clrs['Not reidentified'] ='gray'
    legend_elements = []
    for key, clr in clrs.items():
        legend_elements.append(Patch(facecolor=clr, edgecolor=clr,label=key))

    # Axes
    ax_spec.set_xlim(0., len(arc_spec))
    ax_spec.set_ylim(ymin*1.05, ymax*1.3)
    ax_spec.set_xlabel('Pixel')
    ax_spec.minorticks_on()
    ax_spec.set_ylabel('Counts')
    plt.legend(handles=legend_elements)
    if title is not None:
        ax_spec.text(0.04, 0.93, title, transform=ax_spec.transAxes,
                     size='x-large', ha='left')#, bbox={'facecolor':'white'})
    # Finish
    plt.tight_layout(pad=0.2, h_pad=0.0, w_pad=0.0)
    if outfile is None:
        plt.show()
    else:
        pp = PdfPages(outfile)
        pp.savefig(bbox_inches='tight')
        pp.close()

    plt.close()
    return




def basic(spec, lines, wv_cen, disp, sigdetect=20.,nonlinear_counts = 1e10,
          swv_uncertainty=350., pix_tol=2, plot_fil=None, min_nmatch=5,
          **kwargs):
    """ Basic algorithm to wavelength calibrate spectroscopic data

    Parameters
    ----------
    spec : ndarray
      Extracted 1D Arc Spectrum
    lines : list
      List of arc lamps on
    wv_cen : float
      Guess at central wavelength
    disp : float
      Dispersion A/pix
    sigdetect : float
      Minimum significance of the arc lines that will be used in the fit
    swv_uncertainty : float

    pix_tol : float
      Tolerance in units of pixels to match to
    plot_fil : str, optional
      Name of output file
    min_nmatch : int
      Minimum number of acceptable matches before a solution is deemed to be found
    Returns
    -------
    status : int
      If successful, status=1

    """

    # Init line-lists and wavelength 'guess'
    npix = spec.size
    wave = wv_cen + (np.arange(npix) - npix/2.)*disp

    line_lists = waveio.load_line_lists(lines, unknown=True)
    wvdata = line_lists['wave'].data  # NIST + Extra
    isrt = np.argsort(wvdata)
    wvdata = wvdata[isrt]

    # Find peaks
    all_tcent, cut_tcent, icut, _, _= wvutils.arc_lines_from_spec(spec, sigdetect=sigdetect, nonlinear_counts = nonlinear_counts)

    # Matching
    match_idx, scores = patterns.run_quad_match(cut_tcent, wave, wvdata,
                                                disp, swv_uncertainty=swv_uncertainty,
                                                pix_tol=pix_tol)

    # Check quadrants
    xquad = npix//4 + 1
    msgs.info("================================================================" + msgs.newline() +
              "Checking quadrants:" + msgs.newline() +
              "----------------------------------------------------------------")
    for jj in range(4):
        tc_in_q = (cut_tcent >= jj*xquad) & (cut_tcent < (jj+1)*xquad)
        cstat = '  quad {:d}: ndet={:d}'.format(jj, np.sum(tc_in_q))
        # Stats
        for key in ['Perf', 'Good', 'OK', 'Amb']:
            in_stat = scores[tc_in_q] == key
            cstat += ' {:s}={:d}'.format(key, np.sum(in_stat))
        # Print
            msgs.indent(cstat)
    msgs.indent("----------------------------------------------------------------")

    # Go for it!?
    mask = np.array([False]*len(all_tcent))
    IDs = []
    for kk,score in enumerate(scores):
        if score in ['Perf', 'Good', 'Ok']:
            mask[icut[kk]] = True
            uni, counts = np.unique(match_idx[kk]['matches'], return_counts=True)
            imx = np.argmax(counts)
            IDs.append(wvdata[uni[imx]])
    ngd_match = np.sum(mask)
    if ngd_match < min_nmatch:
        msgs.warn("Insufficient matches to continue")
        status = -1
        return status, ngd_match, match_idx, scores, None

    # Fit
    NIST_lines = line_lists['NIST'] > 0
    ifit = np.where(mask)[0]
    final_fit = fitting.iterative_fitting(spec, all_tcent, ifit,
                                          IDs, line_lists[NIST_lines], disp, plot_fil=plot_fil)
    # Return
    status = 1
    return status, ngd_match, match_idx, scores, final_fit


def semi_brute(spec, lines, wv_cen, disp, sigdetect=30., nonlinear_counts = 1e10,
               outroot=None, debug=False, do_fit=True, verbose=False,
               min_nmatch=3, lowest_nsig=20.,
               match_toler=3.0, func='legendre', n_first=2, sigrej_first=2.0, n_final=4, sigrej_final=3.0):
    """
    Parameters
    ----------
    spec
    lines
    wv_cen
    disp
    siglev
    sigdetect
    outroot
    debug
    do_fit
    verbose
    min_nmatch
    lowest_nsig

    Returns
    -------
    best_dict : dict
    final_fit : dict

    """
    # imports
    from linetools import utils as ltu

    # Load line lists
    line_lists = waveio.load_line_lists(lines)
    unknwns = waveio.load_unknown_list(lines)

    npix = spec.size

    # Lines
    all_tcent, cut_tcent, icut, _, _ = wvutils.arc_lines_from_spec(spec, sigdetect=sigdetect, nonlinear_counts = nonlinear_counts)

    # Best
    best_dict = dict(nmatch=0, ibest=-1, bwv=0., sigdetect=sigdetect, unknown=False,
                     pix_tol=1, nsig=sigdetect)

    # 3 things to fiddle:
    #  pix_tol -- higher for fewer lines  1/2
    #  unknowns -- on for fewer lines  off/on
    #  scoring -- weaken for more lines ??

    # Loop on unknowns
    #for unknown in [False, True]:
    for unknown in [True]:
        if unknown:
            tot_list = table.vstack([line_lists,unknwns])
        else:
            tot_list = line_lists
        wvdata = np.array(tot_list['wave'].data) # Removes mask if any
        wvdata.sort()
        sav_nmatch = best_dict['nmatch']

        # Loop on pix_tol
        for pix_tol in [1., 2.]:
            # Scan on wavelengths
            patterns.scan_for_matches(wv_cen, disp, npix, cut_tcent, wvdata,
                                      best_dict=best_dict, pix_tol=pix_tol)
            # Lower minimum significance
            nsig = sigdetect
            while(best_dict['nmatch'] < min_nmatch):
                nsig /= 2.
                if nsig < lowest_nsig:
                    break
                all_tcent, cut_tcent, icut, _, _= wvutils.arc_lines_from_spec(spec, sigdetect=sigdetect, nonlinear_counts = nonlinear_counts)
                patterns.scan_for_matches(wv_cen, disp, npix, cut_tcent, wvdata,
                                          best_dict=best_dict, pix_tol=pix_tol)#, nsig=nsig)

        # Save linelist?
        if best_dict['nmatch'] > sav_nmatch:
            best_dict['line_list'] = tot_list.copy()
            best_dict['unknown'] = unknown
            best_dict['nsig'] = nsig
            best_dict['pix_tol'] = pix_tol

    # Try to pick up some extras by turning off/on unknowns
    if best_dict['unknown']:
        tot_list = line_listsarc_lines_from_spec
    else:
        tot_list = vstack([line_lists,unknwns])
    wvdata = np.array(tot_list['wave'].data) # Removes mask if any
    wvdata.sort()
    tmp_dict = copy.deepcopy(best_dict)
    tmp_dict['nmatch'] = 0
    patterns.scan_for_matches(best_dict['bwv'], disp, npix, cut_tcent, wvdata,
                              best_dict=tmp_dict, pix_tol=best_dict['pix_tol'], wvoff=1.)
    for kk,ID in enumerate(tmp_dict['IDs']):
        if (ID > 0.) and (best_dict['IDs'][kk] == 0.):
            best_dict['IDs'][kk] = ID
            best_dict['scores'][kk] = tmp_dict['scores'][kk]
            best_dict['mask'][kk] = True
            best_dict['midx'][kk] = tmp_dict['midx'][kk]
            best_dict['nmatch'] += 1

    if best_dict['nmatch'] == 0:
        msgs.info('---------------------------------------------------' + msgs.newline() +
                  'Report:' + msgs.newline() +
                  '  No matches!  Could be you input a bad wvcen or disp value' + msgs.newline() +
                  '---------------------------------------------------')
        return

    # Report
    msgs.info('---------------------------------------------------' + msgs.newline() +
              'Report:' + msgs.newline() +
              '  Number of lines recovered    = {:d}'.format(all_tcent.size) + msgs.newline() +
              '  Number of lines analyzed     = {:d}'.format(cut_tcent.size) + msgs.newline() +
              '  Number of acceptable matches = {:d}'.format(best_dict['nmatch']) + msgs.newline() +
              '  Best central wavelength      = {:g}A'.format(best_dict['bwv']) + msgs.newline() +
              '  Best solution used pix_tol   = {}'.format(best_dict['pix_tol']) + msgs.newline() +
              '  Best solution had unknown    = {}'.format(best_dict['unknown']) + msgs.newline())

    if debug:
        match_idx = best_dict['midx']
        for kk in match_idx.keys():
            uni, counts = np.unique(match_idx[kk]['matches'], return_counts=True)
            msgs.info('kk={}, {}, {}, {}'.format(kk, uni, counts, np.sum(counts)))

    # Write scores
    #out_dict = best_dict['scores']
    #jdict = ltu.jsonify(out_dict)
    #ltu.savejson(pargs.outroot+'.scores', jdict, easy_to_read=True, overwrite=True)

    # Write IDs
    if outroot is not None:
        out_dict = dict(pix=cut_tcent, IDs=best_dict['IDs'])
        jdict = ltu.jsonify(out_dict)
        ltu.savejson(outroot+'.json', jdict, easy_to_read=True, overwrite=True)
        msgs.info("Wrote: {:s}".format(outroot+'.json'))

    # Plot
    if outroot is not None:
        tmp_list = table.vstack([line_lists,unknwns])
        match_qa(spec, cut_tcent, tmp_list, best_dict['IDs'], best_dict['scores'], outfile = outroot+'.pdf')
        msgs.info("Wrote: {:s}".format(outroot+'.pdf'))

    # Fit
    final_fit = None
    if do_fit:
        '''
        # Read in Full NIST Tables
        full_NIST = waveio.load_line_lists(lines, NIST=True)
        # KLUDGE!!!!!
        keep = full_NIST['wave'] > 8800.
        line_lists = vstack([line_lists, full_NIST[keep]])
        '''
        #
        NIST_lines = line_lists['NIST'] > 0
        ifit = np.where(best_dict['mask'])[0]
        if outroot is not None:
            plot_fil = outroot+'_fit.pdf'
        else:
            plot_fil = None
        # Purge UNKNOWNS from ifit
        imsk = np.array([True]*len(ifit))
        for kk, idwv in enumerate(np.array(best_dict['IDs'])[ifit]):
            if np.min(np.abs(line_lists['wave'][NIST_lines]-idwv)) > 0.01:
                imsk[kk] = False
        ifit = ifit[imsk]
        # Allow for weaker lines in the fit
        all_tcent, weak_cut_tcent, icut, _, _ = wvutils.arc_lines_from_spec(spec, sigdetect=sigdetect, nonlinear_counts = nonlinear_counts)
        add_weak = []
        for weak in weak_cut_tcent:
            if np.min(np.abs(cut_tcent-weak)) > 5.:
                add_weak += [weak]
        if len(add_weak) > 0:
            cut_tcent = np.concatenate([cut_tcent, np.array(add_weak)])
        # Fit
        final_fit = fitting.iterative_fitting(spec, cut_tcent, ifit,
                                              np.array(best_dict['IDs'])[ifit], line_lists[NIST_lines],
                                              disp, plot_fil=plot_fil, verbose=verbose,
                                              match_toler=match_toler, func=func, n_first=n_first, sigrej_first=sigrej_first,
                                              n_final=n_final,sigrej_final=sigrej_final)
        if plot_fil is not None:
            print("Wrote: {:s}".format(plot_fil))

    # Return
    return best_dict, final_fit


def reidentify(spec, spec_arxiv_in, wave_soln_arxiv_in, line_list, nreid_min, det_arxiv=None, detections=None, cc_thresh=0.8,cc_local_thresh = 0.8,
               match_toler=2.0, nlocal_cc=11, nonlinear_counts=1e10,sigdetect=5.0,fwhm=4.0,
               debug_xcorr=False, debug_reid=False, debug_peaks = False):
    """ Determine  a wavelength solution for a set of spectra based on archival wavelength solutions

    Parameters
    ----------
    spec:  float ndarray shape (nspec)
       Arc spectrum for which wavelength identifications are desired.

    spec_arxiv:  float ndarray shape (nspec, narxiv) or (nspec)
       Collection of archival arc spectra for which wavelength solution and line identifications are known

    wave_soln_arxiv:  float ndarray shape (nspec, narxiv) or (nspec)
       Wavelength solutions for the archival arc spectra spec_arxiv

    line_list: astropy table
       The arc line list used for thew wavelength solution in pypeit format.

    nreid_min: int
       Minimum number of times that a given candidate reidentified line must be properly matched with a line in the arxiv
       to be considered a good reidentification. If there is a lot of duplication in the arxiv of the spectra in question
       (i.e. multislit) set this to a number like 2-4. For echelle this depends on the number of solutions in the arxiv.
       For fixed format echelle (ESI, X-SHOOTER, NIRES) set this 1. For an echelle with a tiltable grating, it will depend
       on the number of solutions in the arxiv.

    Optional Parameters
    -------------------

    det_arxiv (optional):  dict, the dict has narxiv keys which are '0','1', ... up to str(narxiv-1). det_arxiv['0'] points to an
                an ndarray of size determined by the number of lines that were detected.

       Arc line pixel locations in the spec_arxiv spectra that were used in combination with line identifications from the
       line list to determine the wavelength solution wave_soln_arxiv.

    detections: float ndarray, default = None
       An array containing the pixel centroids of the lines in the arc as computed by the pypeit.core.arc.detect_lines
       code. If this is set to None, the line detection will be run inside the code.

    cc_thresh: float, default = 0.8
       Threshold for the *global* cross-correlation coefficient between an input spectrum and member of the archive required to
       attempt reidentification. Spectra from the archive with a lower cross-correlation are not used for reidentification

    cc_local_thresh: float, default = 0.8
       Threshold for the *local* cross-correlation coefficient, evaluated at each reidentified line,  between an input
       spectrum and the shifted and stretched archive spectrum above which a line must be to be considered a good line for
       reidentification. The local cross-correlation is evaluated at each candidate reidentified line
       (using a window of nlocal_cc), and is then used to score the the reidentified lines to arrive at the final set of
       good reidentifications

    match_toler: float, default = 2.0
       Matching tolerance in pixels for a line reidentification. A good line match must match within this tolerance to the
       the shifted and stretched archive spectrum, and the archive wavelength solution at this match must be within
       match_toler dispersion elements from the line in line list.

    n_local_cc: int, defualt = 11
       Size of pixel window used for local cross-correlation computation for each arc line. If not an odd number one will
       be added to it to make it odd.


    debug_xcorr: bool, default = False
       Show plots useful for debugging the cross-correlation used for shift/stretch computation

    debug_reid: bool, default = False
       Show plots useful for debugging the line reidentification

    Returns
    -------
    (detections, spec_cont_sub, patt_dict)

    detections: ndarray,
       Pixel locations of arc lines detected.
    spec_cont_sub: ndarray
       Array of continuum subtracted arc spectra
    patt_dict: dict
       Arc lines pattern dictionary with some information about the IDs as well as the cross-correlation values

    Revision History
    ----------------
    November 2018 by J.F. Hennawi. Built from an initial version of cross_match code written by Ryan Cooke.
    """

    # Determine the seed for scipy.optimize.differential_evolution optimizer. Just take the sum of all the elements
    # and round that to an integer

    seed = np.fmin(int(np.abs(np.sum(spec[np.isfinite(spec)]))),2**32-1)
    random_state = np.random.RandomState(seed = seed)

    nlocal_cc_odd = nlocal_cc + 1 if nlocal_cc % 2 == 0 else nlocal_cc
    window = 1.0/nlocal_cc_odd* np.ones(nlocal_cc_odd)

    # Generate the wavelengths from the line list and sort
    wvdata = np.array(line_list['wave'].data)  # Removes mask if any
    wvdata.sort()
    # Determine whether wavelengths correlate or anti-correlation with pixels for patt_dicts. This is not used
    # but just comptued for compatibility

    # Do some input checking
    if spec.ndim == 1:
        nspec = spec.size
    else:
        msgs.error('spec must be a one dimensional numpy array ')

    if spec_arxiv_in.ndim != wave_soln_arxiv_in.ndim:
        msgs.error('spec arxiv and wave_soln_arxiv must have the same dimensions')

    if spec_arxiv_in.ndim == 1:
        spec_arxiv1 = spec_arxiv_in.reshape(spec_arxiv_in.size,1)
        wave_soln_arxiv1 = wave_soln_arxiv_in.reshape(wave_soln_arxiv_in.size,1)
    elif spec_arxiv_in.ndim == 2:
        spec_arxiv1 = spec_arxiv_in.copy()
        wave_soln_arxiv1 = wave_soln_arxiv_in.copy()
    else:
        msgs.error('Unrecognized shape for spec_arxiv. It must be either a one dimensional or two dimensional numpy array')

    spec_arxiv = arc.resize_spec(spec_arxiv1, nspec)
    wave_soln_arxiv = arc.resize_spec(wave_soln_arxiv1, nspec)

    nspec_arxiv, narxiv = spec_arxiv.shape

    this_soln = wave_soln_arxiv[:,0]
    sign = 1 if (this_soln[this_soln.size // 2] > this_soln[this_soln.size // 2 - 1]) else -1

    xrng = np.arange(nspec)
    if nspec_arxiv != nspec:
        msgs.error('Spectrum sizes do not match. Something is very wrong!')

    # Search for lines no matter what to continuum subtract the input arc
    tcent, ecent, cut_tcent, icut, spec_cont_sub = wvutils.arc_lines_from_spec(
        spec, sigdetect=sigdetect,nonlinear_counts=nonlinear_counts, fwhm = fwhm, debug = debug_peaks)
    # If the detections were not passed in measure them
    if detections is None:
        detections = tcent[icut]

    spec_arxiv_cont_sub = np.zeros_like(spec_arxiv)

    # Search for lines no matter what to continuum subtract the arxiv arc, also determine the central wavelength and
    # dispersion of wavelength arxiv
    det_arxiv1 = {}
    for iarxiv in range(narxiv):
        tcent_arxiv, ecent_arxiv, cut_tcent_arxiv, icut_arxiv, spec_cont_sub_now = wvutils.arc_lines_from_spec(
            spec_arxiv[:,iarxiv], sigdetect=sigdetect,nonlinear_counts=nonlinear_counts, fwhm = fwhm, debug = debug_peaks)
        spec_arxiv_cont_sub[:,iarxiv] = spec_cont_sub_now
        det_arxiv1[str(iarxiv)] = tcent_arxiv[icut_arxiv]

    if det_arxiv is None:
        det_arxiv = det_arxiv1

    wvc_arxiv = np.zeros(narxiv, dtype=float)
    disp_arxiv = np.zeros(narxiv, dtype=float)
    # Determine the central wavelength and dispersion of wavelength arxiv
    for iarxiv in range(narxiv):
        wvc_arxiv[iarxiv] = wave_soln_arxiv[nspec//2, iarxiv]
        disp_arxiv[iarxiv] = np.median(wave_soln_arxiv[:,iarxiv] - np.roll(wave_soln_arxiv[:,iarxiv], 1))

    marker_tuple = ('o','v','<','>','8','s','p','P','*','X','D','d','x')
    color_tuple = ('black','green','red','cyan','magenta','blue','darkorange','yellow','dodgerblue','purple','lightgreen','cornflowerblue')
    marker = itertools.cycle(marker_tuple)
    colors = itertools.cycle(color_tuple)

    # Cross-correlate with each arxiv spectrum to identify lines
    line_indx = np.array([], dtype=np.int)
    det_indx = np.array([], dtype=np.int)
    line_cc = np.array([], dtype=float)
    line_iarxiv = np.array([], dtype=np.int)
    wcen = np.zeros(narxiv)
    disp = np.zeros(narxiv)
    shift_vec = np.zeros(narxiv)
    stretch_vec = np.zeros(narxiv)
    ccorr_vec = np.zeros(narxiv)
    for iarxiv in range(narxiv):
        msgs.info('Cross-correlating with arxiv slit # {:d}'.format(iarxiv))
        this_det_arxiv = det_arxiv[str(iarxiv)]
        # Match the peaks between the two spectra. This code attempts to compute the stretch if cc > cc_thresh
        success, shift_vec[iarxiv], stretch_vec[iarxiv], ccorr_vec[iarxiv], _, _ = \
            wvutils.xcorr_shift_stretch(spec_cont_sub, spec_arxiv[:, iarxiv],
                                        cc_thresh=cc_thresh, fwhm=fwhm, seed=random_state,
                                        debug=debug_xcorr)
        # If cc < cc_thresh or if this optimization failed, don't reidentify from this arxiv spectrum
        if success != 1:
            continue
        # Estimate wcen and disp for this slit based on its shift/stretch relative to the archive slit
        disp[iarxiv] = disp_arxiv[iarxiv] / stretch_vec[iarxiv]
        wcen[iarxiv] = wvc_arxiv[iarxiv] - shift_vec[iarxiv]*disp[iarxiv]
        # For each peak in the arxiv spectrum, identify the corresponding peaks in the input spectrum. Do this by
        # transforming these arxiv slit line pixel locations into the (shifted and stretched) input spectrum frame
        det_arxiv_ss = this_det_arxiv*stretch_vec[iarxiv] + shift_vec[iarxiv]
        spec_arxiv_ss = wvutils.shift_and_stretch(spec_arxiv[:, iarxiv], shift_vec[iarxiv], stretch_vec[iarxiv])

        if debug_xcorr:
            plt.figure(figsize=(14, 6))
            tampl_slit = np.interp(detections, xrng, spec_cont_sub)
            plt.plot(xrng, spec_cont_sub, color='red', drawstyle='steps-mid', label='input arc',linewidth=1.0, zorder=10)
            plt.plot(detections, tampl_slit, 'r.', markersize=10.0, label='input arc lines', zorder=10)
            tampl_arxiv = np.interp(this_det_arxiv, xrng, spec_arxiv[:, iarxiv])
            plt.plot(xrng, spec_arxiv[:, iarxiv], color='black', drawstyle='steps-mid', linestyle=':',
                     label='arxiv arc', linewidth=0.5)
            plt.plot(this_det_arxiv, tampl_arxiv, 'k+', markersize=8.0, label='arxiv arc lines')
            # tampl_ss = np.interp(gsdet_ss, xrng, gdarc_ss)
            for iline in range(det_arxiv_ss.size):
                plt.plot([this_det_arxiv[iline], det_arxiv_ss[iline]], [tampl_arxiv[iline], tampl_arxiv[iline]],
                         color='cornflowerblue', linewidth=1.0)
            plt.plot(xrng, spec_arxiv_ss, color='black', drawstyle='steps-mid', label='arxiv arc shift/stretch',linewidth=1.0)
            plt.plot(det_arxiv_ss, tampl_arxiv, 'k.', markersize=10.0, label='predicted arxiv arc lines')
            plt.title(
                'Cross-correlation of input slit and arxiv slit # {:d}'.format(iarxiv + 1) +
                ': ccor = {:5.3f}'.format(ccorr_vec[iarxiv]) +
                ', shift = {:6.1f}'.format(shift_vec[iarxiv]) +
                ', stretch = {:5.4f}'.format(stretch_vec[iarxiv]) +
                ', wv_cen = {:7.1f}'.format(wcen[iarxiv]) +
                ', disp = {:5.3f}'.format(disp[iarxiv]))
            plt.ylim(1.2*spec_cont_sub.min(), 1.5 *spec_cont_sub.max())
            plt.legend()
            plt.show()


        # Calculate wavelengths for all of the this_det_arxiv detections. This step could in principle be done more accurately
        # with the polynomial solution itself, but the differences are 1e-12 of a pixel, and this interpolate of the tabulated
        # solution makes the code more general.
        wvval_arxiv = (scipy.interpolate.interp1d(xrng, wave_soln_arxiv[:, iarxiv], kind='cubic'))(this_det_arxiv)

        # Compute a "local" zero lag correlation of the slit spectrum and the shifted and stretch arxiv spectrum over a
        # a nlocal_cc_odd long segment of spectrum. We will then uses spectral similarity as a further criteria to
        # decide which lines are good matches
        prod_smooth = scipy.ndimage.filters.convolve1d(spec_cont_sub*spec_arxiv_ss, window)
        spec2_smooth = scipy.ndimage.filters.convolve1d(spec_cont_sub**2, window)
        arxiv2_smooth = scipy.ndimage.filters.convolve1d(spec_arxiv_ss**2, window)
        denom = np.sqrt(spec2_smooth*arxiv2_smooth)
        corr_local = np.zeros_like(denom)
        corr_local[denom > 0] = prod_smooth[denom > 0]/denom[denom > 0]
        corr_local[denom == 0.0] = -1.0

        # Loop over the current slit line pixel detections and find the nearest arxiv spectrum line
        for iline in range(detections.size):
            # match to pixel in shifted/stretch arxiv spectrum
            pdiff = np.abs(detections[iline] - det_arxiv_ss)
            bstpx = np.argmin(pdiff)
            # If a match is found within 2 pixels, consider this a successful match
            if pdiff[bstpx] < match_toler:
                # Using the arxiv arc wavelength solution, search for the nearest line in the line list
                bstwv = np.abs(wvdata - wvval_arxiv[bstpx])
                # This is a good wavelength match if it is within match_toler disperion elements
                if bstwv[np.argmin(bstwv)] < match_toler*disp_arxiv[iarxiv]:
                    line_indx = np.append(line_indx, np.argmin(bstwv))  # index in the line list array wvdata of this match
                    det_indx = np.append(det_indx, iline)             # index of this line in the detected line array detections
                    line_cc = np.append(line_cc,np.interp(detections[iline],xrng,corr_local)) # local cross-correlation at this match
                    line_iarxiv = np.append(line_iarxiv,iarxiv)

    narxiv_used = np.sum(wcen != 0.0)
    # Initialise the patterns dictionary, sigdetect not used anywhere
    if (narxiv_used == 0) or (len(np.unique(line_indx)) < 3):
        patt_dict_slit = patterns.empty_patt_dict(detections.size)
        patt_dict_slit['sigdetect'] = sigdetect
        return detections, spec_cont_sub, patt_dict_slit


    # Finalize the best guess of each line
    patt_dict_slit = patterns.solve_xcorr(detections, wvdata, det_indx, line_indx, line_cc,nreid_min=nreid_min,cc_local_thresh=cc_local_thresh)
    patt_dict_slit['sign'] = sign # This is not used anywhere
    patt_dict_slit['bwv'] = np.median(wcen[wcen != 0.0])
    patt_dict_slit['bdisp'] = np.median(disp[disp != 0.0])
    patt_dict_slit['sigdetect'] = sigdetect



    if debug_reid:
        plt.figure(figsize=(14, 6))
        # Plot a summary of the local x-correlation values for each line on each slit
        for iarxiv in range(narxiv):
            # Only plot those that we actually tried to reidentify (i.e. above cc_thresh)
            if wcen[iarxiv] != 0.0:
                this_iarxiv = line_iarxiv == iarxiv
                plt.plot(wvdata[line_indx[this_iarxiv]], line_cc[this_iarxiv], marker=next(marker), color=next(colors),
                         linestyle='', markersize=5.0, label='arxiv slit={:d}'.format(iarxiv))

        plt.hlines(cc_local_thresh, wvdata[line_indx].min(), wvdata[line_indx].max(), color='red', linestyle='--',
                   label='Local xcorr threshhold')
        plt.title('Local x-correlation for reidentified lines from narxiv_used={:d}'.format(narxiv_used) +
                  ' arxiv slits. Requirement: nreid_min={:d}'.format(nreid_min) + ' matches > threshold')
        plt.xlabel('wavelength from line list')
        plt.ylabel('Local x-correlation coefficient')
        # plt.ylim((0.0, 1.2))
        plt.legend()
        plt.show()
        # QA Plot ofthe reidentifications
        match_qa(spec_cont_sub, detections, line_list, patt_dict_slit['IDs'], patt_dict_slit['scores'])

    # Use only the perfect IDs
    iperfect = np.array(patt_dict_slit['scores']) != 'Perfect'
    patt_dict_slit['mask'][iperfect] = False
    patt_dict_slit['nmatch'] = np.sum(patt_dict_slit['mask'])
    if patt_dict_slit['nmatch'] < 3:
        patt_dict_slit['acceptable'] = False

    return detections, spec_cont_sub, patt_dict_slit


def full_template(spec, par, ok_mask, det, binspectral, nsnippet=2, debug_xcorr=False, debug_reid=False,
                  x_percentile=50., template_dict=None, debug=False):
    """
    Method of wavelength calibration using a single, comprehensive template spectrum

    The steps are:
      1. Load the template and rebin, as necessary
      2. Cross-correlate input spectrum and template to find the shift between the two
      3. Loop on snippets of the input spectrum to ID lines using reidentify()
      4. Fit with fitting.iterative_fitting()

    Args:
        spec: ndarray (nspec, nslit)
          Spectra to be calibrated
        par: WavelengthSolutionPar ParSet
          Calibration parameters
        ok_mask: ndarray, bool
          Mask of indices of good slits
        det: int
          Detector index
        binspectral: int
          Binning of the input arc in the spectral dimension
        nsnippet: int, optional
          Number of snippets to chop the input spectrum into when ID'ing lines
          This deals with differences due to non-linearity between the template
          and input spectrum.
        x_percentile: float, optional
          Passed to reidentify to reduce the dynamic range of arc line amplitudes
        template_dict (dict, optional): Dict containing tempmlate items, largely for development

    Returns:
        wvcalib: dict
          Dict of wavelength calibration solutions

    """
    # Load line lists
    if 'ThAr' in par['lamps']:
        line_lists_all = waveio.load_line_lists(par['lamps'])
        line_lists = line_lists_all[np.where(line_lists_all['ion'] != 'UNKNWN')]
    else:
        line_lists = waveio.load_line_lists(par['lamps'])

    # Load template
    if template_dict is None:
        temp_wv, temp_spec, temp_bin = waveio.load_template(par['reid_arxiv'], det)
    else:
        temp_wv = template_dict['wave']
        temp_spec = template_dict['spec']
        temp_bin = template_dict['bin']

    # Deal with binning (not yet tested)
    if binspectral != temp_bin:
        msgs.info("Resizing the template due to different binning.")
        new_npix = int(temp_wv.size * temp_bin / binspectral)
        temp_wv = arc.resize_spec(temp_wv, new_npix)
        temp_spec = arc.resize_spec(temp_spec, new_npix)

    # Dimensions
    if spec.ndim == 2:
        nspec, nslits = spec.shape
    elif spec.ndim == 1:
        nspec = spec.size
        nslits = 1
        spec = np.reshape(spec, (nspec,1))

    # Loop on slits
    wvcalib = {}
    for slit in range(nslits):
        # Check
        if slit not in ok_mask:
            wvcalib[str(slit)] = None
            continue
        msgs.info("Processing slit {}".format(slit))
        # Grab the observed arc spectrum
        ispec = spec[:,slit]

        # Find the shift
        ncomb = temp_spec.size
        # Pad
        pspec = np.zeros_like(temp_spec)
        nspec = len(ispec)
        npad = ncomb - nspec
        pspec[npad // 2:npad // 2 + len(ispec)] = ispec
        # Remove the continuum
        _, _, _, _, pspec_cont_sub = wvutils.arc_lines_from_spec(pspec)
        _, _, _, _, tspec_cont_sub = wvutils.arc_lines_from_spec(temp_spec)
        # Cross-correlate
        shift_cc, corr_cc = wvutils.xcorr_shift(tspec_cont_sub, pspec_cont_sub, debug=debug, percent_ceil=x_percentile)
        #shift_cc, corr_cc = wvutils.xcorr_shift(temp_spec, pspec, debug=debug, percent_ceil=x_percentile)
        msgs.info("Shift = {}; cc = {}".format(shift_cc, corr_cc))
        if debug:
            xvals = np.arange(ncomb)
            plt.clf()
            ax = plt.gca()
            #
            ax.plot(xvals, temp_spec)  # Template
            ax.plot(xvals, np.roll(pspec, int(shift_cc)), 'k')  # Input
            plt.show()
            embed(header='909 autoid')
        i0 = npad // 2 + int(shift_cc)

        # Generate the template snippet
        if i0 < 0: # Pad?
            mspec = np.concatenate([np.zeros(-1*i0), temp_spec[0:i0+nspec]])
            mwv = np.concatenate([np.zeros(-1*i0), temp_wv[0:i0+nspec]])
        elif (i0+nspec) > temp_spec.size: # Pad?
            mspec = np.concatenate([temp_spec[i0:], np.zeros(nspec-temp_spec.size+i0)])
            mwv = np.concatenate([temp_wv[i0:], np.zeros(nspec-temp_spec.size+i0)])
        else: # Don't pad
            mspec = temp_spec[i0:i0 + nspec]
            mwv = temp_wv[i0:i0 + nspec]

        # Loop on snippets
        nsub = ispec.size // nsnippet
        sv_det, sv_IDs = [], []
        for kk in range(nsnippet):
            # Construct
            i0 = nsub * kk
            i1 = min(nsub*(kk+1), ispec.size)
            tsnippet = ispec[i0:i1]
            msnippet = mspec[i0:i1]
            mwvsnippet = mwv[i0:i1]
            # Run reidentify
            detections, spec_cont_sub, patt_dict = reidentify(tsnippet, msnippet, mwvsnippet,
                                                              line_lists, 1, debug_xcorr=debug_xcorr,
                                                              nonlinear_counts=par['nonlinear_counts'],
                                                              debug_reid=debug_reid,  # verbose=True,
                                                              match_toler=par['match_toler'],
                                                              cc_thresh=0.1, fwhm=par['fwhm'])
            # Deal with IDs
            sv_det.append(i0 + detections)
            try:
                sv_IDs.append(patt_dict['IDs'])
            except KeyError:
                msgs.warn("Barfed in reidentify..")
                sv_IDs.append(np.zeros_like(detections))
            else:
                # Save now in case the next one barfs
                bdisp = patt_dict['bdisp']

        # Collate and proceed
        dets = np.concatenate(sv_det)
        IDs = np.concatenate(sv_IDs)
        gd_det = np.where(IDs > 0.)[0]
        if len(gd_det) < 4:
            msgs.warn("Not enough useful IDs")
            wvcalib[str(slit)] = None
            continue
        # Fit
        try:
            final_fit = fitting.iterative_fitting(ispec, dets, gd_det,
                                              IDs[gd_det], line_lists, bdisp,
                                              verbose=False, n_first=par['n_first'],
                                              match_toler=par['match_toler'],
                                              func=par['func'],
                                              n_final=par['n_final'],
                                              sigrej_first=par['sigrej_first'],
                                              sigrej_final=par['sigrej_final'])
        except TypeError:
            wvcalib[str(slit)] = None
        else:
            wvcalib[str(slit)] = copy.deepcopy(final_fit)
    # Finish
    return wvcalib


class ArchiveReid:
    """
    Algorithm to wavelength calibrate spectroscopic data based on an
    archive of wavelength solutions.

    Parameters
    ----------
    spec :  float ndarray shape of (nspec, nslits) or (nspec)
        Array of arc spectra for which wavelength solutions are desired.
    spectrograph : pypeit.spectrograph.Spectrograph
        Spectrograph
    par : :class:`pypeit.par.pypeitpar.WaveSolutionPar`
        Parameters
    use_unknowns : bool, default = True, optional
        If True, arc lines that are known to be present in the spectra,
        but have not been attributed to an element+ion, will be included
        in the fit.
    debug_xcorr: bool, default = False, optional
       Show plots useful for debugging the cross-correlation used for shift/stretch computation
    debug_reid: bool, default = False, optional
       Show plots useful for debugging the line reidentification
    nonlinear_counts: float, default = 1e10
       For arc line detection: Arc lines above this saturation threshold
       are not used in wavelength solution fits because they cannot be
       accurately centroided
    sigdetect: float, default 5.0
       For arc line detection: Sigma threshold above fluctuations for
       arc-line detection. Arcs are continuum subtracted and the
       fluctuations are computed after continuum subtraction.
    reid_arxiv: str
       For reidentification: Name of the archival wavelength solution
       file that will be used for the wavelength reidentification
    nreid_min: int
       For reidentification: Minimum number of times that a given
       candidate reidentified line must be properly matched with a line
       in the arxiv to be considered a good reidentification. If there
       is a lot of duplication in the arxiv of the spectra in question
       (i.e. multislit) set this to a number like 2-4. For echelle this
       depends on the number of solutions in the arxiv.  For fixed
       format echelle (ESI, X-SHOOTER, NIRES) set this 1. For an echelle
       with a tiltable grating, it will depend on the number of
       solutions in the arxiv.
    cc_thresh: float, default = 0.8
       For reidentification: Threshold for the *global*
       cross-correlation coefficient between an input spectrum and
       member of the archive required to attempt reidentification.
       Spectra from the archive with a lower cross-correlation are not
       used for reidentification
    cc_local_thresh: float, default = 0.8
       For reidentification: Threshold for the *local* cross-correlation
       coefficient, evaluated at each reidentified line,  between an
       input spectrum and the shifted and stretched archive spectrum
       above which a line must be to be considered a good line for
       reidentification. The local cross-correlation is evaluated at
       each candidate reidentified line (using a window of nlocal_cc),
       and is then used to score the the reidentified lines to arrive at
       the final set of good reidentifications
    n_local_cc: int, defualt = 11
       For reidentification: Size of pixel window used for local
       cross-correlation computation for each arc line. If not an odd
       number one will be added to it to make it odd.
    slit_spat_pos: np.ndarray, optional
       For reidentification: For figuring out the echelle order
    rms_threshold: float, default = 0.15
       For iterative wavelength solution fitting: Minimum rms for
       considering a wavelength solution to be an acceptable good fit.
       Slits/orders with a larger RMS than this are flagged as bad slits
    match_toler: float, default = 2.0
       For iterative wavelength solution fitting: Matching tolerance in
       pixels when searching for new lines. This is the difference in
       pixels between the wavlength assigned to an arc line by an
       iteration of the wavelength solution to the wavelength in the
       line list. This parameter is *also* used as the matching
       tolerance in pixels for a line reidentification. A good line
       match must match within this tolerance to the the shifted and
       stretched archive spectrum, and the archive wavelength solution
       at this match must be within match_toler dispersion elements from
       the line in line list.
    func: str, default = 'legendre'
       For iterative wavelength solution fitting: Name of function used
       for the wavelength solution
    n_first: int, default = 2
       For iterative wavelength solution fitting: Order of first guess
       to the wavelength solution.
    sigrej_first: float, default = 2.0
       For iterative wavelength solution fitting: Number of sigma for
       rejection for the first guess to the wavelength solution.
    n_final: int, default = 4
       For iterative wavelength solution fitting: Order of the final
       wavelength solution fit
    sigrej_final: float, default = 3.0
       For iterative wavelength solution fitting: Number of sigma for
       rejection for the final fit to the wavelength solution.


    """


    def __init__(self, spec, spectrograph, par, ok_mask=None, use_unknowns=True, debug_all = False,
                 debug_peaks = False, debug_xcorr = False, debug_reid = False, debug_fits= False,
                 slit_spat_pos=None):

        if debug_all:
            debug_peaks = True
            debug_xcorr = True
            debug_reid = True
            debug_fits = True


        self.debug_peaks = debug_peaks
        self.debug_xcorr = debug_xcorr
        self.debug_reid = debug_reid
        self.debug_fits = debug_fits
        self.spec = spec
        if spec.ndim == 2:
            self.nspec, self.nslits = spec.shape
        elif spec.ndim == 1:
            self.nspec = spec.size
            self.nslits = 1
        else:
            msgs.error('Unrecognized shape for spec. It must be either a one dimensional or two dimensional numpy array')
        if not isinstance(par, pypeitpar.WavelengthSolutionPar):
            msgs.error("Bad par!")
        self.par = par
        self.spectrograph = spectrograph
        self.slit_spat_pos = slit_spat_pos
        self.lamps = self.par['lamps']
        self.use_unknowns = use_unknowns

        # Mask info
        if ok_mask is None:
            self.ok_mask = np.arange(self.nslits)
        else:
            self.ok_mask = ok_mask
        self.bad_slits = []  # List of bad slits

        # Pull paramaters out of the parset
        # Parameters for arc line detction
        self.nonlinear_counts = self.par['nonlinear_counts']
        self.sigdetect = self.par['sigdetect']
        self.fwhm = self.par['fwhm']
        # Paramaters that govern reidentification
        self.reid_arxiv = self.par['reid_arxiv']
        self.nreid_min = self.par['nreid_min']
        self.nlocal_cc = self.par['nlocal_cc']
        self.cc_thresh = self.par['cc_thresh']
        self.cc_local_thresh = self.par['cc_local_thresh']
        self.ech_fix_format = self.par['ech_fix_format']

        # Paramters that govern wavelength solution fitting
        self.rms_threshold = self.par['rms_threshold']
        self.match_toler = self.par['match_toler']
        self.func = self.par['func']
        self.n_first= self.par['n_first']
        self.sigrej_first= self.par['sigrej_first']
        self.n_final= self.par['n_final']
        self.sigrej_final= self.par['sigrej_final']

        # check that


        if 'ThAr' in self.lamps:
            line_lists_all = waveio.load_line_lists(self.lamps)
            self.line_lists = line_lists_all[np.where(line_lists_all['ion'] != 'UNKNWN')]
            self.unknwns = line_lists_all[np.where(line_lists_all['ion'] == 'UNKNWN')]
        else:
            self.line_lists = waveio.load_line_lists(self.lamps)
            self.unknwns = waveio.load_unknown_list(self.lamps)

        if self.use_unknowns:
            self.tot_line_list = table.vstack([self.line_lists, self.unknwns])
        else:
            self.tot_line_list = self.line_lists

        # Read in the wv_calib_arxiv and pull out some relevant quantities
        # ToDO deal with different binnings!
        self.wv_calib_arxiv, self.par_arxiv = waveio.load_reid_arxiv(self.reid_arxiv)
        # Determine the number of spectra in the arxiv, check that it matches nslits if this is fixed format.
        narxiv = len(self.wv_calib_arxiv)
        for key in self.wv_calib_arxiv.keys():
            try:
                test = int(key)
            except ValueError:
                narxiv -=1

        #if self.ech_fix_format and (self.nslits != narxiv):
        #    msgs.error('You have set ech_fix_format = True, but nslits={:d} != narxiv={:d}'.format(self.nslits,narxiv) + '.' +
        #               msgs.newline() + 'The number of orders identified does not match the number of solutions in the arxiv')
        #

        # Array to hold continuum subtracted arcs
        self.spec_cont_sub = np.zeros_like(self.spec)

        nspec_arxiv = self.wv_calib_arxiv['0']['spec'].size
        self.spec_arxiv = np.zeros((nspec_arxiv, narxiv))
        self.wave_soln_arxiv = np.zeros((nspec_arxiv, narxiv))
        self.det_arxiv = {}
        for iarxiv in range(narxiv):
            self.spec_arxiv[:, iarxiv] = self.wv_calib_arxiv[str(iarxiv)]['spec']
            self.wave_soln_arxiv[:, iarxiv] = self.wv_calib_arxiv[str(iarxiv)]['wave_soln']
        # arxiv orders (echelle only)
        if self.ech_fix_format:
            arxiv_orders = []
            for iarxiv in range(narxiv):
                arxiv_orders.append(self.wv_calib_arxiv[str(iarxiv)]['order'])

        # These are the final outputs
        self.all_patt_dict = {}
        self.detections = {}
        self.wv_calib = {}
        self.bad_slits = np.array([], dtype=np.int)
        # Reidentify each slit, and perform a fit
        for slit in range(self.nslits):
            # ToDO should we still be populating wave_calib with an empty dict here?
            if slit not in self.ok_mask:
                continue
            msgs.info('Reidentifying and fitting slit # {0:d}/{1:d}'.format(slit,self.nslits-1))
            # If this is a fixed format echelle, arxiv has exactly the same orders as the data and so
            # we only pass in the relevant arxiv spectrum to make this much faster
            if self.ech_fix_format:
                # Grab the order (could have been input)
                order, indx = self.spectrograph.slit2order(slit_spat_pos[slit])
                # Find it
                ind_sp = arxiv_orders.index(order)
            else:
                ind_sp = np.arange(narxiv,dtype=int)

            sigdetect = wvutils.parse_param(self.par, 'sigdetect', slit)
            cc_thresh = wvutils.parse_param(self.par, 'cc_thresh', slit)
            self.detections[str(slit)], self.spec_cont_sub[:,slit], self.all_patt_dict[str(slit)] = \
                reidentify(self.spec[:,slit], self.spec_arxiv[:,ind_sp], self.wave_soln_arxiv[:,ind_sp],
                           self.tot_line_list, self.nreid_min, cc_thresh=cc_thresh, match_toler=self.match_toler,
                           cc_local_thresh=self.cc_local_thresh, nlocal_cc=self.nlocal_cc, nonlinear_counts=self.nonlinear_counts,
                           sigdetect=sigdetect, fwhm=self.fwhm, debug_peaks=self.debug_peaks, debug_xcorr=self.debug_xcorr,
                           debug_reid=self.debug_reid)
            # Check if an acceptable reidentification solution was found
            if not self.all_patt_dict[str(slit)]['acceptable']:
                self.wv_calib[str(slit)] = {}
                self.bad_slits = np.append(self.bad_slits, slit)
                continue

            # Perform the fit
            n_final = wvutils.parse_param(self.par, 'n_final', slit)
            final_fit = fitting.fit_slit(self.spec_cont_sub[:, slit], self.all_patt_dict[str(slit)],
                                         self.detections[str(slit)],
                                         self.tot_line_list, match_toler=self.match_toler,func=self.func, n_first=self.n_first,
                                         sigrej_first=self.sigrej_first, n_final=n_final,sigrej_final=self.sigrej_final)

            # Did the fit succeed?
            if final_fit is None:
                # This pattern wasn't good enough
                self.wv_calib[str(slit)] = {}
                self.bad_slits = np.append(self.bad_slits, slit)
                continue
            # Is the RMS below the threshold?
            rms_threshold = wvutils.parse_param(self.par, 'rms_threshold', slit)
            if final_fit['rms'] > rms_threshold:
                msgs.warn('---------------------------------------------------' + msgs.newline() +
                          'Reidentify report for slit {0:d}/{1:d}:'.format(slit, self.nslits-1) + msgs.newline() +
                          '  Poor RMS ({0:.3f})! Need to add additional spectra to arxiv to improve fits'.format(
                              final_fit['rms']) + msgs.newline() +
                          '---------------------------------------------------')
                self.bad_slits = np.append(self.bad_slits, slit)
                # Note this result in new_bad_slits, but store the solution since this might be the best possible

            # Add the patt_dict and wv_calib to the output dicts
            self.wv_calib[str(slit)] = copy.deepcopy(final_fit)
            if self.debug_fits:
                arc_fit_qa(self.wv_calib[str(slit)], title='Silt: {}'.format(str(slit)))

        # Print the final report of all lines
        self.report_final()
        #embed()

    def report_final(self):
        """Print out the final report of the wavelength calibration"""
        for slit in range(self.nslits):
            # Prepare a message for bad wavelength solutions
            badmsg = '---------------------------------------------------' + msgs.newline() +\
                     'Final report for slit {0:d}/{1:d}:'.format(slit, self.nslits) + msgs.newline() +\
                     '  Wavelength calibration not performed!'
            if slit not in self.ok_mask:
                msgs.warn(badmsg)
                continue
            if self.all_patt_dict[str(slit)] is None:
                msgs.warn(badmsg)
                continue
            st = str(slit)
            if len(self.wv_calib[st]) == 0:
                print("Bad solution for slit: {}".format(st))
                continue
            if self.all_patt_dict[st]['sign'] == +1:
                signtxt = 'correlate'
            else:
                signtxt = 'anitcorrelate'
            # Report
            cen_wave = self.wv_calib[st]['cen_wave']
            cen_disp = self.wv_calib[st]['cen_disp']
            msgs.info(msgs.newline() +
                      '---------------------------------------------------' + msgs.newline() +
                      'Final report for slit {0:d}/{1:d}:'.format(slit, self.nslits-1) + msgs.newline() +
                      '  Pixels {:s} with wavelength'.format(signtxt) + msgs.newline() +
                      '  Number of lines detected      = {:d}'.format(self.detections[st].size) + msgs.newline() +
                      '  Number of lines that were fit = {:d}'.format(len(self.wv_calib[st]['pixel_fit'])) + msgs.newline() +
                      '  Central wavelength            = {:g}A'.format(cen_wave) + msgs.newline() +
                      '  Central dispersion            = {:g}A/pix'.format(cen_disp) + msgs.newline() +
                      '  Central wave/disp             = {:g}'.format(cen_wave/cen_disp) + msgs.newline() +
                      '  Final RMS of fit              = {:g}'.format(self.wv_calib[st]['rms']))
        return

    def get_results(self):
        return copy.deepcopy(self.all_patt_dict), copy.deepcopy(self.wv_calib)


<<<<<<< HEAD
#    def _parse_param(self, par, key, slit):
#        # Find good lines for the tilts
#        param_in = par[key]
#        if isinstance(param_in, (float, int)):
#            param = param_in
#        elif isinstance(param_in, (list, np.ndarray)):
#            param = param_in[slit]
#        else:
#            raise ValueError('Invalid input for parameter {:s}'.format(key))
#
#        return param


=======
>>>>>>> 9a5d88b5



class HolyGrail:
    """ General algorithm to wavelength calibrate spectroscopic data

    Parameters
    ----------
    spec : ndarray
        2D array of arcline spectra (nspec,nslit)
    par : ParSet or dict, default = default parset, optional
        This is the parset par['calibrations']['wavelengths']. A
        dictionary with the corresponding parameter names also works.
    ok_mask : ndarray, optional
        Array of good slits
    islinelist : bool, optional
        Is lines a linelist (True), or a list of ions (False)
    outroot : str, optional
        Name of output file
    debug : bool, optional
        Used to debug the algorithm
    verbose : bool, optional
        If True, the final fit will print out more detail as the RMS is
        refined, and lines are rejected. This is mostly helpful for
        developing the algorithm.
    binw : ndarray, optional
        Set the wavelength grid when identifying the best solution
    bind : ndarray, optional
        Set the dispersion grid when identifying the best solution
    nstore : int, optional
        The number of "best" initial solutions to consider
    use_unknowns : bool, optional
        If True, arc lines that are known to be present in the spectra,
        but have not been attributed to an element+ion, will be included
        in the fit.

    Returns
    -------
    all_patt_dict : list of dicts
        A list of dictionaries, which contain the results from the
        preliminary pattern matching algorithm providing the first guess
        at the ID lines
    all_final_fit : list of dicts
        A list of dictionaries, which contain the full fitting results
        and final best guess of the line IDs

    """

    def __init__(self, spec, par = None, ok_mask=None, islinelist=False, outroot=None, debug = False, verbose=False,
                 binw=None, bind=None, nstore=1, use_unknowns=True):

        # Set some default parameters
        self._spec = spec
        self._par = pypeitpar.WavelengthSolutionPar() if par is None else par
        self._lines = self._par['lamps']
        self._npix, self._nslit = spec.shape
        self._nstore = nstore
        self._binw = binw
        self._bind = bind

        # Mask info
        if ok_mask is None:
            self._ok_mask = np.arange(self._nslit)
        else:
            self._ok_mask = ok_mask
        self._bad_slits = []  # List of bad slits

        # Set the input parameters
        self._nonlinear_counts = self._par['nonlinear_counts']
        #self._sigdetect = self._par['sigdetect']
        #self._lowest_nsig = self._par['lowest_nsig']
        # JFH I'm not convinced that the codea actually does anything except use the lowest nsig, but am not sure
        self._sigdetect = self._par['sigdetect']
#        self._lowest_nsig = self._par['sigdetect']

        self._rms_threshold = self._par['rms_threshold']
        self._match_toler = self._par['match_toler']
        self._func = self._par['func']
        self._n_first= self._par['n_first']
        self._sigrej_first= self._par['sigrej_first']
        self._n_final= self._par['n_final']
        self._sigrej_final= self._par['sigrej_final']

        self._use_unknowns = use_unknowns
        self._islinelist = islinelist

        self._outroot = outroot

        self._debug = debug
        self._verbose = verbose

        # Load the linelist to be used for pattern matching
        if self._islinelist:
            self._line_lists = self._lines
            self._unknwns = self._lines[:0].copy()
        else:
            if 'ThAr' in self._lines:
                line_lists_all = waveio.load_line_lists(self._lines)
                self._line_lists = line_lists_all[np.where(line_lists_all['ion'] != 'UNKNWN')]
                self._unknwns = line_lists_all[np.where(line_lists_all['ion'] == 'UNKNWN')]
            else:
                self._line_lists = waveio.load_line_lists(self._lines)
                self._unknwns = waveio.load_unknown_list(self._lines)

        if self._use_unknowns:
            self._tot_list = table.vstack([self._line_lists, self._unknwns])
        else:
            self._tot_list = self._line_lists

        # Generate the final linelist and sort
        self._wvdata = np.array(self._tot_list['wave'].data)  # Removes mask if any
        self._wvdata.sort()

        # Find the wavelength solution!
        # KD Tree algorithm only works for ThAr - check first that this is what is being used
        self._thar = False
        if 'ThAr' in self._lines and len(self._lines) == 1:
            self._thar = True
            # Set up the grids to be used for pattern matching
            self.set_grids(ngridw=5000, ngridd=1000)
            msgs.info("Using KD Tree pattern matching algorithm to wavelength calibrate")
            self.run_kdtree()
        else:
            # Set up the grids to be used for pattern matching
            self.set_grids()
            msgs.info("Using brute force pattern matching algorithm to wavelength calibrate")
            self.run_brute()

    def get_results(self):
        return copy.deepcopy(self._all_patt_dict), copy.deepcopy(self._all_final_fit)

    def set_grids(self, ngridw = 300, ngridd=3000): #ngridw = 200, ngridd=2000):
        # Set the wavelength grid
        if self._binw is None:
            # Ideally, you want binw to roughly sample the A/pix of the spectrograph
            self._ngridw = ngridw
            self._binw = np.linspace(np.min(self._wvdata), np.max(self._wvdata), self._ngridw)
        else:
            self._ngridw = self._binw.size
        # Set the dispersion grid
        if self._bind is None:
            self._ngridd = ngridd
            #self._bind = np.linspace(-3.0, 1.0, self._ngridd)
            # JFH I have no idea why this goes down as low as -3.0. 3000/10^(-3.0) would be R ~ 3e6. No spectrograph
            # has a dispersion that high. I'm changing this to be -1.5 which would be R ~ 100,000 at 3000A. In this regime
            # one would anyway use the ThAr routine. I'm rasing
            # the upper limit to be 2.0 to handle low-resolution data (i.e in the near-IR 2.5e4/100 = R ~ 250

            self._bind = np.linspace(-1.5, 2.0, self._ngridd)
        else:
            self._ngridd = self._bind.size
        return

    def run_brute_loop(self, slit, tcent_ecent, wavedata=None):
        # Set the parameter space that gets searched
        rng_poly = [3, 4]            # Range of algorithms to check (only trigons+tetragons are supported)
        rng_list = range(3, 6)       # Number of lines to search over for the linelist
        rng_detn = range(3, 6)       # Number of lines to search over for the detected lines
        rng_pixt = [1.0]             # Pixel tolerance
        idthresh = 0.5               # Criteria for early return (at least this fraction of lines must have
                                     # an ID on either side of the spectrum)

        best_patt_dict, best_final_fit = None, None
        # Loop through parameter space
        for poly in rng_poly:
            for detsrch in rng_detn:
                for lstsrch in rng_list:
                    for pix_tol in rng_pixt:
                        # JFH Note that results_brute and solve_slit are running on the same set of detections. I think this is the way
                        # it should be.
                        psols, msols = self.results_brute(tcent_ecent,poly=poly, pix_tol=pix_tol,
                                                          detsrch=detsrch, lstsrch=lstsrch,wavedata=wavedata)
                        patt_dict, final_fit = self.solve_slit(slit, psols, msols,tcent_ecent)
                        if final_fit is None:
                            # This is not a good solution
                            continue
                        # Test if this solution is better than the currently favoured solution
                        if best_patt_dict is None:
                            # First time a fit is found
                            best_patt_dict, best_final_fit = copy.deepcopy(patt_dict), copy.deepcopy(final_fit)
                            continue
                        elif final_fit['rms'] < self._rms_threshold:
                            # Has a better fit been identified (i.e. more lines identified)?
                            if len(final_fit['pixel_fit']) > len(best_final_fit['pixel_fit']):
                                best_patt_dict, best_final_fit = copy.deepcopy(patt_dict), copy.deepcopy(final_fit)
                            # Decide if an early return is acceptable
                            nlft = np.sum(best_final_fit['tcent'] < best_final_fit['nspec']/2.0)
                            nrgt = best_final_fit['tcent'].size-nlft
                            if np.sum(best_final_fit['pixel_fit'] < 0.5)/nlft > idthresh and\
                                np.sum(best_final_fit['pixel_fit'] >= 0.5) / nrgt > idthresh:
                                # At least half of the lines on either side of the spectrum have been identified
                                return best_patt_dict, best_final_fit

        return best_patt_dict, best_final_fit

    def run_brute(self, min_nlines=10):
        """Run through the parameter space and determine the best solution
        """

        # ToDo This code appears to use the weak lines for everything throughout
        self._all_patt_dict = {}
        self._all_final_fit = {}
        good_fit = np.zeros(self._nslit, dtype=np.bool)
        self._det_weak = {}
        self._det_stro = {}
        for slit in range(self._nslit):
            msgs.info("Working on slit: {}".format(slit))
            if slit not in self._ok_mask:
                continue
            # TODO Pass in all the possible params for detect_lines to arc_lines_from_spec, and update the parset
            # Detect lines, and decide which tcent to use
            self._all_tcent, self._all_ecent, self._cut_tcent, self._icut, _  =\
                wvutils.arc_lines_from_spec(self._spec[:, slit].copy(), sigdetect=self._sigdetect, nonlinear_counts = self._nonlinear_counts)
            self._all_tcent_weak, self._all_ecent_weak, self._cut_tcent_weak, self._icut_weak, _  =\
                wvutils.arc_lines_from_spec(self._spec[:, slit].copy(), sigdetect=self._sigdetect, nonlinear_counts = self._nonlinear_counts)

            # Were there enough lines?  This mainly deals with junk slits
            if self._all_tcent.size < min_nlines:
                msgs.warn("Not enough lines to identify in slit {0:d}!".format(slit))
                self._det_weak[str(slit)] = [None,None]
                self._det_stro[str(slit)] = [None,None]
                # Remove from ok mask
                oklist = self._ok_mask.tolist()
                oklist.pop(slit)
                self._ok_mask = np.array(oklist)
                continue
            # Setup up the line detection dicts
            self._det_weak[str(slit)] = [self._all_tcent_weak[self._icut_weak].copy(),self._all_ecent_weak[self._icut_weak].copy()]
            self._det_stro[str(slit)] = [self._all_tcent[self._icut].copy(),self._all_ecent[self._icut].copy()]

            # Run brute force algorithm on the weak lines
            best_patt_dict, best_final_fit = self.run_brute_loop(slit,self._det_weak[str(slit)])

            # Print preliminary report
            good_fit[slit] = self.report_prelim(slit, best_patt_dict, best_final_fit)

        # Now that all slits have been inspected, cross match to generate a
        # master list of all lines in every slit, and refit all spectra
        if self._nslit > 1:
            msgs.info('Checking wavelength solution by cross-correlating with all slits')

            msgs.info('Cross-correlation iteration #1')
            obad_slits = self.cross_match(good_fit, self._det_weak)
            cntr = 2
            while obad_slits.size > 0:
                msgs.info('Cross-correlation iteration #{:d}'.format(cntr))
                good_fit = np.ones(self._nslit, dtype=np.bool)
                good_fit[obad_slits] = False
                bad_slits = self.cross_match(good_fit,self._det_weak)
                if np.array_equal(bad_slits, obad_slits):
                    break
                obad_slits = bad_slits.copy()
                cntr += 1
                if cntr > 10:
                    msgs.warn("Breaking while loop before convergence. Check the wavelength solution!")
                    break

        # With these updates to the fits of each slit, determine the final fit.
        self.finalize_fit(self._det_weak)

        # Print the final report of all lines
        self.report_final()
        return

    def run_kdtree(self, polygon=4, detsrch=7, lstsrch=10, pixtol=5):
        """
        KD Tree algorithm to wavelength calibrate spectroscopic data.
        Currently, this is only designed for ThAr lamp spectra. See the
        'run_brute' function if you want to calibrate longslit spectra.

        Parameters
        ----------
        polygon : int
          Number of sides to the polygon used in pattern matching.  For example:

            - polygon=3  -->  trigon (two anchor lines and one floating line)
            - polygon=4  -->  tetragon (two anchor lines and two floating lines)
            - polygon=5  -->  pentagon (two anchor lines and three floating lines)

        detsrch : int
            Number of consecutive detected lines used to generate a
            pattern. For example, if detsrch is 4, then for a trigon,
            the following patterns will be generated (assuming line #1
            is the left anchor):

                - 1 2 3:  (in this case line #3 is the right anchor)
                - 1 2 4:  (in this case line #4 is the right anchor)
                - 1 3 4:  (in this case line #4 is the right anchor)

        lstsrch : int
            Number of consecutive lines in the linelist used to generate
            a pattern.  See example above for detsrch
        pixtol : float
            Tolerance used to find good patterns. An acceptable match if
            the closest distance to a pattern is < pixtol/npix, where
            npix is the number of pixels in the spectral direction.
            Ideally, this should depend on the pattern...

        """

        # Load the linelist KD Tree
        lsttree, lindex = waveio.load_tree(polygon=polygon, numsearch=lstsrch)

        # Set the search error to be 5 pixels
        err = pixtol / self._npix

        self._all_patt_dict = {}
        self._all_final_fit = {}
        good_fit = np.zeros(self._nslit, dtype=np.bool)
        self._det_weak = {}
        self._det_stro = {}
        for slit in range(self._nslit):
            if slit not in self._ok_mask:
                continue
            # Detect lines, and decide which tcent to use
            self._all_tcent, self._all_ecent, self._cut_tcent, self._icut, _ =\
                wvutils.arc_lines_from_spec(self._spec[:, slit], sigdetect=self._sigdetect, nonlinear_counts = self._nonlinear_counts)
            self._all_tcent_weak, self._all_ecent_weak, self._cut_tcent_weak, self._icut_weak, _ =\
                wvutils.arc_lines_from_spec(self._spec[:, slit], sigdetect=self._sigdetect, nonlinear_counts = self._nonlinear_counts)
            if self._all_tcent.size == 0:
                msgs.warn("No lines to identify in slit {0:d}!".format(slit+ 1))
                continue

            # Save the detections
            self._det_weak[str(slit)] = [self._all_tcent_weak[self._icut_weak].copy(),self._all_ecent_weak[self._icut_weak].copy()]
            self._det_stro[str(slit)] = [self._all_tcent[self._icut].copy(),self._all_ecent[self._icut].copy()]

            use_tcentp, use_ecentp = self.get_use_tcent(1, self._det_weak[str(slit)])
            use_tcentm, use_ecentm = self.get_use_tcent(-1, self._det_weak[str(slit)])
            if use_tcentp.size < detsrch:
                if self._verbose:
                    msgs.info("Not enough lines to test this solution, will attempt another.")
                return None, None

            # Create a detlines KD Tree
            maxlinear = 0.5*self._npix
            if polygon == 3:
                msgs.info("Generating patterns for a trigon")
                patternp, indexp = kdtree_generator.trigon(use_tcentp, detsrch, maxlinear)
                patternm, indexm = kdtree_generator.trigon(use_tcentm, detsrch, maxlinear)
            elif polygon == 4:
                msgs.info("Generating patterns for a tetragon")
                patternp, indexp = kdtree_generator.tetragon(use_tcentp, detsrch, maxlinear)
                patternm, indexm = kdtree_generator.tetragon(use_tcentm, detsrch, maxlinear)
            elif polygon == 5:
                msgs.info("Generating patterns for a pentagon")
                patternp, indexp = kdtree_generator.pentagon(use_tcentp, detsrch, maxlinear)
                patternm, indexm = kdtree_generator.pentagon(use_tcentm, detsrch, maxlinear)
            elif polygon == 6:
                msgs.info("Generating patterns for a hexagon")
                patternp, indexp = kdtree_generator.hexagon(use_tcentp, detsrch, maxlinear)
                patternm, indexm = kdtree_generator.hexagon(use_tcentm, detsrch, maxlinear)
            else:
                msgs.warn("Patterns can only be generated with 3 <= polygon <= 6")
                return None

            dettreep = cKDTree(patternp, leafsize=30)
            dettreem = cKDTree(patternm, leafsize=30)

            # Query the detections tree
            msgs.info("Querying KD tree patterns (slit {0:d}/{1:d})".format(slit+1, self._nslit))
            resultp = dettreep.query_ball_tree(lsttree, r=err)
            resultm = dettreem.query_ball_tree(lsttree, r=err)

            msgs.info("Identifying wavelengths for each pattern")
            # First flatten the KD Tree query results so numba can handle the input array
            flatresp = [item for sublist in resultp for item in sublist]
            flatresm = [item for sublist in resultm for item in sublist]
            flatidxp = [ii for ii, sublist in enumerate(resultp) for item in sublist]
            flatidxm = [ii for ii, sublist in enumerate(resultm) for item in sublist]
            # Obtain the correlate and anti-correlate solutions
            psols = results_kdtree_nb(use_tcentp, self._wvdata, flatresp, flatidxp, indexp,
                                      lindex, indexp.shape[1], self._npix)
            msols = results_kdtree_nb(use_tcentm, self._wvdata, flatresm, flatidxm, indexm,
                                      lindex, indexm.shape[1], self._npix)

            msgs.info("Identifying the best solution")
            patt_dict, final_fit = self.solve_slit(slit, psols, msols,self._det_weak[str(slit)], nselw=1, nseld=2)

            # Print preliminary report
            good_fit[slit] = self.report_prelim(slit, patt_dict, final_fit)

        # Now that all slits have been inspected, attempt to find a better
        # solution for orders that were not fit well, by estimating the
        # wavelength coverage of that slit
        #self.cross_match_order(good_fit)

        # With the updates to the fits of each slit, determine the final fit, and save the QA
        self.finalize_fit()

        # Print the final report of all lines
        self.report_final()


    # TODO This routine should be replaced with a new version based on my reidentify code
    def cross_match(self, good_fit, detections):
        """Cross-correlate the spectra across all slits to ID all of the lines.

        Parameters
        ----------
        good_fit : ndarray (bool)
            Indicates which slits are deemed to be a good fit (although,
            sometimes a bad fit can be labelled as a good fit). To
            remedy this, the true good fits are determined in this
            routine.

        """
        # Steps:
        # Check that all of the "good" slits are indeed good
        # For all of the bad slits, cross-correlate against all of the good slits to label each line
        # For all newly labeled lines, create a patt_dict of these labeled lines
        # Perform a final fit on these lines

        #self._debug = True
        # First, sort spectra according to increasing central wavelength
        ngd = good_fit.sum()
        idx_gd = np.zeros(ngd, dtype=np.int)
        wvc_gd = np.zeros(ngd, dtype=np.float)
        dsp_gd = np.zeros(ngd, dtype=np.float)
        wvc_gd_jfh = np.zeros(ngd, dtype=np.float)
        dsp_gd_jfh = np.zeros(ngd, dtype=np.float)
        xrng = np.arange(self._npix)
        xnpixmin1 = float(self._npix-1)
        cntr = 0
        for slit in range(self._nslit):
            # Masked?
            if slit not in self._ok_mask:
                continue
            if good_fit[slit]:
                idx_gd[cntr] = slit
                # TODO JFH We can get rid of this and thus not need patt_dict
                wvc_gd[cntr] = self._all_patt_dict[str(slit)]["bwv"]
                dsp_gd[cntr] = self._all_patt_dict[str(slit)]["bdisp"]
                # JFH stuff
                fitc = self._all_final_fit[str(slit)]['fitc']
                fitfunc = self._all_final_fit[str(slit)]['function']
                fmin, fmax = self._all_final_fit[str(slit)]['fmin'], self._all_final_fit[str(slit)]['fmax']
                wave_soln = utils.func_val(fitc, xrng/xnpixmin1, fitfunc, minx=fmin, maxx=fmax)
                wvc_gd_jfh[cntr] = wave_soln[self._npix//2]
                dsp_gd_jfh[cntr]= np.median(wave_soln - np.roll(wave_soln,1))
                cntr += 1
        srt = np.argsort(wvc_gd_jfh)
        sort_idx = idx_gd[srt]
        sort_wvc = wvc_gd[srt]
        sort_dsp = dsp_gd[srt]
        sort_wvc_jfh = wvc_gd_jfh[srt]
        sort_dsp_jfh = dsp_gd_jfh[srt]

        # Cross correlate all good spectra with each other, in order of wavelength
        ncrco = ngd*(ngd-1)//2
        ccorr_val = np.zeros(ncrco)
        shift_val = np.zeros(ncrco)
        dwvc_val = np.zeros(ncrco)
        slit_ids = np.zeros((ncrco, 2), dtype=np.int)
        cntr = 0
        # JFH Consider adding something in here that takes advantage of the
        for gd in range(0, sort_idx.size-1):
            for gc in range(gd+1, sort_idx.size):
                #corr = scipy.signal.correlate(self._spec[:, sort_idx[gd]], self._spec[:, sort_idx[gc]], mode='same')
                #amax = np.argmax(corr)
                # dwvc_val[cntr] = (sort_wvc[gc]-sort_wvc[gd]) / (0.5*(sort_dsp[gc]+sort_dsp[gd])) - (amax - self._spec.shape[0] // 2)
                # JFH replaced with more robust xcorr
                shift_val[cntr], ccorr_val[cntr]= wvutils.xcorr_shift(self._spec[:, sort_idx[gd]],self._spec[:, sort_idx[gc]],
                                                                      smooth=5.0, percent_ceil=90.0)
                #dwvc_val[cntr] = (sort_wvc[gc]-sort_wvc[gd]) / (0.5*(sort_dsp[gc]+sort_dsp[gd])) - shift
                # JFH TESTING
                dwvc_val[cntr] = (sort_wvc_jfh[gc]-sort_wvc_jfh[gd]) / (0.5*(sort_dsp_jfh[gc]+sort_dsp_jfh[gd])) - shift_val[cntr]
                slit_ids[cntr, 0] = gd
                slit_ids[cntr, 1] = gc
                cntr += 1


        # TODO Replace this code below with code based on either sigma_clipped_stats or djs_reject
        # Identify the good slits as those for which the cross-correlation is consistent with the mad of all the slits.
        # Bad slits are then the outliers.
        sigrej = 3.0
        mad = 1.4826 * np.median(np.abs(dwvc_val))
        gdmsk = np.abs(dwvc_val) < sigrej * mad
        for ii in range(100):  # Limit to 100 iterations - this will likely never be reached...
            ogdmsk = gdmsk.copy()
            mad = 1.4826 * np.median(np.abs(dwvc_val[gdmsk]))
            gdmsk = np.abs(dwvc_val) < sigrej*mad
            if np.array_equal(gdmsk, ogdmsk):
                break

        if self._debug:
            # TODO Add something here indicating slit indices? Like plot the cc pairs next to the points?
            xplt = np.arange(dwvc_val.size)
            plt.plot(xplt[~gdmsk], dwvc_val[~gdmsk], 'rx',label ='bad slit')
            plt.plot(xplt[gdmsk], dwvc_val[gdmsk], 'bo',label = 'good slit')
            plt.hlines(0,xplt.min(),xplt.max(), color='black',linestyle='--')
            plt.xticks(xplt)
            plt.legend()
            plt.show()

        # Catalogue the good and bad slits.

        # ToDO Basically a slit needs to have a bad cross-correlation with every other slit in order
        # to be classified as a bad slit here. Is this the behavior we want?? Maybe we should be more
        # conservative and call a bad any slit which results in an outlier here?
        good_slits = np.sort(sort_idx[np.unique(slit_ids[gdmsk, :].flatten())])
        bad_slits = np.setdiff1d(np.arange(self._nslit), good_slits, assume_unique=True)
        nbad = bad_slits.size
        if nbad > 0:
            msgs.info('Working on {:d}'.format(nbad) + ' bad slits: {:}'.format(bad_slits + 1))

        # Get the sign (i.e. if pixels correlate/anticorrelate with wavelength)
        # and dispersion (A/pix). Assume these are the same for all slits

        # JFH Changed this to take the median which is more robust. Could even reject outliers
        disp_good = np.zeros(good_slits.size,dtype=float)
        sign_good = np.zeros(good_slits.size,dtype=int)
        wvc_good  = np.zeros(good_slits.size,dtype=float)
        for islit in range(good_slits.size):
            # JFH ToDO Could just use the good wavelength solutions and then we would not need this sign and hence all_patt_ict
            sign_good[islit] =  self._all_patt_dict[str(good_slits[islit])]['sign']
            # JFH stuff
            fitc = self._all_final_fit[str(good_slits[islit])]['fitc']
            fitfunc = self._all_final_fit[str(good_slits[islit])]['function']
            fmin, fmax = self._all_final_fit[str(good_slits[islit])]['fmin'], self._all_final_fit[str(good_slits[islit])]['fmax']
            wave_soln = utils.func_val(fitc, xrng/xnpixmin1, fitfunc, minx=fmin, maxx=fmax)
            wvc_good[islit] = wave_soln[self._npix // 2]
            disp_good[islit] = np.median(wave_soln - np.roll(wave_soln, 1))


        disp_med = np.median(disp_good)
        sign = np.median(sign_good)
        #disp = self._all_patt_dict[str(good_slits[0])]['bdisp']
        #sign = self._all_patt_dict[str(good_slits[0])]['sign']

        # For all of the bad slits, estimate some line wavelengths
        new_bad_slits = np.array([], dtype=np.int)
        for bs in bad_slits:
            if bs not in self._ok_mask:
                continue
            if detections[str(bs)][0] is None:  # No detections at all; slit is hopeless
                msgs.warn('Slit {:d}'.format(bs) + ' has no arc line detections.  Likely this slit is junk!')
                self._bad_slits.append(bs)
                continue
            bsdet, _ = self.get_use_tcent(sign, detections[str(bs)])
            lindex = np.array([], dtype=np.int)
            dindex = np.array([], dtype=np.int)
            wcen = np.zeros(good_slits.size)
            disp = np.zeros(good_slits.size)
            shift_vec = np.zeros(good_slits.size)
            stretch_vec = np.zeros(good_slits.size)
            ccorr_vec = np.zeros(good_slits.size)
            for cntr, gs in enumerate(good_slits):
                msgs.info('Cross-correlating bad slit # {:d}'.format(bs + 1) + ' with good slit # {:d}'.format(gs + 1))
                # Match the peaks between the two spectra.
                # spec_gs_adj is the stretched spectrum
                success, shift_vec[cntr], stretch_vec[cntr], ccorr_vec[cntr], _, _ =  \
                    wvutils.xcorr_shift_stretch(self._spec[:, bs],self._spec[:, gs], debug = self._debug)
                if not success:
                    continue
                # ToDo Put in a cut on the cross-correlation value here in this logic so that we only consider slits that are sufficiently similar

                # Estimate wcen and disp for this bad slit based on its shift/stretch relative to the good slit
                disp[cntr] = disp_good[cntr]/stretch_vec[cntr]
                wcen[cntr] = wvc_good[cntr] - shift_vec[cntr]*disp[cntr]

                # For each peak in the gs spectrum, identify the corresponding peaks in the bs spectrum. Do this by
                # transforming these good slit line pixel locations into the (shifted and stretched) bs frame
                gsdet, _ = self.get_use_tcent(sign, detections[str(gs)])
                gsdet_ss = gsdet*stretch_vec[cntr] + shift_vec[cntr]
                if self._debug:
                    plt.figure(figsize=(14, 6))
                    xrng = np.arange(self._npix)
                    tampl_bs = np.interp(bsdet, xrng, self._spec[:, bs])
                    plt.plot(xrng, self._spec[:, bs], color='red', drawstyle='steps-mid', label='bad slit arc', linewidth=1.0, zorder= 10)
                    plt.plot(bsdet, tampl_bs, 'r.', markersize=10.0, label='bad slit lines', zorder= 10)
                    tampl_gs = np.interp(gsdet, xrng, self._spec[:, gs])
                    plt.plot(xrng, self._spec[:, gs], color='black', drawstyle='steps-mid', linestyle=':',
                             label='good slit arc', linewidth=0.5)
                    plt.plot(gsdet, tampl_gs, 'k+', markersize=8.0, label='good slit lines')
                    gdarc_ss = wvutils.shift_and_stretch(self._spec[:, gs], shift_vec[cntr], stretch_vec[cntr])
                    #tampl_ss = np.interp(gsdet_ss, xrng, gdarc_ss)
                    for iline in range(gsdet_ss.size):
                        plt.plot([gsdet[iline],gsdet_ss[iline]],[tampl_gs[iline], tampl_gs[iline]], color='cornflowerblue', linewidth = 1.0)
                    plt.plot(xrng, gdarc_ss, color='black', drawstyle='steps-mid', label='good slit arc shift/stretch', linewidth=1.0)
                    plt.plot(gsdet_ss, tampl_gs, 'k.', markersize=10.0, label='predicted good slit lines')
                    plt.title('Cross-correlation of bad slit # {:d}'.format(bs+1) + ' and good slit # {:d}'.format(gs+1) +
                              ': ccor = {:5.3f}'.format(ccorr_vec[cntr]) +
                              ', shift = {:6.1f}'.format(shift_vec[cntr]) +
                              ', stretch = {:5.4f}'.format(stretch_vec[cntr]) +
                              ', wv_cen = {:7.1f}'.format(wcen[cntr]) +
                              ', disp = {:5.3f}'.format(disp[cntr]))
                    plt.ylim(-5.0, 1.5*self._spec[:, bs].max())
                    plt.legend()
                    plt.show()

                # Calculate wavelengths for all of the gsdet detections
                fitc = self._all_final_fit[str(gs)]['fitc']
                fitfunc = self._all_final_fit[str(gs)]['function']
                fmin, fmax = self._all_final_fit[str(gs)]['fmin'], self._all_final_fit[str(gs)]['fmax']
                wvval = utils.func_val(fitc, gsdet/xnpixmin1, fitfunc, minx=fmin, maxx=fmax)
                # Loop over the bad slit line pixel detections and find the nearest good slit line
                for dd in range(bsdet.size):
                    pdiff = np.abs(bsdet[dd]-gsdet_ss)
                    bstpx = np.argmin(pdiff)
                    # If a match is found within 2 pixels, consider this a successful match
                    if pdiff[bstpx] < 2.0:
                        # Using the good slit wavelength solution, search for the nearest line in the line list
                        bstwv = np.abs(self._wvdata - wvval[bstpx])
                        # This is probably not a good match
                        if bstwv[np.argmin(bstwv)] > 2.0*disp_med:
                            continue
                        lindex = np.append(lindex, np.argmin(bstwv)) # index in the line list self._wvdata
                        dindex = np.append(dindex, dd)               # index in the array of pixel detections bsdet
            # Finalize the best guess of each line
            # Initialise the patterns dictionary
            patt_dict = dict(acceptable=False, nmatch=0, ibest=-1, bwv=0., sigdetect=self._sigdetect,
                             mask=np.zeros(bsdet.size, dtype=np.bool), scores = None)
            patt_dict['sign'] = sign
            patt_dict['bwv'] = np.median(wcen[wcen != 0.0])
            patt_dict['bdisp'] = np.median(disp[disp != 0.0])
            patterns.solve_triangles(bsdet, self._wvdata, dindex, lindex, patt_dict = patt_dict)

            if self._debug:
                tmp_list = table.vstack([self._line_lists, self._unknwns])
                match_qa(self._spec[:, bs], bsdet, tmp_list,patt_dict['IDs'], patt_dict['scores'])

            # Use only the perfect IDs
            iperfect = np.array(patt_dict['scores']) != 'Perfect'
            patt_dict['mask'][iperfect] = False
            patt_dict['nmatch'] = np.sum(patt_dict['mask'])
            if patt_dict['nmatch'] < 3:
                patt_dict['acceptable'] = False

            # Check if a solution was found
            if not patt_dict['acceptable']:
                new_bad_slits = np.append(new_bad_slits, bs)
                continue
            final_fit = self.fit_slit(bs, patt_dict, bsdet)
            if final_fit is None:
                # This pattern wasn't good enough
                new_bad_slits = np.append(new_bad_slits, bs)
                continue
            if final_fit['rms'] > self._rms_threshold:
                msgs.warn('---------------------------------------------------' + msgs.newline() +
                          'Cross-match report for slit {0:d}/{1:d}:'.format(bs + 1, self._nslit) + msgs.newline() +
                          '  Poor RMS ({0:.3f})! Will try cross matching iteratively'.format(final_fit['rms']) + msgs.newline() +
                          '---------------------------------------------------')
                # Store this result in new_bad_slits, so the iteration can be performed,
                # but make sure to store the result, as this might be the best possible.
                new_bad_slits = np.append(new_bad_slits, bs)
            self._all_patt_dict[str(bs)] = copy.deepcopy(patt_dict)
            self._all_final_fit[str(bs)] = copy.deepcopy(final_fit)
            if self._debug:
                xplt = np.linspace(0.0, 1.0, self._npix)
                yplt = utils.func_val(final_fit['fitc'], xplt, 'legendre', minx=0.0, maxx=1.0)
                plt.plot(final_fit['pixel_fit'], final_fit['wave_fit'], 'bx')
                plt.plot(xrng, yplt, 'r-')
                plt.show()
        return new_bad_slits

    def cross_match_order(self, good_fit):
        """Using the solutions of all orders, identify the good solutions, and refit the bad ones!

        TODO: This function needs work... The first few lines of code successfully pick up the good orders,
        but we need a new routine that (based on an estimated central wavelength and dispersion) can successfully
        ID all of the lines.
        """

        # First determine the central wavelength and dispersion of every slit, using the known good solutions
        xplt = np.arange(self._nslit)
        yplt, dplt = np.zeros(self._nslit), np.zeros(self._nslit)
        imsk = np.ones(self._nslit, dtype=np.int)
        for slit in range(self._nslit):
            if good_fit[slit]:
                yplt[slit] = self._all_patt_dict[str(slit)]['bwv']
                dplt[slit] = self._all_patt_dict[str(slit)]['bdisp']
                imsk[slit] = 0

        mask, fit = utils.robust_polyfit(xplt, yplt, 2, function='polynomial', sigma=2,
                                         initialmask=imsk, forceimask=True)
        good_fit[mask == 1] = False
        wavemodel = utils.func_val(fit, xplt, 'polynomial')
        disp = np.median(dplt[good_fit])

        # TODO: maybe rethink the model at this point? Using the derived
        # central wavelength and dispersion identify liens in all orders?

        if self._debug:
            plt.subplot(211)
            plt.plot(xplt, wavemodel, 'r-')
            ww = np.where(mask==0)
            plt.plot(xplt[ww], yplt[ww], 'bx')
            ww = np.where(mask==1)
            plt.plot(xplt[ww], yplt[ww], 'rx')
            plt.subplot(212)
            plt.plot(xplt, dplt, 'bx')
            plt.show()
            embed()

        fact_nl = 1.2  # Non linear factor
        new_good_fit = np.zeros(self._nslit, dtype=np.bool)
        for slit in range(self._nslit):
            wmin = wavemodel[slit] - fact_nl*disp*self._npix/2
            wmax = wavemodel[slit] + fact_nl*disp*self._npix/2
            ww = np.where((self._wvdata > wmin) & (self._wvdata < wmax))
            wavedata = self._wvdata[ww]
            msgs.info('Brute force ID for slit {0:d}/{1:d}'.format(slit+1, self._nslit))
            best_patt_dict, best_final_fit =\
                self.run_brute_loop(slit, arrerr=self._det_weak[str(slit)], wavedata=wavedata)

            self._all_patt_dict[str(slit)] = copy.deepcopy(best_patt_dict)
            self._all_final_fit[str(slit)] = copy.deepcopy(best_final_fit)
            new_good_fit[slit] = self.report_prelim(slit, best_patt_dict, best_final_fit)
        return new_good_fit


        # Set some fitting parameters
        if self._n_final is None:
            order = 4
        else:
            order = self._n_final

        ofit = [5, 3, 1, 0]
        lnpc = len(ofit) - 1

        # Prepare the fitting coefficients
        xv = np.arange(self._npix)/(self._npix-1)
        ords = np.arange(self._nslit)
        xcen = xv[:, np.newaxis].repeat(self._nslit, axis=1)
        extrapord = ~good_fit
        maskord = np.where(extrapord)[0]

        coeffs = None
        waves = np.zeros(xcen.shape, dtype=np.float)
        for slit in range(self._nslit):
            if good_fit[slit]:
                func = self._all_final_fit[str(slit)]['function']
                fmin = self._all_final_fit[str(slit)]['fmin']
                fmax = self._all_final_fit[str(slit)]['fmax']
                fitc = self._all_final_fit[str(slit)]['fitc']
                if coeffs is None:
                    coeffs = np.zeros((fitc.size, self._nslit))
                coeffs[:, slit] = fitc.copy()
                waves[:, slit] = utils.func_val(fitc, xv, func, minx=fmin, maxx=fmax)

        msgs.info("Performing a PCA on the order wavelength solutions")
        embed()
        pca_wave, outpar = pca.basis(xcen, waves, coeffs, lnpc, ofit, x0in=ords, mask=maskord, skipx0=False, function=func)

        # Report the QA
        # TODO: fix setup passing
        setup = "BLAH"
        pca.pca_plot(setup, outpar, ofit, "wave_cross_match", pcadesc="Wavelength calibration PCA")


        # Extrapolate the remaining orders requested
        #extrap_wave, outpar = pca.extrapolate(outpar, ords)

        # Determine if pixels correlate and anti-correlate with wavelength
        signs = np.zeros(self._nslit, dtype=np.int)
        for slit in range(self._nslit):
            wvval = pca_wave[:, slit]
            if wvval[wvval.size//2] > wvval[wvval.size//2-1]:
                signs[slit] = 1
            else:
                signs[slit] = -1
        sign = 1
        if np.sum(signs) < 0:
            sign = -1

        new_bad_slits = np.array([], dtype=np.int)
        # Using the first guesses at the wavelength solution, identify lines
        for slit in range(self._nslit):
            # Get the detections
            dets, _ = self.get_use_tcent(sign, self._det_weak[str(slit)])
            lindex = np.array([], dtype=np.int)
            dindex = np.array([], dtype=np.int)
            # Calculate wavelengths for the gsdet detections
            wvval = pca_wave[:, slit]
            wvcen = wvval[wvval.size//2]
            disp = abs(wvval[wvval.size//2] - wvval[wvval.size//2-1])
            for dd in range(dets.size):
                pdiff = np.abs(dets[dd] - xv)
                bstpx = np.argmin(pdiff)
                bstwv = np.abs(self._wvdata - wvval[bstpx])
                if bstwv[np.argmin(bstwv)] > 10.0 * disp:
                    # This is probably not a good match
                    continue
                lindex = np.append(lindex, np.argmin(bstwv))
                dindex = np.append(dindex, dd)

            # Finalize the best guess of each line
            # Initialise the patterns dictionary
            patt_dict = dict(acceptable=False, nmatch=0, ibest=-1, bwv=0., sigdetect=self._sigdetect,
                             mask=np.zeros(dets.size, dtype=np.bool))
            patt_dict['sign'] = sign
            patt_dict['bwv'] = wvcen
            patt_dict['bdisp'] = disp

            patterns.solve_triangles(dets, self._wvdata, dindex, lindex, patt_dict)
            # Check if a solution was found
            if not patt_dict['acceptable']:
                new_bad_slits = np.append(new_bad_slits, slit)
                msgs.warn('---------------------------------------------------' + msgs.newline() +
                          'Cross-match report for slit {0:d}/{1:d}:'.format(slit, self._nslit-1) + msgs.newline() +
                          '  Lines could not be identified! Will try cross matching iteratively' + msgs.newline() +
                          '---------------------------------------------------')
                continue
            final_fit = self.fit_slit(slit, patt_dict, dets)
            if final_fit is None:
                # This pattern wasn't good enough
                new_bad_slits = np.append(new_bad_slits, slit)
                msgs.warn('---------------------------------------------------' + msgs.newline() +
                          'Cross-match report for slit {0:d}/{1:d}:'.format(slit, self._nslit-1) + msgs.newline() +
                          '  Fit was not good enough! Will try cross matching iteratively' + msgs.newline() +
                          '---------------------------------------------------')
                continue
            if final_fit['rms'] > self._rms_threshold:
                msgs.warn('---------------------------------------------------' + msgs.newline() +
                          'Cross-match report for slit {0:d}/{1:d}:'.format(slit, self._nslit-1) + msgs.newline() +
                          '  Poor RMS ({0:.3f})! Will try cross matching iteratively'.format(final_fit['rms']) + msgs.newline() +
                          '---------------------------------------------------')
                # Store this result in new_bad_slits, so the iteration can be performed,
                # but make sure to store the result, as this might be the best possible.
                new_bad_slits = np.append(new_bad_slits, slit)
            self._all_patt_dict[str(slit)] = copy.deepcopy(patt_dict)
            self._all_final_fit[str(slit)] = copy.deepcopy(final_fit)
            if self._debug:
                xplt = np.linspace(0.0, 1.0, self._npix)
                yplt = utils.func_val(final_fit['fitc'], xplt, 'legendre', minx=0.0, maxx=1.0)
                plt.plot(final_fit['pixel_fit'], final_fit['wave_fit'], 'bx')
                plt.plot(xplt, yplt, 'r-')
                plt.show()
                embed()

        # debugging
        if self._debug:
            # First determine the central wavelength and dispersion of every slit, using the known good solutions
            xplt = np.arange(self._nslit)
            yplt, dplt = np.zeros(self._nslit), np.zeros(self._nslit)
            imsk = np.ones(self._nslit, dtype=np.int)
            for slit in range(self._nslit):
                if good_fit[slit]:
                    yplt[slit] = self._all_patt_dict[str(slit)]['bwv']
                    dplt[slit] = self._all_patt_dict[str(slit)]['bdisp']
                    imsk[slit] = 0

            mask, fit = utils.robust_polyfit(xplt, yplt, 2, function='polynomial', sigma=2,
                                             initialmask=imsk, forceimask=True)

            ymodel = utils.func_val(fit, xplt, 'polynomial')
            plt.subplot(211)
            plt.plot(xplt, ymodel, 'r-')
            ww = np.where(mask==0)
            plt.plot(xplt[ww], yplt[ww], 'bx')
            ww = np.where(mask==1)
            plt.plot(xplt[ww], yplt[ww], 'rx')
            plt.subplot(212)
            plt.plot(xplt, dplt, 'bx')
            plt.show()
            embed()

        return new_bad_slits

    def get_use_tcent_old(self, corr, cut=True, arr_err=None, weak=False):
        """
        Grab the lines to use

        Args:
            corr:  int
                Set if pixels correlate with wavelength (corr==1) or
                anticorrelate (corr=-1)
            arr_err:
                A list [tcent, ecent] indicating which detection list
                should be used. Note that if arr_err is set then the
                weak keyword is ignored.
            weak: bool, optional
                If True, return the weak lines
            cut: bool, optional
                Cut on the lines according to significance

        Returns:
            tuple: arr, err

        """
        # Decide which array to use
        if arr_err is None:
            if weak:
                if cut:
                    arr = self._all_tcent_weak.copy()[self._icut_weak]
                    err = self._all_ecent_weak.copy()[self._icut_weak]
                else:
                    debugger.set_trace()
            else:
                if cut:
                    arr = self._all_tcent.copy()[self._icut]
                    err = self._all_ecent.copy()[self._icut]
                else:
                    debugger.set_trace()
        else:
            arr, err = arr_err[0], arr_err[1]
        # Return the appropriate tcent
        if corr == 1:
            return arr, err
        else:
            return (self._npix - 1.0) - arr[::-1], err[::-1]

    def get_use_tcent(self, corr, tcent_ecent):
        """
        Grab the lines to use

        Args:
            corr:  int
              Set if pixels correlate with wavelength (corr==1) or
              anticorrelate (corr=-1)
            tcent_ecent:
              A list [tcent, ecent] indicating which detection list
              should be used. Note that if arr_err is set then the weak
              keyword is ignored.

        Returns:
            tuple: arr, err
        """
        # Return the appropriate tcent
        tcent, ecent = tcent_ecent[0], tcent_ecent[1]
        if corr == 1:
            return tcent, ecent
        else:
            return (self._npix - 1.0) - tcent[::-1], ecent[::-1]


    def results_brute(self, tcent_ecent, poly=3, pix_tol=0.5, detsrch=5, lstsrch=5, wavedata=None):
        """
        Need some docs here. I think this routine generates the
        patterns, either triangles are quadrangles.

        Parameters
        ----------
        tcent_ecent: list of ndarrays, [tcent, ecent]
        poly, optional:
            algorithms to use for pattern matching. Only triangles (3)
            and quadrangles (4) are supported
        pix_tol, optional:
            tolerance that is used to determine if a pattern match is
            successful (in units of pixels)
        detsrch, optional:
            Number of lines to search over for the detected lines
        lstsrch, optional:
            Number of lines to search over for the detected lines
        wavedata, optional:
        arrerr, optional:

        """
        # Import the pattern matching algorithms
        if poly == 3:
            from pypeit.core.wavecal.patterns import triangles as generate_patterns
        elif poly == 4:
            from pypeit.core.wavecal.patterns import quadrangles as generate_patterns
        else:
            msgs.warn("Pattern matching is only available for trigons and tetragons.")
            return None, None

        if wavedata is None:
            wavedata = self._wvdata

        # Test if there are enough lines to generate a solution
        use_tcent, _ = self.get_use_tcent(1, tcent_ecent)
        if use_tcent.size < lstsrch or use_tcent.size < detsrch:
            if self._verbose:
                msgs.info("Not enough lines to test this solution, will attempt another.")
            return None, None

        if self._verbose:
            msgs.info("Begin pattern matching")

        # First run pattern recognition assuming pixels correlate with wavelength
        dindexp, lindexp, wvcenp, dispsp = generate_patterns(use_tcent, wavedata, self._npix,
                                                             detsrch, lstsrch, pix_tol)
        # Now run pattern recognition assuming pixels correlate with wavelength
        use_tcent, _ = self.get_use_tcent(-1, tcent_ecent)
        dindexm, lindexm, wvcenm, dispsm = generate_patterns(use_tcent, wavedata, self._npix,
                                                             detsrch, lstsrch, pix_tol)
        return (dindexp, lindexp, wvcenp, dispsp,), (dindexm, lindexm, wvcenm, dispsm,)

    def results_kdtree(self, use_tcent, res, dindex, lindex, ordfit=2):
        # Assign wavelengths to each pixel
        nrows = len(res)
        ncols = sum(map(len, res))
        nindx = dindex.shape[1]
        wvdisp = np.zeros(ncols)
        wvcent = np.zeros(ncols)
        dind = np.zeros((ncols, nindx), dtype=np.int)
        lind = np.zeros((ncols, nindx), dtype=np.int)
        cnt = 0
        for x in range(nrows):
            for y in range(len(res[x])):
                # dx = use_tcent[dindex[x, -1]] - use_tcent[dindex[x, 0]]
                # dp = self._wvdata[lindex[res[x][y], -1]] - self._wvdata[lindex[res[x][y], 0]]
                # try:
                #     null, cgrad = utils.robust_polyfit(use_tcent[dindex[x, :]], self._wvdata[lindex[res[x][y], :]],
                #                                        1, sigma=2.0, verbose=False)
                #     wvdisp[cnt] = cgrad[1]
                # except:
                #     wvdisp[cnt] = (dp / dx)
                #
                coeff = np.polyfit(use_tcent[dindex[x, :]], self._wvdata[lindex[res[x][y]]], ordfit)
                wvcent[cnt] = np.polyval(coeff, self._npix / 2.0)
                wvdisp[cnt] = abs(np.polyval(coeff, (self._npix+1) / 2.0) - wvcent[cnt])
                dind[cnt, :] = dindex[x, :]
                lind[cnt, :] = lindex[res[x][y], :]
                cnt += 1
        return dind, lind, wvcent, wvdisp

    def solve_slit(self, slit, psols, msols, tcent_ecent, nstore=1, nselw=3, nseld=3):
        """
        Need some docs here. I think this routine creates a 2d histogram
        of the patterns and searches for the most represented wave_cen
        and log10(disp). Then it attempts to fit each value determined
        (default of 1) to try to figure out if it is a reasonable fit.

        Args:
            slit:
            psols:
            msols:
            tcent_ecent: list, [tcent, ecent]
            nstore:
                Number of pattern matches to store and fit
            nselw:
                All solutions around the best central wavelength
                solution within +- nselw are selected to be fit
            nseld:
                All solutions around the best log10(dispersion) solution
                within +- nseld are selected to be fit

        Returns:
            tuple: patt_dict, final_dict
        """

        # Extract the solutions
        dindexp, lindexp, wvcenp, dispsp = psols
        dindexm, lindexm, wvcenm, dispsm = msols

        # Remove any invalid results from correlate
        ww = np.where((self._binw[0] < wvcenp) & (wvcenp < self._binw[-1]) &
                      (10.0 ** self._bind[0] < dispsp) & (dispsp < 10.0 ** self._bind[-1]))
        dindexp = dindexp[ww[0], :]
        lindexp = lindexp[ww[0], :]
        dispsp = dispsp[ww]
        wvcenp = wvcenp[ww]

        # Remove any invalid results from anticorrelate
        ww = np.where((self._binw[0] < wvcenm) & (wvcenm < self._binw[-1]) &
                      (10.0 ** self._bind[0] < dispsm) & (dispsm < 10.0 ** self._bind[-1]))
        dindexm = dindexm[ww[0], :]
        lindexm = lindexm[ww[0], :]
        dispsm = dispsm[ww]
        wvcenm = wvcenm[ww]

        # Construct the histograms
        histimgp, xed, yed = np.histogram2d(wvcenp, np.log10(dispsp), bins=[self._binw, self._bind])
        histimgm, xed, yed = np.histogram2d(wvcenm, np.log10(dispsm), bins=[self._binw, self._bind])
        #histimgp = gaussian_filter(histimgp, 3)
        #histimgm = gaussian_filter(histimgm, 3)
        histimg = histimgp - histimgm
        sm_histimg = gaussian_filter(histimg, [30, 15])

        #histpeaks = patterns.detect_2Dpeaks(np.abs(sm_histimg))
        histpeaks = patterns.detect_2Dpeaks(np.abs(histimg))

        # Find the indices of the nstore largest peaks
        bidx = np.unravel_index(np.argpartition(np.abs(histpeaks*histimg), -nstore, axis=None)[-nstore:], histimg.shape)

        # Get the peak value of central wavelength and dispersion
        allwcen = self._binw[bidx[0]]
        alldisp = self._bind[bidx[1]]
        allhnum = np.abs(histimg[bidx])

        #debug = False
        if self._debug:# or slit==2:
            this_hist = histimg
            plt.clf()
            rect_image = [0.12, 0.05, 0.85, 0.9]
            fx = plt.figure(1, figsize=(12, 8))
            ax_image = fx.add_axes(rect_image)
            extent = [self._binw[0], self._binw[-1], self._bind[0], self._bind[-1]]
            # plt.subplot(221)
            # plt.imshow((np.abs(histimg[:, ::-1].T)), extent=extent, aspect='auto')
            # plt.subplot(222)
            # plt.imshow((np.abs(sm_histimg[:, ::-1].T)), extent=extent, aspect='auto')
            # plt.subplot(223)
            # plt.imshow((np.abs(histimgp[:, ::-1].T)), extent=extent, aspect='auto')
            # plt.subplot(224)
            # plt.imshow((np.abs(histimgm[:, ::-1].T)), extent=extent, aspect='auto')
            #plt.imshow((np.abs(sm_histimg[:, ::-1].T)), extent=extent, aspect='auto')
            cimg = ax_image.imshow(this_hist.T, extent=extent, aspect='auto',vmin=-2.0,vmax=5.0,
                       interpolation='nearest',origin='lower',cmap='Set1')
            nm = histimg.max() - histimg.min()
            ticks = np.arange(this_hist.min(),this_hist.max() + 1,1)
            cbar = fx.colorbar(cimg, ax=ax_image,ticks = ticks,drawedges = True, extend ='both',
                               spacing = 'proporational',orientation ='horizontal')
            cbar.set_ticklabels(ticks)
            cbar.set_label('# of Occurences')
            ax_image.set_xlabel('Central Wavelength (Angstroms)')
            ax_image.set_ylabel('log10(Dispersion/(Ang/pixel))')
            delta_wv = np.median(self._binw - np.roll(self._binw,1))
            delta_disp = np.median(self._bind - np.roll(self._bind,1))
            label = 'Maximum: (lam, log10(disp)) = ({:8.2f}'.format(allwcen[0]) + ',{:5.3f})'.format(alldisp[0])
            ax_image.plot(allwcen + delta_wv/2.0, alldisp + delta_disp/2.0, color='red', marker='+', markersize=10.0, fillstyle='none',
                     linestyle='None', zorder = 10,label=label)
            ax_image.legend()
            #plt.plot(self._binw[bidx[0]], self._bind[bidx[1]], 'r+')
#            ax_image.axvline(allwcen, color='r', linestyle='--')
#            ax_image.axhline(alldisp, color='r', linestyle='--')
            plt.show()
            #if False:
            #    plt.clf()
            #    plt.imshow(histimgp[:, ::-1].T, extent=extent, aspect='auto',vmin=0.0,vmax=1.0)
            #    plt.show()


        # Find all good solutions
        bestlist = []
        for idx in range(nstore):
            # Select all solutions around the best solution within a square of side 2*nsel
            wlo = self._binw[max(0, bidx[0][idx] - nselw)]
            whi = self._binw[min(self._ngridw - 1, bidx[0][idx] + nselw)]
            dlo = 10.0 ** self._bind[max(0, bidx[1][idx] - nseld)]
            dhi = 10.0 ** self._bind[min(self._ngridd - 1, bidx[1][idx] + nseld)]
            if histimgp[bidx][idx] > histimgm[bidx][idx]:
                wgd = np.where((wvcenp > wlo) & (wvcenp < whi) & (dispsp > dlo) & (dispsp < dhi))
                dindex = dindexp[wgd[0], :].flatten()
                lindex = lindexp[wgd[0], :].flatten()
                sign = +1
            else:
                wgd = np.where((wvcenm > wlo) & (wvcenm < whi) & (dispsm > dlo) & (dispsm < dhi))
                dindex = dindexm[wgd[0], :].flatten()
                lindex = lindexm[wgd[0], :].flatten()
                sign = -1
            # Store relevant values in an array to solve for best solution
            bestlist.append([allwcen[idx], alldisp[idx], allhnum[idx], sign, dindex, lindex])

        if self._verbose:
            msgs.info("Fitting the wavelength solution for each slit")
        patt_dict, final_dict = None, None
        for idx in range(nstore):
            # Solve the patterns
            tpatt_dict = self.solve_patterns(bestlist[idx], tcent_ecent)
            if tpatt_dict is None:
                # This pattern wasn't good enough
                continue
            # Fit the full set of lines with the derived patterns
            use_tcent, _ = self.get_use_tcent(tpatt_dict['sign'], tcent_ecent)
            tfinal_dict = self.fit_slit(slit, tpatt_dict, use_tcent)
            if tfinal_dict is None:
                # This pattern wasn't good enough
                continue
            # Check if this solution is better than the last
            if patt_dict is None:
                # First time a fit is found
                patt_dict, final_dict = tpatt_dict, tfinal_dict
                continue
            elif tfinal_dict['rms'] < self._rms_threshold:
                # Has a better fit been identified (i.e. more lines ID)?
                if len(tfinal_dict['pixel_fit']) > len(final_dict['pixel_fit']):
                    patt_dict, final_dict = copy.deepcopy(tpatt_dict), copy.deepcopy(tfinal_dict)
        return patt_dict, final_dict

    def solve_patterns(self, bestlist, tcent_ecent):

        # Obtain a full list of indices that are consistent with the maximum value
        wcen, dcen, sign, dindex, lindex = bestlist[0], bestlist[1], bestlist[3], bestlist[4], bestlist[5]

        # Find the favoured sign and only use those values
        use_tcent, _ = self.get_use_tcent(sign, tcent_ecent)
        if sign == +1:
            signtxt = "correlate"
        else:
            signtxt = "anticorrelate"

        # Initialise the patterns dictionary
        patt_dict = dict(acceptable=False, nmatch=0, ibest=-1, bwv=0., sigdetect=self._sigdetect,
                         mask=np.zeros(use_tcent.size, dtype=np.bool))
        patterns.solve_triangles(use_tcent, self._wvdata, dindex, lindex, patt_dict)
        # Check if a solution was found
        if not patt_dict['acceptable']:
            return None

        # Fill in the patterns dictionary
        patt_dict['sign'] = sign
        patt_dict['bwv'] = wcen
        patt_dict['bdisp'] = 10.0 ** dcen

        # Check that a solution has been found
        if patt_dict['nmatch'] == 0 and self._verbose:
            msgs.info('---------------------------------------------------' + msgs.newline() +
                      'Initial report:' + msgs.newline() +
                      '  No matches! Try another algorithm' + msgs.newline() +
                      '---------------------------------------------------')
            return None
        elif self._verbose:
            # Report
            msgs.info('---------------------------------------------------' + msgs.newline() +
                      'Initial report:' + msgs.newline() +
                      '  Pixels {:s} with wavelength'.format(signtxt) + msgs.newline() +
                      '  Number of lines recovered    = {:d}'.format(self._all_tcent.size) + msgs.newline() +
                      '  Number of lines analyzed     = {:d}'.format(use_tcent.size) + msgs.newline() +
                      '  Number of acceptable matches = {:d}'.format(patt_dict['nmatch']) + msgs.newline() +
                      '  Best central wavelength      = {:g}A'.format(patt_dict['bwv']) + msgs.newline() +
                      '  Best dispersion              = {:g}A/pix'.format(patt_dict['bdisp']) + msgs.newline() +
                      '  Best wave/disp                = {:g}'.format(patt_dict['bwv']/patt_dict['bdisp']) + msgs.newline() +
                      '---------------------------------------------------')
        return patt_dict

    # JFH TODO This code should be removed from the class and replaced with the fit_slit function in fitting that I created
    def fit_slit(self, slit, patt_dict, tcent, outroot=None, slittxt="Slit"):
        """
        Perform a fit to the wavelength solution

        Parameters
        ----------
        slit : int
            slit number
        patt_dict : dict
            dictionary of patterns
        tcent: ndarray
            List of the detections in this slit to be fit using the patt_dict
        outroot : str
            root directory to save QA
        slittxt : str
            Label used for QA

        Returns
        -------
        final_fit : dict
            A dictionary containing all of the information about the fit
        """
        # Check that patt_dict and tcent refer to each other
        if patt_dict['mask'].shape != tcent.shape:
            msgs.error('patt_dict and tcent do not refer to each other. Something is very wrong')

        # Perform final fit to the line IDs
        if self._thar:
            NIST_lines = (self._line_lists['NIST'] > 0) & (np.char.find(self._line_lists['Source'].data, 'MURPHY') >= 0)
        elif 'OH_R24000' in self._lines:
            NIST_lines = self._line_lists['NIST'] == 0
        else:
            NIST_lines = self._line_lists['NIST'] > 0
        ifit = np.where(patt_dict['mask'])[0]

        if outroot is not None:
            plot_fil = outroot + slittxt + '_fit.pdf'
        else:
            plot_fil = None
        # Purge UNKNOWNS from ifit
        imsk = np.ones(len(ifit), dtype=np.bool)
        for kk, idwv in enumerate(np.array(patt_dict['IDs'])[ifit]):
            if np.min(np.abs(self._line_lists['wave'][NIST_lines]-idwv)) > 0.01:
                imsk[kk] = False
        ifit = ifit[imsk]
        # JFH removed this. Detections must be input as a parameter
        # Allow for weaker lines in the fit
        #if tcent is None:
        #    tcent, ecent = self.get_use_tcent(patt_dict['sign'], weak=True)
        #     weights = np.ones(tcent.size)
        #else:
        #    if ecent is None:
        #        weights = np.ones(tcent.size)
        #    else:
        #        #weights = 1.0/ecent
        #        weights = np.ones(tcent.size)
        # Fit
        try:
            final_fit = fitting.iterative_fitting(self._spec[:, slit], tcent, ifit,
                                                  np.array(patt_dict['IDs'])[ifit], self._line_lists[NIST_lines],
                                                  patt_dict['bdisp'],
                                                  match_toler=self._match_toler, func=self._func, n_first=self._n_first,
                                                  sigrej_first=self._sigrej_first,
                                                  n_final=self._n_final, sigrej_final=self._sigrej_final,
                                                  plot_fil = plot_fil, verbose = self._verbose)
        except TypeError:
            # A poor fitting result, this can be ignored.
            return None

        if plot_fil is not None:
            print("Wrote: {:s}".format(plot_fil))

        # Return
        return final_fit

    def finalize_fit(self, detections):
        """
        Once the best IDs have been found for each slit, perform a final
        fit to all slits and save the results
        """

        for slit in range(self._nslit):
            if slit not in self._ok_mask:
                continue
            if self._all_patt_dict[str(slit)] is None:
                continue
            # Save the QA for the best solution
            slittxt = '_Slit{0:03d}'.format(slit+1)
            use_tcent, use_ecent = self.get_use_tcent(self._all_patt_dict[str(slit)]['sign'],detections[str(slit)])
            if self._outroot is not None:
                # Write IDs
                out_dict = dict(pix=use_tcent, IDs=self._all_patt_dict[str(slit)]['IDs'])
                jdict = ltu.jsonify(out_dict)
                ltu.savejson(self._outroot + slittxt + '.json', jdict, easy_to_read=True, overwrite=True)
                msgs.info("Wrote: {:s}".format(self._outroot + slittxt + '.json'))

                # Plot
                tmp_list = vstack([self._line_lists, self._unknwns])
                match_qa(self._spec[:, slit], use_tcent, tmp_list,
                            self._all_patt_dict[str(slit)]['IDs'], self._all_patt_dict[str(slit)]['scores'],
                            outfile=self._outroot + slittxt + '.pdf')
                msgs.info("Wrote: {:s}".format(self._outroot + slittxt + '.pdf'))
            # Perform the final fit for the best solution
            best_final_fit = self.fit_slit(slit, self._all_patt_dict[str(slit)], use_tcent, outroot=self._outroot, slittxt=slittxt)
            self._all_final_fit[str(slit)] = copy.deepcopy(best_final_fit)

    def report_prelim(self, slit, best_patt_dict, best_final_fit):

        good_fit = False
        # Report on the best preliminary result
        if best_final_fit is None:
            msgs.warn('---------------------------------------------------' + msgs.newline() +
                      'Preliminary report for slit {0:d}/{1:d}:'.format(slit, self._nslit-1) + msgs.newline() +
                      '  No matches! Attempting to cross match.' + msgs.newline() +
                      '---------------------------------------------------')
            self._all_patt_dict[str(slit)] = None
            self._all_final_fit[str(slit)] = None
        elif best_final_fit['rms'] > self._rms_threshold:
            msgs.warn('---------------------------------------------------' + msgs.newline() +
                      'Preliminary report for slit {0:d}/{1:d}:'.format(slit, self._nslit-1) + msgs.newline() +
                      '  Poor RMS ({0:.3f})! Attempting to cross match.'.format(best_final_fit['rms']) + msgs.newline() +
                      '---------------------------------------------------')
            self._all_patt_dict[str(slit)] = None
            self._all_final_fit[str(slit)] = None
        else:
            good_fit = True
            if best_patt_dict['sign'] == +1:
                signtxt = 'correlate'
            else:
                signtxt = 'anitcorrelate'
            # Report
            msgs.info('---------------------------------------------------' + msgs.newline() +
                      'Preliminary report for slit {0:d}/{1:d}:'.format(slit, self._nslit-1) + msgs.newline() +
                      '  Pixels {:s} with wavelength'.format(signtxt) + msgs.newline() +
                      '  Number of weak lines         = {:d}'.format(self._det_weak[str(slit)][0].size) + msgs.newline() +
                      '  Number of strong lines       = {:d}'.format(self._det_stro[str(slit)][0].size) + msgs.newline() +
                      '  Number of lines analyzed     = {:d}'.format(len(best_final_fit['pixel_fit'])) + msgs.newline() +
                      '  Number of pattern matches    = {:d}'.format(best_patt_dict['nmatch']) + msgs.newline() +
                      '  Patt match cen wavelength    = {:g}A'.format(best_patt_dict['bwv']) + msgs.newline() +
                      '  Patt match dispersion        = {:g}A/pix'.format(best_patt_dict['bdisp']) + msgs.newline() +
                      '  Best patt match wave/disp    = {:g}'.format(best_patt_dict['bwv']/best_patt_dict['bdisp']) + msgs.newline() +
                      '  Final RMS of fit             = {:g}'.format(best_final_fit['rms']) + msgs.newline() +
                      '---------------------------------------------------')
            self._all_patt_dict[str(slit)] = copy.deepcopy(best_patt_dict)
            self._all_final_fit[str(slit)] = copy.deepcopy(best_final_fit)
        return good_fit

    def report_final(self):
        """Print out the final report of the wavelength calibration"""
        for slit in range(self._nslit):
            # Prepare a message for bad wavelength solutions
            badmsg = '---------------------------------------------------' + msgs.newline() +\
                     'Final report for slit {0:d}/{1:d}:'.format(slit, self._nslit-1) + msgs.newline() +\
                     '  Wavelength calibration not performed!'
            if slit not in self._ok_mask:
                msgs.warn(badmsg)
                continue
            if self._all_patt_dict[str(slit)] is None:
                msgs.warn(badmsg)
                continue
            st = str(slit)
            if self._all_patt_dict[st]['sign'] == +1:
                signtxt = 'correlate'
            else:
                signtxt = 'anitcorrelate'
            # Report
            centwave = utils.func_val(self._all_final_fit[st]['fitc'], 0.5,
                                      self._all_final_fit[st]['function'], minx=0.0, maxx=1.0)
            tempwave = utils.func_val(self._all_final_fit[st]['fitc'], 0.5 + 1.0/self._npix,
                                      self._all_final_fit[st]['function'], minx=0.0, maxx=1.0)
            centdisp = abs(centwave-tempwave)
            msgs.info(msgs.newline() +
                      '---------------------------------------------------' + msgs.newline() +
                      'Final report for slit {0:d}/{1:d}:'.format(slit, self._nslit-1) + msgs.newline() +
                      '  Pixels {:s} with wavelength'.format(signtxt) + msgs.newline() +
                      '  Number of weak lines         = {:d}'.format(self._det_weak[str(slit)][0].size) + msgs.newline() +
                      '  Number of strong lines       = {:d}'.format(self._det_stro[str(slit)][0].size) + msgs.newline() +
                      '  Number of lines analyzed     = {:d}'.format(len(self._all_final_fit[st]['pixel_fit'])) + msgs.newline() +
                      '  Central wavelength           = {:g}A'.format(centwave) + msgs.newline() +
                      '  Central dispersion           = {:g}A/pix'.format(centdisp) + msgs.newline() +
                      '  Central wave/disp             = {:g}'.format(centwave/centdisp) + msgs.newline() +
                      '  Final RMS of fit             = {:g}'.format(self._all_final_fit[st]['rms']))
        return


@nb.jit(nopython=True, cache=True)
def results_kdtree_nb(use_tcent, wvdata, res, residx, dindex, lindex, nindx, npix, ordfit=1):
    """ A numba speedup of the results_kdtree function in the General class (see above).
    For all of the acceptable pattern matches, estimate the central wavelength and dispersion,
    and record the index in the linelist and the corresponding indices of the detected lines.

    Parameters
    ----------
    use_tcent : ndarray
        detected lines
    wvdata : ndarray
        the linelist
    res : list
        A flattened list of the results of the ball tree query from the
        KDTree (this contains all acceptable matches) This needs to be a
        flattened list for numba
    residx : list
        This contains the original indices of the unflattened (i.e. nested) 'res' list
    dindex : ndarray
        Indices of the lines in the detected lines for all patterns
    lindex : ndarray
        Indices of the lines in the linelist for all patterns
    nindx : int
        Number of acceptable pattens
    npix : int
        Number of pixels in the spectral direction
    ordfit : int
        Order of the polynomial used to fit the pixel/wavelength IDs

    Returns
    -------
    dind : ndarray
        Indices of the lines in the detected lines that were used for each acceptable pattern
    lind : linelist index of patterns
        Indices of the lines in the linelist that were used for each corresponding pattern
    wvcent : ndarray
        Central wavelength of each pattern
    wvdisp : ndarray
        Central dispersion of each pattern
    """
    # Assign wavelengths to each pixel
    ncols = len(res)
    wvdisp = np.zeros(ncols, dtype=nb.types.float64)
    wvcent = np.zeros(ncols, dtype=nb.types.float64)
    dind = np.zeros((ncols, nindx), dtype=nb.types.uint64)
    lind = np.zeros((ncols, nindx), dtype=nb.types.uint64)
    Xmat = np.ones((nindx, ordfit+1), dtype=nb.types.float64)
    for x in range(ncols):
        for ii in range(ordfit, -1, -1):
            Xmat[:, ii] = np.power(use_tcent[dindex[residx[x], :]], ordfit-ii)
        coeff = np.linalg.lstsq(Xmat, wvdata[lindex[res[x]]])[0]
        sumv = 0.0
        for ii in range(ordfit, -1, -1):
            wvcent[x] += coeff[ordfit-ii]*((npix/2.0)**ii)
            sumv += coeff[ordfit-ii]*(((npix+1)/2.0)**ii)
        wvdisp[x] = abs(sumv - wvcent[x])
        dind[x, :] = dindex[residx[x], :]
        lind[x, :] = lindex[res[x], :]
    return dind, lind, wvcent, wvdisp

<|MERGE_RESOLUTION|>--- conflicted
+++ resolved
@@ -1288,22 +1288,6 @@
         return copy.deepcopy(self.all_patt_dict), copy.deepcopy(self.wv_calib)
 
 
-<<<<<<< HEAD
-#    def _parse_param(self, par, key, slit):
-#        # Find good lines for the tilts
-#        param_in = par[key]
-#        if isinstance(param_in, (float, int)):
-#            param = param_in
-#        elif isinstance(param_in, (list, np.ndarray)):
-#            param = param_in[slit]
-#        else:
-#            raise ValueError('Invalid input for parameter {:s}'.format(key))
-#
-#        return param
-
-
-=======
->>>>>>> 9a5d88b5
 
 
 
