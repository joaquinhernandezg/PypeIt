""" Module for PypeIt extraction code
"""
import time
import copy
import inspect

import numpy as np
import scipy


#from matplotlib import gridspec, font_manager

from astropy import stats

from pypeit import msgs
from pypeit.core import pydl
from pypeit import utils
from pypeit.core import pixels
from pypeit import ginga
from matplotlib import pyplot as plt
from pypeit.core import trace_slits
from pypeit.core import arc
from scipy import interpolate

from sklearn.decomposition import PCA
from pypeit import specobjs
from pypeit.core.pydl import spheregroup

from IPython import embed

# MASK VALUES FROM EXTRACTION
# 0 
# 2**0 = Flagged as bad detector pixel
# 2**1 = Flagged as affected by Cosmic Ray 
# 2**5 = Flagged as NAN (from something gone wrong)
# 2**6 = Entire region masked

mask_flags = dict(bad_pix=2**0, CR=2**1, NAN=2**5, bad_row=2**6)


def extract_asymbox2(image,left_in,right_in, ycen=None, weight_image=None):
    """ Extract the total flux within a variable window at many positions. This routine will accept an asymmetric/variable window
    specified by the left_in and right_in traces.  The ycen position is optional. If it is not provied, it is assumed to be integers
    in the spectral direction (as is typical for traces). Traces are expected to run vertically to be consistent with other
    extract_  routines. Based on idlspec2d/spec2d/extract_asymbox2.pro

    Args:
    image :  float ndarray
        Image to extract from. It is a 2-d array with shape (nspec, nspat)
    left  :  float ndarray
        Left boundary of region to be extracted (given as floating pt pixels). This can either be an 2-d  array with shape
        (nspec, nTrace) array, or a 1-d array with shape (nspec) forthe case of a single trace.

    right  :  float ndarray
        Right boundary of region to be extracted (given as floating pt pixels). This can either be an 2-d  array with shape
        (nspec, nTrace) array, or a 1-d array with shape (nspec) forthe case of a single trace.


    Returns:
    ycen :  float ndarray
        Y positions corresponding to "Left"  and "Right" (expected as integers). Will be cast to an integer if floats
        are provided. This needs to have the same shape as left and right broundarys provided above. In other words,
        either a  2-d  array with shape (nspec, nTrace) array, or a 1-d array with shape (nspec) forthe case of a single trace.

    weight_image: float ndarray
        Weight map to be applied to image before boxcar. It is a 2-d array with shape (nspec, nspat)

    Returns
    -------
    fextract:   ndarray
       Extracted flux at positions specified by (left<-->right, ycen). The output will have the same shape as
       Left and Right, i.e.  an 2-d  array with shape (nspec, nTrace) array if multiple traces were input, or a 1-d array with shape (nspec) for
       the case of a single trace.


    Revision History
    ----------------
    24-Mar-1999  Written by David Schlegel, Princeton.
    17-Feb-2003  Written with slow IDL routine, S. Burles, MIT
    22-Apr-2018  Ported to python by Joe Hennawi
    """

    # ToDO it would be nice to avoid this transposing, but I got confused during the IDL port
    left = left_in.T
    right = right_in.T

    dim = left.shape
    ndim = left.ndim
    if (ndim == 1):
        nTrace = 1
        npix = dim[0]
    else:
        nTrace = dim[0]
        npix = dim[1]

    if ycen is None:
        if ndim == 1:
            ycen_out = np.arange(npix, dtype=int)
        elif ndim == 2:
            ycen_out = np.outer(np.ones(nTrace, dtype=int), np.arange(npix, dtype=int))
        else:
            raise ValueError('trace is not 1 or 2 dimensional')
    else:
        ycen_out = ycen.T
        ycen_out = np.rint(ycen_out).astype(int)

    if ((np.size(left) != np.size(ycen_out)) | (np.shape(left) != np.shape(ycen_out))):
        raise ValueError('Number of elements and left of trace and ycen must be equal')

    idims = image.shape
    nspat = idims[1]
    nspec = idims[0]

    maxwindow = np.max(right - left)
    tempx = np.int(maxwindow + 3.0)

    bigleft = np.outer(left[:], np.ones(tempx))
    bigright = np.outer(right[:], np.ones(tempx))
    spot = np.outer(np.ones(npix * nTrace), np.arange(tempx)) + bigleft - 1
    bigy = np.outer(ycen_out[:], np.ones(tempx, dtype='int'))

    fullspot = np.array(np.fmin(np.fmax(np.round(spot + 1) - 1, 0), nspat - 1), int)
    fracleft = np.fmax(np.fmin(fullspot - bigleft, 0.5), -0.5)
    fracright = np.fmax(np.fmin(bigright - fullspot, 0.5), -0.5)
    del bigleft
    del bigright
    bool_mask1 = (spot >= -0.5) & (spot < (nspat - 0.5))
    bool_mask2 = (bigy >= 0) & (bigy <= (nspec - 1))
    weight = (np.fmin(np.fmax(fracleft + fracright, 0), 1)) * bool_mask1 * bool_mask2
    del spot
    del fracleft
    del fracright
    bigy = np.fmin(np.fmax(bigy, 0), nspec - 1)

    if weight_image is not None:
        temp = np.array([weight_image[x1, y1] * image[x1, y1] for (x1, y1) in zip(bigy.flatten(), fullspot.flatten())])
        temp2 = np.reshape(weight.flatten() * temp, (nTrace, npix, tempx))
        fextract = np.sum(temp2, axis=2)
        temp_wi = np.array([weight_image[x1, y1] for (x1, y1) in zip(bigy.flatten(), fullspot.flatten())])
        temp2_wi = np.reshape(weight.flatten() * temp_wi, (nTrace, npix, tempx))
        f_ivar = np.sum(temp2_wi, axis=2)
        fextract = fextract / (f_ivar + (f_ivar == 0)) * (f_ivar > 0)
    else:
        # Might be a more pythonic way to code this. I needed to switch the flattening order in order to get
        # this to work
        temp = np.array([image[x1, y1] for (x1, y1) in zip(bigy.flatten(), fullspot.flatten())])
        temp2 = np.reshape(weight.flatten() * temp, (nTrace, npix, tempx))
        fextract = np.sum(temp2, axis=2)

    # IDL version model functionality not implemented yet
    # At the moment I'm not reutnring the f_ivar for the weight_image mode. I'm not sure that this functionality is even
    # ever used

    if(nTrace ==1):
        fextract = fextract.reshape(npix)
    return fextract.T


def extract_boxcar(image,trace_in, radius_in, ycen = None):
    """ Extract the total flux within a boxcar window at many positions. The ycen position is optional. If it is not provied, it is assumed to be integers
     in the spectral direction (as is typical for traces). Traces are expected to run vertically to be consistent with other
     extract_  routines. Based on idlspec2d/spec2d/extract_boxcar.pro

     Parameters
     ----------
     image :  float ndarray
         Image to extract from. It is a 2-d array with shape (nspec, nspat)

     trace_in :  float ndarray
         Trace for the region to be extracted (given as floating pt pixels). This can either be an 2-d  array with shape
         (nspec, nTrace) array, or a 1-d array with shape (nspec) forthe case of a single trace.

     radius :  float or ndarray
         boxcar radius in floating point pixels. This can be either be in put as a scalar or as an array to perform
         boxcar extraction a varaible radius. If an array is input it must have the same size and shape as trace_in, i.e.
         a 2-d  array with shape (nspec, nTrace) array, or a 1-d array with shape (nspec) for the case of a single trace.


     Optional Parameters
     -------------------
     ycen :  float ndarray
         Y positions corresponding to trace_in (expected as integers). Will be rounded to the nearest integer if floats
         are provided. This needs to have the same shape as trace_in  provided above. In other words,
         either a  2-d  array with shape (nspec, nTrace) array, or a 1-d array with shape (nspec) forthe case of a single trace.


     Returns
     -------
     fextract:   ndarray
         Extracted flux at positions specified by (left<-->right, ycen). The output will have the same shape as
         Left and Right, i.e.  an 2-d  array with shape (nspec, nTrace) array if multiple traces were input, or a 1-d array with shape (nspec) for
         the case of a single trace.

     Revision History
     ----------------
     24-Mar-1999  Written by David Schlegel, Princeton.
     22-Apr-2018  Ported to python by Joe Hennawi
     """


    # Checks on radius
    if (isinstance(radius_in,int) or isinstance(radius_in,float)):
        radius = radius_in
    elif ((np.size(radius_in)==np.size(trace_in)) & (np.shape(radius_in) == np.shape(trace_in))):
        radius = radius_in.T
    else:
        raise ValueError('Boxcar radius must a be either an integer, a floating point number, or an ndarray '
                         'with the same shape and size as trace_in')

    trace = trace_in.T

    dim = trace.shape
    ndim = len(dim)
    if (ndim == 1):
        nTrace = 1
        npix = dim[0]
    else:
        nTrace = dim[0]
        npix = dim[1]

    if ycen is None:
        if ndim == 1:
            ycen_out = np.arange(npix, dtype='int')
        elif ndim == 2:
            ycen_out = np.outer(np.ones(nTrace, dtype=int), np.arange(npix, dtype=int))
        else:
            raise ValueError('trace is not 1 or 2 dimensional')
    else:
        ycen_out = ycen.T
        ycen_out = np.rint(ycen_out).astype(int)

    if ((np.size(trace) != np.size(ycen_out)) | (np.shape(trace) != np.shape(ycen_out))):
        raise ValueError('Number of elements and shape of trace and ycen must be equal')



    left = trace - radius
    right = trace + radius
    fextract = extract_asymbox2(image, left, right, ycen_out)

    return fextract




def extract_optimal(sciimg,ivar, mask, waveimg, skyimg, rn2_img, thismask, oprof, box_radius, specobj, min_frac_use = 0.05):

    """ Calculate the spatial FWHM from an object profile. Utility routine for fit_profile

    Parameters
    ----------
    sciimg : float ndarray shape (nspec, nspat)
       Science frame
    ivar: float ndarray shape (nspec, nspat)
       inverse variance of science frame. Can be a model or deduced from the image itself.
    mask: boolean ndarray
       mask indicating which pixels are good. Good pixels = True, Bad Pixels = False
    waveimg :  float ndarray
        Wavelength image. float 2-d array with shape (nspec, nspat)
    skyimg: float ndarray shape (nspec, nspat)
        Image containing our model of the sky
    rn2_img: float ndarray shape (nspec, nspat)
        Image containing the read noise squared (including digitization noise due to gain, i.e. this is an effective read noise)
    thismask: bool ndarray shape (nspec, nspat)
        Image indicating which pixels are on the slit/order in question. True=Good.
    oprof: float ndarray shape (nspec, nspat)
        Image containing the profile of the object that we are extracting
    box_radius: float
        Size of boxcar window in floating point pixels in the spatial direction.
    specobj: SpecObj object (from the SpecObj class in specobj.py).
         This is the container that holds object, trace,
         and extraction information for the object in question. This routine operates one object at a time.
    min_frac_use: float, optional, default = 0.05. If the sum of object profile arcoss the spatial direction
           are less than this value, the optimal extraction of this spectral pixel is masked because the majority of the
           object profile has been masked

    Returns
    -------
    Return value is None. The specobj object is changed in place with the boxcar and optimal dictionaries being filled
    with the extraction parameters.

    Revision History
    ----------------
    11-Mar-2005  Written by J. Hennawi and S. Burles.
    28-May-2018  Ported to python by J. Hennawi
    """
    imgminsky = sciimg - skyimg
    nspat = imgminsky.shape[1]
    nspec = imgminsky.shape[0]

    spec_vec = np.arange(nspec)
    spat_vec = np.arange(nspat)

    # TODO This makes no sense for difference imaging? Not sure we need NIVAR anyway
    var_no = np.abs(skyimg - np.sqrt(2.0) * np.sqrt(rn2_img)) + rn2_img

    ispec, ispat = np.where(oprof > 0.0)

    # Exit gracefully if we have no positive object profiles, since that means something was wrong with object fitting
    if not np.any(oprof > 0.0):
        msgs.warn('Object profile is zero everywhere. This aperture is junk.')
        junk = np.zeros(nspec)
        # Fill in the optimally extraction tags
        specobj.optimal['WAVE'] = junk
        specobj.optimal['COUNTS'] = junk
        specobj.optimal['COUNTS_IVAR'] = junk
        specobj.optimal['COUNTS_SIG'] = junk
        specobj.optimal['COUNTS_NIVAR'] = junk
        specobj.optimal['MASK'] = junk
        specobj.optimal['COUNTS_SKY'] = junk
        specobj.optimal['COUNTS_RN'] = junk
        specobj.optimal['FRAC_USE'] = junk
        specobj.optimal['CHI2'] = junk
        # Fill in the boxcar tags
        specobj.boxcar['WAVE'] = junk
        specobj.boxcar['COUNTS'] = junk
        specobj.optimal['COUNTS_SIG'] = junk
        specobj.boxcar['COUNTS_IVAR'] = junk
        specobj.boxcar['COUNTS_NIVAR'] = junk
        specobj.boxcar['MASK'] = junk
        specobj.boxcar['COUNTS_SKY'] = junk
        specobj.boxcar['COUNTS_RN'] = junk
        specobj.boxcar['BOX_RADIUS'] = 0.0

        return None

    mincol = np.min(ispat)
    maxcol = np.max(ispat) + 1
    nsub = maxcol - mincol

    mask_sub = mask[:,mincol:maxcol]
    thismask_sub = thismask[:, mincol:maxcol]
    wave_sub = waveimg[:,mincol:maxcol]
    ivar_sub = np.fmax(ivar[:,mincol:maxcol],0.0) # enforce positivity since these are used as weights
    vno_sub = np.fmax(var_no[:,mincol:maxcol],0.0)

    rn2_sub = rn2_img[:,mincol:maxcol]
    img_sub = imgminsky[:,mincol:maxcol]
    sky_sub = skyimg[:,mincol:maxcol]
    oprof_sub = oprof[:,mincol:maxcol]
    # enforce normalization and positivity of object profiles
    norm = np.nansum(oprof_sub,axis = 1)
    norm_oprof = np.outer(norm, np.ones(nsub))
    oprof_sub = np.fmax(oprof_sub/norm_oprof, 0.0)

    ivar_denom = np.nansum(mask_sub*oprof_sub, axis=1)
    mivar_num = np.nansum(mask_sub*ivar_sub*oprof_sub**2, axis=1)
    mivar_opt = mivar_num/(ivar_denom + (ivar_denom == 0.0))
    flux_opt = np.nansum(mask_sub*ivar_sub*img_sub*oprof_sub, axis=1)/(mivar_num + (mivar_num == 0.0))
    # Optimally extracted noise variance (sky + read noise) only. Since
    # this variance is not the same as that used for the weights, we
    # don't get the usual cancellation. Additional denom factor is the
    # analog of the numerator in Horne's variance formula. Note that we
    # are only weighting by the profile (ivar_sub=1) because
    # otherwise the result depends on the signal (bad).
    nivar_num = np.nansum(mask_sub*oprof_sub**2, axis=1) # Uses unit weights
    nvar_opt = ivar_denom*((mask_sub*vno_sub*oprof_sub**2).sum(axis=1))/(nivar_num**2 + (nivar_num**2 == 0.0))
    nivar_opt = 1.0/(nvar_opt + (nvar_opt == 0.0))
    # Optimally extract sky and (read noise)**2 in a similar way
    sky_opt = ivar_denom*(np.nansum(mask_sub*sky_sub*oprof_sub**2, axis=1))/(nivar_num**2 + (nivar_num**2 == 0.0))
    rn2_opt = ivar_denom*(np.nansum(mask_sub*rn2_sub*oprof_sub**2, axis=1))/(nivar_num**2 + (nivar_num**2 == 0.0))
    rn_opt = np.sqrt(rn2_opt)
    rn_opt[np.isnan(rn_opt)]=0.0

    tot_weight = np.nansum(mask_sub*ivar_sub*oprof_sub, axis=1)
    prof_norm = np.nansum(oprof_sub, axis=1)
    frac_use = (prof_norm > 0.0)*np.nansum((mask_sub*ivar_sub > 0.0)*oprof_sub, axis=1)/(prof_norm + (prof_norm == 0.0))

    # Use the same weights = oprof^2*mivar for the wavelenghts as the flux.
    # Note that for the flux, one of the oprof factors cancels which does
    # not for the wavelengths.
    wave_opt = np.nansum(mask_sub*ivar_sub*wave_sub*oprof_sub**2, axis=1)/(mivar_num + (mivar_num == 0.0))
    mask_opt = (tot_weight > 0.0) & (frac_use > min_frac_use) & (mivar_num > 0.0) & (ivar_denom > 0.0) & \
               np.isfinite(wave_opt) & (wave_opt > 0.0)

    # Interpolate wavelengths over masked pixels
    badwvs = (mivar_num <= 0) | np.invert(np.isfinite(wave_opt)) | (wave_opt <= 0.0)
    if badwvs.any():
        oprof_smash = np.nansum(thismask_sub*oprof_sub**2, axis=1)
        # Can we use the profile average wavelengths instead?
        oprof_good = badwvs & (oprof_smash > 0.0)
        if oprof_good.any():
            wave_opt[oprof_good] = np.nansum(
                wave_sub[oprof_good,:]*thismask_sub[oprof_good,:]*oprof_sub[oprof_good,:]**2, axis=1)/\
                                   np.nansum(thismask_sub[oprof_good,:]*oprof_sub[oprof_good,:]**2, axis=1)
        oprof_bad = badwvs & ((oprof_smash <= 0.0) | (np.isfinite(oprof_smash) == False) | (wave_opt <= 0.0) | (np.isfinite(wave_opt) == False))
        if oprof_bad.any():
            # For pixels with completely bad profile values, interpolate from trace.
            f_wave = scipy.interpolate.RectBivariateSpline(spec_vec,spat_vec, waveimg*thismask)
            wave_opt[oprof_bad] = f_wave(specobj.trace_spec[oprof_bad], specobj.trace_spat[oprof_bad],grid=False)

    flux_model = np.outer(flux_opt,np.ones(nsub))*oprof_sub
    chi2_num = np.nansum((img_sub - flux_model)**2*ivar_sub*mask_sub,axis=1)
    chi2_denom = np.fmax(np.nansum(ivar_sub*mask_sub > 0.0, axis=1) - 1.0, 1.0)
    chi2 = chi2_num/chi2_denom

    # Fill in the optimally extraction tags
    specobj.optimal['WAVE'] = wave_opt    # Optimally extracted wavelengths
    specobj.optimal['COUNTS'] = flux_opt    # Optimally extracted flux
    specobj.optimal['COUNTS_IVAR'] = mivar_opt   # Inverse variance of optimally extracted flux using modelivar image
    specobj.optimal['COUNTS_SIG'] = np.sqrt(utils.calc_ivar(mivar_opt))
    specobj.optimal['COUNTS_NIVAR'] = nivar_opt  # Optimally extracted noise variance (sky + read noise) only
    specobj.optimal['MASK'] = mask_opt    # Mask for optimally extracted flux
    specobj.optimal['COUNTS_SKY'] = sky_opt      # Optimally extracted sky
    specobj.optimal['COUNTS_RN'] = rn_opt        # Square root of optimally extracted read noise squared
    specobj.optimal['FRAC_USE'] = frac_use    # Fraction of pixels in the object profile subimage used for this extraction
    specobj.optimal['CHI2'] = chi2            # Reduced chi2 of the model fit for this spectral pixel

    # Fill in the boxcar extraction tags
    flux_box  = extract_boxcar(imgminsky*mask, specobj.trace_spat,box_radius, ycen = specobj.trace_spec)
    # Denom is computed in case the trace goes off the edge of the image
    box_denom = extract_boxcar(waveimg*mask > 0.0, specobj.trace_spat,box_radius, ycen = specobj.trace_spec)
    wave_box  = extract_boxcar(waveimg*mask, specobj.trace_spat,box_radius, ycen = specobj.trace_spec)/(box_denom + (box_denom == 0.0))
    varimg = 1.0/(ivar + (ivar == 0.0))
    var_box  = extract_boxcar(varimg*mask, specobj.trace_spat,box_radius, ycen = specobj.trace_spec)
    nvar_box  = extract_boxcar(var_no*mask, specobj.trace_spat,box_radius, ycen = specobj.trace_spec)
    sky_box  = extract_boxcar(skyimg*mask, specobj.trace_spat,box_radius, ycen = specobj.trace_spec)
    rn2_box  = extract_boxcar(rn2_img*mask, specobj.trace_spat,box_radius, ycen = specobj.trace_spec)
    rn_posind = (rn2_box > 0.0)
    rn_box = np.zeros(rn2_box.shape,dtype=float)
    rn_box[rn_posind] = np.sqrt(rn2_box[rn_posind])
    pixtot  = extract_boxcar(ivar*0 + 1.0, specobj.trace_spat,box_radius, ycen = specobj.trace_spec)
    # If every pixel is masked then mask the boxcar extraction
    mask_box = (extract_boxcar(ivar*mask == 0.0, specobj.trace_spat,box_radius, ycen = specobj.trace_spec) != pixtot) & \
               np.isfinite(wave_box) & (wave_box > 0.0)

    bad_box = (wave_box <= 0.0) | np.invert(np.isfinite(wave_box)) | (box_denom == 0.0)
    # interpolate bad wavelengths over masked pixels
    if bad_box.any():
        f_wave = scipy.interpolate.RectBivariateSpline(spec_vec, spat_vec, waveimg)
        wave_box[bad_box] = f_wave(specobj.trace_spec[bad_box], specobj.trace_spat[bad_box],grid=False)

    ivar_box = 1.0/(var_box + (var_box == 0.0))
    nivar_box = 1.0/(nvar_box + (nvar_box == 0.0))

    specobj.boxcar['WAVE'] = wave_box
    specobj.boxcar['COUNTS'] = flux_box*mask_box
    specobj.boxcar['COUNTS_IVAR'] = ivar_box*mask_box
    specobj.boxcar['COUNTS_SIG'] = np.sqrt(utils.calc_ivar(ivar_box*mask_box))
    specobj.boxcar['COUNTS_NIVAR'] = nivar_box*mask_box
    specobj.boxcar['MASK'] = mask_box
    specobj.boxcar['COUNTS_SKY'] = sky_box
    specobj.boxcar['COUNTS_RN'] = rn_box
    specobj.boxcar['BOX_RADIUS'] = box_radius

    return None




def findfwhm(model, sig_x):
    """ Calculate the spatial FWHM from an object profile. Utitlit routine for fit_profile

    Parameters
    ----------
    model :   numpy float 2-d array [nspec, nspat]
    x :

    Returns
    -------
    peak :  Peak value of the profile model
    peak_x:  sig_x location where the peak value is obtained
    lwhm:   Value of sig_x at the left width at half maximum
    rwhm:   Value of sig_x at the right width at half maximum

    Revision History
    ----------------
    11-Mar-2005  Written by J. Hennawi and S. Burles David Schlegel, Princeton.
    28-May-2018  Ported to python by J. Hennawi
    """


    peak = (model*(np.abs(sig_x) < 1.)).max()
    peak_x = sig_x[(model*(np.abs(sig_x) < 1.)).argmax()]

    lrev = ((sig_x < peak_x) & (model < 0.5*peak))[::-1]
    lind, = np.where(lrev)
    if(lind.size > 0):
        lh = lind.min()
        lwhm = (sig_x[::-1])[lh]
    else:
        lwhm = -0.5*2.3548

    rind, = np.where((sig_x > peak_x) & (model < 0.5*peak))
    if(rind.size > 0):
        rh = rind.min()
        rwhm = sig_x[rh]
    else:
        rwhm = 0.5 * 2.3548

    return (peak, peak_x, lwhm, rwhm)



def qa_fit_profile(x_tot,y_tot, model_tot, l_limit = None, r_limit = None, ind = None,
                   title =' ', xtrunc = 1e6, xlim = None, ylim = None, qafile = None):

    # Plotting pre-amble
    plt.close("all")
    #plt.clf()
#    plt.rc('text', usetex=True)
#    plt.rc('font', family='serif')
    width = 10.0 # Golden ratio 1.618
    fig, ax = plt.subplots(1, figsize=(width, width/1.618))

    if ind is None:
        indx = np.slice(x_tot.size)
    else:
        if len(ind) == 0:
            indx = np.slice(x_tot.size)
            title = title + ': no good pixels, showing all'
        else:
            indx = ind

    x = x_tot.flat[indx]
    y = y_tot.flat[indx]
    model = model_tot.flat[indx]

    ax.plot(x,y,color='k',marker='o',markersize= 0.3, mfc='k',fillstyle='full',linestyle='None')


    max_model = np.fmin(model.max(), 2.0)
    if xlim is None:
        goodpix = model > 0.001*max_model
        if goodpix.any():
            minx = np.fmax(1.1*(x[goodpix]).min(), -xtrunc)
            maxx = np.fmin(1.1*(x[goodpix]).max(),  xtrunc)
        else:
            minx = -5.0
            maxx = 5.0
    else:
        minx = -xlim
        maxx = xlim
    xlimit = (minx, maxx)

    nsamp = 150
    half_bin = (maxx - minx)/nsamp/2.0
    if ylim is None:
        ymax = np.fmax(1.5*model.max(), 0.1)
        ymin = np.fmin(-0.1*ymax, -0.05)
        ylim = (ymin, ymax)
    plot_mid = (np.arange(nsamp) + 0.5)/nsamp*(maxx - minx) + minx

    y20 = np.zeros(nsamp)
    y80 = np.zeros(nsamp)
    y50 = np.zeros(nsamp)
    model_samp = np.zeros(nsamp)
    nbin = np.zeros(nsamp)

    for i in range(nsamp):
        dist = np.abs(x - plot_mid[i])
        close = dist < half_bin
        yclose = y[close]
        nclose = close.sum()
        nbin[i] = nclose
        if close.any():
            closest = (dist[close]).argmin()
            model_samp[i] = (model[close])[closest]
        if nclose > 3:
            s = yclose.argsort()
            y50[i] = yclose[s[int(np.rint((nclose - 1)*0.5))]]
            y80[i] = yclose[s[int(np.rint((nclose - 1)*0.8))]]
            y20[i] = yclose[s[int(np.rint((nclose - 1)*0.2))]]
            ax.plot([plot_mid[i],plot_mid[i]], [y20[i],y80[i]], linewidth=1.2, color='orange')

    icl = nbin > 3
    if icl.any():
        ax.plot(plot_mid[icl],y50[icl],marker = 'o', color='lime', markersize=2, fillstyle='full', linestyle='None')
    else:
        ax.plot(plot_mid, y50, marker='o', color='lime', markersize=2, fillstyle = 'full', linestyle='None')

    isort = x.argsort()
    ax.plot(x[isort], model[isort], color='red', linewidth=1.0)



    if l_limit is not None:
        ax.axvline(x =l_limit, color='cornflowerblue',linewidth=2.0)
    if r_limit is not None:
        ax.axvline(x=r_limit, color='cornflowerblue',linewidth=2.0)

    ax.set_xlim(xlimit)
    ax.set_ylim(ylim)
    ax.set_title(title)
    ax.set_xlabel(r'$x/\sigma$')
    ax.set_ylabel('Normalized Profile')

    fig.subplots_adjust(left=0.15, right=0.9, top=0.9, bottom=0.15)
    plt.show()
    return


def return_gaussian(sigma_x, norm_obj, fwhm, med_sn2, obj_string, show_profile,
                    ind = None, l_limit = None, r_limit=None, xlim = None, xtrunc = 1e6):

    """
    Utility function to return Gaussian object profile in the case of low S/N ratio or too many rejected pixels.
    Args:
        sigma_x: ndarray (nspec, nspat)
            Spatial of gaussian
        norm_obj: ndarray (nspec, nspat)
            Normalized 2-d spectrum.
        fwhm: float
            FWHM parameter for Gaussian profile
        med_sn2: float
            Median (S/N)^2 used only for QA
        obj_string: str
            String identifying object. Used only for QA.
        show_profile: bool
            Is set, qa plot will be shown to screen
        ind: array, int
            Good indices in object profile. Used by QA routine.
        l_limit: float
            Left limit of profile fit where derivative is evaluated for Gaussian apodization. Used by QA routine.
        r_limit: float
            Right limit of profile fit where derivative is evaluated for Gaussian apodization. Used by QA routine.
        xlim: float
            Spatial location to trim object profile for plotting in QA routine.
        xtrunc: float
            Spatial nsigma to truncate object profile for plotting in QA routine.
    Returns:

    """

    profile_model = np.exp(-0.5*sigma_x**2)/np.sqrt(2.0 * np.pi)*(sigma_x ** 2 < 25.)
    info_string = "FWHM=" + "{:6.2f}".format(fwhm) + ", S/N=" + "{:8.3f}".format(np.sqrt(med_sn2))
    title_string = obj_string + ', ' + info_string
    msgs.info(title_string)
    inf = np.isfinite(profile_model) == False
    ninf = np.sum(inf)
    if (ninf != 0):
        msgs.warn("Nan pixel values in object profile... setting them to zero")
        profile_model[inf] = 0.0
    # JFH Not sure we need this normalization.
    #nspat = profile_model.shape[1]
    #norm_spec = np.sum(profile_model, 1)
    #norm = np.outer(norm_spec, np.ones(nspat))
    #if np.sum(norm) > 0.0:
    #    profile_model = profile_model*(norm > 0.0)/(norm + (norm <= 0.0))
    if show_profile:
        qa_fit_profile(sigma_x, norm_obj, profile_model, title = title_string, l_limit = l_limit, r_limit = r_limit,
                       ind=ind, xlim = xlim, xtrunc=xtrunc)
    return profile_model


def fit_profile(image, ivar, waveimg, thismask, spat_img, trace_in, wave, flux, fluxivar,
                inmask=None, thisfwhm=4.0, max_trace_corr=2.0, sn_gauss=4.0, #, wvmnx = (2900.0,30000.0),
                maskwidth=None, prof_nsigma=None, no_deriv=False, gauss=False, obj_string='',
                show_profile=False):

    """Fit a non-parametric object profile to an object spectrum, unless the S/N ratio is low (> sn_gauss) in which
    fit a simple Gaussian. Port of IDL LOWREDUX long_gprofile.pro

     Parameters
     ----------
     image : numpy float 2-d array (nspec, nspat)
         sky-subtracted image
     ivar : numpy float 2-d array (nspec, nspat)
         inverse variance of sky-subtracted image
     waveimg numpy float 2-d array (nspec, nspat)
         2-d wavelength map
     spat_img: float ndarray, shape (nspec, nspat)
         Image containing the spatial location of pixels. If not input,
         it will be computed via spat_img = np.outer(np.ones(nspec), np.arange(nspat))
     trace_in : numpy 1-d array (nspec,)
         object trace
     wave : numpy 1-d array (nspec,)
         extracted wavelength of spectrum
     flux : numpy 1-d array (nspec,)
         extracted flux of spectrum
     fluxivar : numpy 1-d array (nspec,)
         inverse variance of extracted flux spectrum


    Optional Parameters
    ----------
    thisfwhm : float
         fwhm of the object trace
    max_trace_corr : float [default = 2.0]
         maximum trace correction to apply
    sn_gauss : float [default = 3.0]
         S/N ratio below which code just uses a Gaussian
    wvmnx : float [default = [2900.0,30000.0]
         wavelength range of usable part of spectrum
    maskwidth : float [default = None]
         object maskwidth determined from object finding algorithm. If = None,
         code defaults to use 3.0*(np.max(thisfwhm) + 1.0)
    prof_nsigma : float [default = None]
         Number of sigma to include in the profile fitting. This option is only needed for bright objects that are not
         point sources, which allows the profile fitting to fit the high S/N wings (rather than the default behavior
         which truncates exponentially). This allows for extracting all the flux and results in better sky-subtraction
         for bright extended objects.
    no_deriv : boolean [default = False]
         disables determination of derivatives and exponential apodization

     Returns
     -------
     :func:`tuple`
         A tuple containing the (sset, outmask, yfit, reduced_chi), where

            sset: object
               bspline object
            outmask: : :class:`numpy.ndarray`
               output mask which the same size as xdata
            yfit  : :class:`numpy.ndarray`
               result of the bspline fit (same size as xdata)
            reduced_chi: float
               value of the reduced chi^2
     """

    if inmask is None:
        inmask = (ivar > 0.0) & thismask

    totmask = inmask & (ivar > 0.0) & thismask

    if maskwidth is None: 3.0*(np.max(thisfwhm) + 1.0)
    if prof_nsigma is not None:
        no_deriv = True


    thisfwhm = np.fmax(thisfwhm,1.0) # require the FWHM to be greater than 1 pixel

    nspat = image.shape[1]
    nspec = image.shape[0]

    # dspat is the spatial position along the image centered on the object trace
    dspat = spat_img - np.outer(trace_in, np.ones(nspat))
    # create some images we will need
    sn2_img = np.zeros((nspec,nspat))
    spline_img = np.zeros((nspec,nspat))

    flux_sm = scipy.ndimage.filters.median_filter(flux, size=5, mode = 'reflect')
    fluxivar_sm0 =  scipy.ndimage.filters.median_filter(fluxivar, size = 5, mode = 'reflect')
    fluxivar_sm0 = fluxivar_sm0*(fluxivar > 0.0)
    wave_min = waveimg[thismask].min()
    wave_max = waveimg[thismask].max()

    # This adds an error floor to the fluxivar_sm, preventing too much rejection at high-S/N (i.e. standard stars)
    # TODO implement the ivar_cap function here in utils.
    sn_cap = 100.0
    fluxivar_sm = utils.clip_ivar(flux_sm,fluxivar_sm0, sn_cap)
    indsp = (wave >= wave_min) & (wave <= wave_max) & \
             np.isfinite(flux_sm) & \
             (flux_sm > -1000.0) & (fluxivar_sm > 0.0)
    b_answer, bmask   = pydl.iterfit(wave[indsp], flux_sm[indsp], invvar = fluxivar_sm[indsp],
                                     kwargs_bspline={'everyn': 1.5}, kwargs_reject={'groupbadpix':True,'maxrej':1})
    b_answer, bmask2  = pydl.iterfit(wave[indsp], flux_sm[indsp], invvar = fluxivar_sm[indsp]*bmask,
                                     kwargs_bspline={'everyn': 1.5}, kwargs_reject={'groupbadpix':True,'maxrej':1})
    c_answer, cmask   = pydl.iterfit(wave[indsp], flux_sm[indsp], invvar = fluxivar_sm[indsp]*bmask2,
                                     kwargs_bspline={'everyn': 30}, kwargs_reject={'groupbadpix':True,'maxrej':1})
    spline_flux, _ = b_answer.value(wave[indsp])
    cont_flux, _ = c_answer.value(wave[indsp])

    sn2 = (np.fmax(spline_flux*(np.sqrt(np.fmax(fluxivar_sm[indsp], 0))*bmask2),0))**2
    ind_nonzero = (sn2 > 0)
    nonzero = np.sum(ind_nonzero)
    if(nonzero >0):
        (mean, med_sn2, stddev) = stats.sigma_clipped_stats(sn2,sigma_lower=3.0,sigma_upper=5.0)
    else:
        med_sn2 = 0.0

    #min_wave = np.min(wave[indsp])
    #max_wave = np.max(wave[indsp])
    # TODO -- JFH document this
    spline_flux1 = np.zeros(nspec)
    cont_flux1 = np.zeros(nspec)
    sn2_1 = np.zeros(nspec)
    ispline = (wave >= wave_min) & (wave <= wave_max)
    spline_tmp, _ = b_answer.value(wave[ispline])
    spline_flux1[ispline] = spline_tmp
    cont_tmp, _ = c_answer.value(wave[ispline])
    cont_flux1[ispline] = cont_tmp
    isrt = np.argsort(wave[indsp])
    s2_1_interp = scipy.interpolate.interp1d(wave[indsp][isrt], sn2[isrt],assume_sorted=False, bounds_error=False,fill_value = 0.0)
    sn2_1[ispline] = s2_1_interp(wave[ispline])
    bmask = np.zeros(nspec,dtype='bool')
    bmask[indsp] = bmask2
    spline_flux1 = pydl.djs_maskinterp(spline_flux1,(bmask == False))
    cmask2 = np.zeros(nspec,dtype='bool')
    cmask2[indsp] = cmask
    cont_flux1 = pydl.djs_maskinterp(cont_flux1,(cmask2 == False))
    (_, _, sigma1) = stats.sigma_clipped_stats(flux[indsp],sigma_lower=3.0,sigma_upper=5.0)

    sn2_med_filt = scipy.ndimage.filters.median_filter(sn2, size=9, mode='reflect')
    if np.any(totmask):
        sn2_interp = scipy.interpolate.interp1d(wave[indsp][isrt],sn2_med_filt[isrt],assume_sorted=False,
                                                bounds_error=False,fill_value = 'extrapolate')
        sn2_img[totmask] = sn2_interp(waveimg[totmask])
    else:
        msgs.warn('All pixels are masked')

    msgs.info('sqrt(med(S/N)^2) = ' + "{:5.2f}".format(np.sqrt(med_sn2)))

    # TODO -- JFH document this
    if(med_sn2 <= 2.0):
        spline_img[totmask]= np.fmax(sigma1,0)
    else:
        if((med_sn2 <=5.0) and (med_sn2 > 2.0)):
            spline_flux1 = cont_flux1
        # Interp over points <= 0 in boxcar flux or masked points using cont model
        badpix = (spline_flux1 <= 0.5) | (bmask == False)
        goodval = (cont_flux1 > 0.0) & (cont_flux1 < 5e5)
        indbad1 = badpix & goodval
        nbad1 = np.sum(indbad1)
        if(nbad1 > 0):
            spline_flux1[indbad1] = cont_flux1[indbad1]
        indbad2 = badpix & np.invert(goodval)
        nbad2 = np.sum(indbad2)
        ngood0 = np.sum(np.invert(badpix))
        if((nbad2 > 0) or (ngood0 > 0)):
            spline_flux1[indbad2] = np.median(spline_flux1[np.invert(badpix)])
        # take a 5-pixel median to filter out some hot pixels
        spline_flux1 = scipy.ndimage.filters.median_filter(spline_flux1,size=5,mode ='reflect')

        # Create the normalized object image
        if np.any(totmask):
            igd = (wave >= wave_min) & (wave <= wave_max)
            isrt1 = np.argsort(wave[igd])
            #plt.plot(wave[igd][isrt1], spline_flux1[igd][isrt1])
            #plt.show()
            spline_img_interp = scipy.interpolate.interp1d(wave[igd][isrt1],spline_flux1[igd][isrt1],assume_sorted=False,
                                                           bounds_error=False,fill_value = 'extrapolate')
            spline_img[totmask] = spline_img_interp(waveimg[totmask])
        else:
            spline_img[totmask] = np.fmax(sigma1, 0)

    # TODO -- JFH document this
    norm_obj = (spline_img != 0.0)*image/(spline_img + (spline_img == 0.0))
    norm_ivar = ivar*spline_img**2

    # Cap very large inverse variances
    ivar_mask = (norm_obj > -0.2) & (norm_obj < 0.7) & totmask & np.isfinite(norm_obj) & np.isfinite(norm_ivar)
    norm_ivar = norm_ivar*ivar_mask
    good = (norm_ivar.flatten() > 0.0)
    ngood = np.sum(good)

    xtemp = (np.cumsum(np.outer(4.0 + np.sqrt(np.fmax(sn2_1, 0.0)),np.ones(nspat)))).reshape((nspec,nspat))
    xtemp = xtemp/xtemp.max()

    sigma = np.full(nspec, thisfwhm/2.3548)
    fwhmfit = sigma*2.3548
    trace_corr = np.zeros(nspec)
    msgs.info("Gaussian vs b-spline of width " + "{:6.2f}".format(thisfwhm) + " pixels")
    area = 1.0
    # sigma_x represents the profile argument, i.e. (x-x0)/sigma
    sigma_x = (dspat/(np.outer(sigma, np.ones(nspat))) - np.outer(trace_corr, np.ones(nspat)))

    # If we have too few pixels to fit a profile or S/N is too low, just use a Gaussian profile
    if((ngood < 10) or (med_sn2 < sn_gauss**2) or (gauss is True)):
        msgs.info("Too few good pixels or S/N <" + "{:5.1f}".format(sn_gauss) + " or gauss flag set")
        msgs.info("Returning Gaussian profile")
        profile_model = return_gaussian(sigma_x, norm_obj, thisfwhm, med_sn2, obj_string,show_profile,ind=good,xtrunc=7.0)
        return (profile_model, trace_in, fwhmfit, med_sn2)

    mask = np.full(nspec*nspat, False, dtype=bool)

    # The following lines set the limits for the b-spline fit
    limit = scipy.special.erfcinv(0.1/np.sqrt(med_sn2))*np.sqrt(2.0)
    if(prof_nsigma is None):
        sinh_space = 0.25*np.log10(np.fmax((1000./np.sqrt(med_sn2)),10.))
        abs_sigma = np.fmin((np.abs(sigma_x.flat[good])).max(),2.0*limit)
        min_sigma = np.fmax(sigma_x.flat[good].min(), (-abs_sigma))
        max_sigma = np.fmin(sigma_x.flat[good].max(), (abs_sigma))
        nb = (np.arcsinh(abs_sigma)/sinh_space).astype(int) + 1
    else:
        msgs.info("Using prof_nsigma= " + "{:6.2f}".format(prof_nsigma) + " for extended/bright objects")
        nb = np.round(prof_nsigma > 10)
        max_sigma = prof_nsigma
        min_sigma = -1*prof_nsigma
        sinh_space = np.arcsinh(prof_nsigma)/nb

    rb = np.sinh((np.arange(nb) + 0.5) * sinh_space)
    bkpt = np.concatenate([(-rb)[::-1], rb])
    keep = ((bkpt >= min_sigma) & (bkpt <= max_sigma))
    bkpt = bkpt[keep]

    # Attempt B-spline first
    GOOD_PIX = (sn2_img > sn_gauss**2) & (norm_ivar > 0)
    IN_PIX   = (sigma_x >= min_sigma) & (sigma_x <= max_sigma) & (norm_ivar > 0)
    ngoodpix = np.sum(GOOD_PIX)
    ninpix     = np.sum(IN_PIX)

    if (ngoodpix >= 0.2*ninpix):
        inside,  = np.where((GOOD_PIX & IN_PIX).flatten())
    else:
        inside, = np.where(IN_PIX.flatten())


    si = inside[np.argsort(sigma_x.flat[inside])]
    sr = si[::-1]

    bset, bmask = pydl.iterfit(sigma_x.flat[si],norm_obj.flat[si], invvar = norm_ivar.flat[si],
                                   nord = 4, bkpt = bkpt, maxiter = 15, upper = 1, lower = 1)
    mode_fit, _ = bset.value(sigma_x.flat[si])
    median_fit = np.median(norm_obj[norm_ivar > 0.0])

    # TODO I don't follow the logic behind this statement but I'm leaving it for now. If the median is large it is used, otherwise we  user zero???
    if (np.abs(median_fit) > 0.01):
        msgs.info("Median flux level in profile is not zero: median = " + "{:7.4f}".format(median_fit))
    else:
        median_fit = 0.0

    # Find the peak and FWHM based this profile fit
    (peak, peak_x, lwhm, rwhm) = findfwhm(mode_fit - median_fit, sigma_x.flat[si])
    trace_corr = np.full(nspec, peak_x)
    min_level = peak*np.exp(-0.5*limit**2)

    bspline_fwhm = (rwhm - lwhm)*thisfwhm/2.3548
    msgs.info("Bspline FWHM: " + "{:7.4f}".format(bspline_fwhm) + ", compared to initial object finding FWHM: " + "{:7.4f}".format(thisfwhm) )
    sigma = sigma * (rwhm-lwhm)/2.3548

    limit = limit * (rwhm-lwhm)/2.3548

    rev_fit = mode_fit[::-1]
    lind, = np.where(((rev_fit < (min_level+median_fit)) & (sigma_x.flat[sr] < peak_x)) | (sigma_x.flat[sr] < (peak_x-limit)))
    if (lind.size > 0):
        lp = lind.min()
        l_limit = sigma_x.flat[sr[lp]]
    else:
        l_limit = min_sigma

    rind, = np.where(((mode_fit < (min_level+median_fit)) & (sigma_x.flat[si] > peak_x)) | (sigma_x.flat[si] > (peak_x+limit)))
    if (rind.size > 0):
        rp = rind.min()
        r_limit = sigma_x.flat[si[rp]]
    else:
        r_limit = max_sigma

    msgs.info("Trace limits: limit = " + "{:7.4f}".format(limit) + ", min_level = " + "{:7.4f}".format(min_level) +
              ", l_limit = " + "{:7.4f}".format(l_limit) + ", r_limit = " + "{:7.4f}".format(r_limit))

    # Just grab the data points within the limits
    mask[si]=((norm_ivar.flat[si] > 0) & (np.abs(norm_obj.flat[si] - mode_fit) < 0.1))
    inside, = np.where((sigma_x.flat[si] > l_limit) & (sigma_x.flat[si] < r_limit) & mask[si])
    ninside = inside.size

    # If we have too few pixels after this step, then again just use a Gaussian profile and return.
    if(ninside < 10):
        msgs.info("Too few pixels inside l_limit and r_limit")
        msgs.info("Returning Gaussian profile")
        profile_model = return_gaussian(sigma_x, norm_obj, bspline_fwhm, med_sn2, obj_string,show_profile,
                                                          ind=good, l_limit=l_limit, r_limit=r_limit, xlim=7.0)
        return (profile_model, trace_in, fwhmfit, med_sn2)

    sigma_iter = 3
    isort = (xtemp.flat[si[inside]]).argsort()
    inside = si[inside[isort]]
    pb = np.ones(inside.size)

    for iiter in range(1,sigma_iter + 1):
        mode_zero, _ = bset.value(sigma_x.flat[inside])
        mode_zero = mode_zero*pb

        mode_min05, _ = bset.value(sigma_x.flat[inside]-0.5)
        mode_plu05, _ = bset.value(sigma_x.flat[inside]+0.5)
        mode_shift = (mode_min05  - mode_plu05)*pb*((sigma_x.flat[inside] > (l_limit + 0.5)) &
                                                (sigma_x.flat[inside] < (r_limit - 0.5)))

        mode_by13, _ = bset.value(sigma_x.flat[inside]/1.3)
        mode_stretch = mode_by13*pb/1.3 - mode_zero

        nbkpts = (np.log10(np.fmax(med_sn2, 11.0))).astype(int)

        xx = np.sum(xtemp, 1)/nspat
        profile_basis = np.column_stack((mode_zero,mode_shift))

        mode_shift_out = utils.bspline_profile(xtemp.flat[inside], norm_obj.flat[inside], norm_ivar.flat[inside], profile_basis
                                      ,maxiter=1,kwargs_bspline= {'nbkpts':nbkpts})
        # Check to see if the mode fit failed, if so punt and return a Gaussian
        if not np.any(mode_shift_out[1]):
            msgs.info('B-spline fit to trace correction failed for fit to ninside = {:}'.format(ninside) + ' pixels')
            msgs.info("Returning Gaussian profile")
            profile_model = return_gaussian(sigma_x, norm_obj, bspline_fwhm, med_sn2, obj_string,
                                            show_profile, ind=good, l_limit=l_limit, r_limit=r_limit, xlim=7.0)
            return (profile_model, trace_in, fwhmfit, med_sn2)


        mode_shift_set = mode_shift_out[0]
        temp_set = pydl.bspline(None, fullbkpt = mode_shift_set.breakpoints,nord=mode_shift_set.nord)
        temp_set.coeff = mode_shift_set.coeff[0, :]
        h0, _ = temp_set.value(xx)
        temp_set.coeff = mode_shift_set.coeff[1, :]
        h1, _ = temp_set.value(xx)
        ratio_10 = (h1/(h0 + (h0 == 0.0)))
        delta_trace_corr = ratio_10/(1.0 + np.abs(ratio_10)/0.1)
        trace_corr = trace_corr + delta_trace_corr

        profile_basis = np.column_stack((mode_zero,mode_stretch))
        mode_stretch_out = utils.bspline_profile(xtemp.flat[inside], norm_obj.flat[inside], norm_ivar.flat[inside], profile_basis,
                                            maxiter=1,fullbkpt = mode_shift_set.breakpoints)
        if not np.any(mode_stretch_out[1]):
            msgs.info('B-spline fit to width correction failed for fit to ninside = {:}'.format(ninside) + ' pixels')
            msgs.info("Returning Gaussian profile")
            profile_model  = return_gaussian(sigma_x, norm_obj, bspline_fwhm, med_sn2, obj_string,
                                                              show_profile,ind=good, l_limit=l_limit, r_limit=r_limit, xlim=7.0)
            return (profile_model, trace_in, fwhmfit, med_sn2)

        mode_stretch_set = mode_stretch_out[0]
        temp_set = pydl.bspline(None, fullbkpt = mode_stretch_set.breakpoints,nord=mode_stretch_set.nord)
        temp_set.coeff = mode_stretch_set.coeff[0, :]
        h0, _ = temp_set.value(xx)
        temp_set.coeff = mode_stretch_set.coeff[1, :]
        h2, _ = temp_set.value(xx)
        h0 = np.fmax(h0 + h2*mode_stretch.sum()/mode_zero.sum(),0.1)
        ratio_20 = (h2 / (h0 + (h0 == 0.0)))
        sigma_factor = 0.3 * ratio_20 / (1.0 + np.abs(ratio_20))

        msgs.info("Iteration# " + "{:3d}".format(iiter))
        msgs.info("Median abs value of trace correction = " + "{:8.3f}".format(np.median(np.abs(delta_trace_corr))))
        msgs.info("Median abs value of width correction = " + "{:8.3f}".format(np.median(np.abs(sigma_factor))))

        sigma = sigma*(1.0 + sigma_factor)
        area = area * h0/(1.0 + sigma_factor)

        sigma_x = dspat/(np.outer(sigma, np.ones(nspat))) - np.outer(trace_corr, np.ones(nspat))

        # Update the profile B-spline fit for the next iteration
        if iiter < sigma_iter-1:
            ss = sigma_x.flat[inside].argsort()
            pb = (np.outer(area, np.ones(nspat,dtype=float))).flat[inside]
            keep = (bkpt >= sigma_x.flat[inside].min()) & (bkpt <= sigma_x.flat[inside].max())
            if keep.sum() == 0:
                keep = np.ones(bkpt.size, type=bool)
            bset_out = utils.bspline_profile(sigma_x.flat[inside[ss]],norm_obj.flat[inside[ss]],norm_ivar.flat[inside[ss]],pb[ss],
                                    nord = 4, bkpt=bkpt[keep],maxiter=2)
            if not np.any(bset_out[1]):
                msgs.info('B-spline to profile in trace and width correction loop failed for fit to ninside = {:}'.format(ninside) + ' pixels')
                msgs.info("Returning Gaussian profile")
                profile_model = return_gaussian(sigma_x, norm_obj, bspline_fwhm, med_sn2, obj_string,
                                                                  show_profile, ind=good, l_limit=l_limit,r_limit=r_limit, xlim=7.0)
                return (profile_model, trace_in, fwhmfit, med_sn2)

            bset = bset_out[0] # This updated bset used for the next set of trace corrections

    # Apply trace corrections only if they are small (added by JFH)
    if np.median(np.abs(trace_corr*sigma)) < max_trace_corr:
        xnew = trace_corr * sigma + trace_in
    else:
        xnew = trace_in

    fwhmfit = sigma*2.3548
    ss=sigma_x.flatten().argsort()
    inside, = np.where((sigma_x.flat[ss] >= min_sigma) &
                       (sigma_x.flat[ss] <= max_sigma) &
                       mask[ss] &
                       np.isfinite(norm_obj.flat[ss]) &
                       np.isfinite(norm_ivar.flat[ss]))
    pb = (np.outer(area, np.ones(nspat,dtype=float)))
    bset_out = utils.bspline_profile(sigma_x.flat[ss[inside]],norm_obj.flat[ss[inside]], norm_ivar.flat[ss[inside]], pb.flat[ss[inside]],
                            nord=4, bkpt = bkpt, upper = 10, lower=10)
    bset = bset_out[0]
    outmask = bset_out[1]

    # igood = False for pixels within (min_sigma, max_sigma), True outside
    igood = (sigma_x.flatten() > min_sigma) & (sigma_x.flatten() < max_sigma)
    full_bsp = np.zeros(nspec*nspat, dtype=float)
    sigma_x_igood = sigma_x.flat[igood]
    yfit_out, _  = bset.value(sigma_x_igood)
    full_bsp[igood] = yfit_out
    isrt2 = sigma_x_igood.argsort()
    (peak, peak_x, lwhm, rwhm) = findfwhm(yfit_out[isrt2] - median_fit, sigma_x_igood[isrt2])


    left_bool = (((full_bsp[ss] < (min_level+median_fit)) & (sigma_x.flat[ss] < peak_x)) | (sigma_x.flat[ss] < (peak_x-limit)))[::-1]
    ind_left, = np.where(left_bool)
    if ind_left.size == 0:
        lp = 0
    else:
        lp = np.fmax(ind_left.min(), 0)
    righ_bool = ((full_bsp[ss] < (min_level+median_fit)) & (sigma_x.flat[ss] > peak_x))  | (sigma_x.flat[ss] > (peak_x+limit))
    ind_righ, = np.where(righ_bool)
    if ind_righ.size == 0:
        rp = 0
    else:
        rp = np.fmax(ind_righ.min(), 0)

    l_limit = ((sigma_x.flat[ss])[::-1])[lp] - 0.1
    r_limit = sigma_x.flat[ss[rp]] + 0.1

    # Determine the left and right locations (l_limit and r_limit) where the profile logarithmic derivative crosses 1.0 for apodization
    # of the object profiles. If the profile slope is never actually one, then just find the maximum value in the interval between
    # (l_limit, -1.0) or (1.0, r_limit)
    l_lim_vec = np.arange(l_limit+0.1,-1.0, 0.1)
    l_lim_vec = np.asarray([-1.1]) if len(l_lim_vec) == 0 else l_lim_vec
    l_fit1, _ = bset.value(l_lim_vec)
    l_fit2, _ = bset.value(l_lim_vec*0.9)
    l_deriv_vec = (np.log(l_fit2) - np.log(l_fit1))/(0.1*l_lim_vec)
    l_deriv_max = np.fmax(l_deriv_vec.min(), -1.0)

    r_lim_vec = np.arange(r_limit-0.1,1.0, -0.1)
    r_lim_vec = np.asarray([1.1]) if len(r_lim_vec) == 0 else r_lim_vec

    r_fit1, _ = bset.value(r_lim_vec)
    r_fit2, _ = bset.value(r_lim_vec*0.9)
    r_deriv_vec = (np.log(r_fit2) - np.log(r_fit1))/(0.1*r_lim_vec)
    r_deriv_max = np.fmin(r_deriv_vec.max(), 1.0)


    while True:
        l_limit += 0.1
        l_fit, _ = bset.value(np.asarray([l_limit]))
        l2, _ = bset.value(np.asarray([l_limit])* 0.9)
        l_deriv = (np.log(l2[0]) - np.log(l_fit[0]))/(0.1*l_limit)
        if (l_deriv <= l_deriv_max) | (l_limit >= -1.0):
            break

    while True:
        r_limit -= 0.1
        r_fit, _ = bset.value(np.asarray([r_limit]))
        r2, _ = bset.value(np.asarray([r_limit])* 0.9)
        r_deriv = (np.log(r2[0]) - np.log(r_fit[0]))/(0.1*r_limit)
        if (r_deriv >= r_deriv_max) | (r_limit <= 1.0):
            break

    # JXP kludge
    if prof_nsigma is not None:
       #By setting them to zero we ensure QA won't plot them in the profile QA.
       l_limit = 0.0
       r_limit = 0.0

    # Apodization of object profiles with exponential, ensuring continuity of first derivative
    if (l_deriv < 0) and (r_deriv > 0) and no_deriv is False:
        left = sigma_x.flatten() < l_limit
        full_bsp[left] =  np.exp(-(sigma_x.flat[left]-l_limit)*l_deriv) * l_fit[0]
        right = sigma_x.flatten() > r_limit
        full_bsp[right] = np.exp(-(sigma_x.flat[right] - r_limit) * r_deriv) * r_fit[0]

    # Final object profile
    full_bsp = full_bsp.reshape(nspec,nspat)
    profile_model = full_bsp*pb
    res_mode = (norm_obj.flat[ss[inside]] - profile_model.flat[ss[inside]])*np.sqrt(norm_ivar.flat[ss[inside]])
    chi_good = (outmask == True) & (norm_ivar.flat[ss[inside]] > 0)
    chi_med = np.median(res_mode[chi_good]**2)
    chi_zero = np.median(norm_obj.flat[ss[inside]]**2*norm_ivar.flat[ss[inside]])

    msgs.info("--------------------  Results of Profile Fit --------------------")
    msgs.info(" min(fwhmfit)={:5.2f}".format(fwhmfit.min()) +
              " max(fwhmfit)={:5.2f}".format(fwhmfit.max()) + " median(chi^2)={:5.2f}".format(chi_med) +
              " nbkpts={:2d}".format(bkpt.size))
    msgs.info("-----------------------------------------------------------------")

    nxinf = np.sum(np.isfinite(xnew) == False)
    if (nxinf != 0):
        msgs.warn("Nan pixel values in trace correction")
        msgs.warn("Returning original trace....")
        xnew = trace_in
    inf = np.isfinite(profile_model) == False
    ninf = np.sum(inf)
    if (ninf != 0):
        msgs.warn("Nan pixel values in object profile... setting them to zero")
        profile_model[inf] = 0.0
    # Normalize profile
    norm = np.outer(np.sum(profile_model, 1), np.ones(nspat))
    if (np.sum(norm) > 0.0):
        profile_model = profile_model / norm

    info_string = "FWHM range:" + "{:5.2f}".format(fwhmfit.min()) + " - {:5.2f}".format(fwhmfit.max()) \
                  + ", S/N=" + "{:8.3f}".format(np.sqrt(med_sn2)) + ", median(chi^2)={:8.3f}".format(chi_med)
    title_string = obj_string + ' ' + info_string
    if(show_profile):
        qa_fit_profile(sigma_x, norm_obj/(pb + (pb == 0.0)), full_bsp,
                       l_limit = l_limit, r_limit = r_limit, ind = ss[inside], xlim = prof_nsigma, title = title_string)

    return (profile_model, xnew, fwhmfit, med_sn2)


def parse_hand_dict(hand_extract_dict):
    """ Utility routine for objfind to parase the hand_extract_dict dictionary for hand selected apertures

    Parameters
    ----------
    hand_extract_dict:   dictionary

    Returns
    -------
    hand_spec:  spectral pixel location, numpy float 1-d array with size equal to number of hand aperatures requested

    hand_spat:  spatial pixel location, numpy float 1-d array with size equal to number of hand aperatures requested

    hand_det:   Detector for hand apertures. This should either be ba numpy float 1-d array with size equal to number of hand
                apertures requested, or a single number which applies to all the hand apertures provied by hand_spec, hand_spat

    hand_fwhm:  hand aperture fwhm for extraction. This should either be ba numpy float 1-d array with size equal to number of hand
                apertures requested, or a single number which applies to all the hand apertures provied by hand_spec, hand_spat

    Revision History
    ----------------
    23-June-2018  Written by J. Hennawi
    """


    if ('hand_extract_spec' not in hand_extract_dict.keys() | 'hand_extract_spat' not in hand_extract_dict.keys()):
        raise ValueError('hand_extract_spec and hand_extract_spat must be set in the hand_extract_dict')

    hand_extract_spec=np.asarray(hand_extract_dict['hand_extract_spec'])
    hand_extract_spat=np.asarray(hand_extract_dict['hand_extract_spat'])
    hand_extract_det = np.asarray(hand_extract_dict['hand_extract_det'])
    if(hand_extract_spec.size == hand_extract_spat.size == hand_extract_det.size) == False:
        raise ValueError('hand_extract_spec, hand_extract_spat, and hand_extract_det must have the same size in the hand_extract_dict')
    nhand = hand_extract_spec.size

    hand_extract_fwhm = np.asarray(hand_extract_dict['hand_extract_fwhm'])
    # hand_extract_fwhm = hand_extract_dict.get('hand_extract_fwhm')
    # if hand_extract_fwhm is not None:
    #     hand_extract_fwhm = np.asarray(hand_extract_fwhm)
    #     if(hand_extract_fwhm.size==hand_extract_spec.size):
    #         pass
    #     elif (hand_extract_fwhm.size == 1):
    #         hand_extract_fwhm = np.full(nhand, hand_extract_fwhm)
    #     else:
    #         raise ValueError('hand_extract_fwhm must either be a number of have the same size as hand_extract_spec and hand_extract_spat')
    # else:
    #     hand_extract_fwhm = np.full(nhand, None)
    return hand_extract_spec, hand_extract_spat, hand_extract_det, hand_extract_fwhm



def iter_tracefit(image, xinit_in, ncoeff, inmask = None, trc_inmask = None, fwhm = 3.0, maxdev = 2.0, maxiter = 25,
                  niter=9, gweight=False, show_fits=False, idx = None, verbose=False, xmin= None, xmax = None):
    """ Utility routine for object find to iteratively trace and fit. Used by both objfind and ech_objfind

    Parameters
    ----------
    image: ndaarray, float
        Image of objects to be traced
    xinit_in: ndarray, float
        Initial guesses for spatial direction trace. This can either be an 2-d  array with shape
        (nspec, nTrace) array, or a 1-d array with shape (nspec) for the case of a single trace.
    ncoeff: int
        Order of polynomial fits to trace

    Optional Parameter
    ------------------
    inmask: ndarray, bool
        Input mask for the image
    trc_inmask: ndarray, bool
        Input mask for the trace, i.e. places where you know the trace is going to be bad that you always want to mask in the
        fits. Same size as xinit_in (nspec, nTrace)
    fwhm: float
        fwhm width parameter for the flux or gaussian weighted tracing. For flux weighted trace the code does a third
        of the iterations with window 1.3*fwhm, a third with 1.1*fwhm, and a third with fwhm. For Gaussian weighted tracing
        it uses the fwhm to determine the sigma of the Gausisan which is used for all iterations.
    gweight: bool, default = False
        If gweight is True the routine does Gaussian weighted tracing, if it is False it will do flux weighted tracing.
        Normally the approach is to do a round of flux weighted tracing first, and then refine the traces with Gaussian
        weighted tracing.
    show_fits: bool, default = False
        Will plot the data and the fits.
    idx: ndarray of strings, default = None
        Array of idx IDs for each object. Used only if show_fits is true for the plotting.
    xmin: float, default = None
        Lower reference for robust_polyfit polynomial fitting. Default is to use zero
    xmax: float, defualt = None
        Upper refrence for robust_polyfit polynomial fitting.  Default is to use the image size in nspec direction
    Returns
    -------
    xpos: ndarray, float
       The output has the same size as xinit_in and contains the fit to the spatial direction of trace for each
       object.



    Revision History
    ----------------
    23-June-2018  Written by J. Hennawi
    """


    if inmask is None:
        inmask = np.ones_like(image,dtype=bool)

    # Allow for single vectors as input as well:
    nspec = xinit_in.shape[0]

    if xmin is None:
        xmin = 0.0
    if xmax is None:
        xmax = float(nspec-1)

    # Deal with the possibility of vectors as inputs instead of 2d arrays
    if xinit_in.ndim == 1:
        nobj = 1
        xinit = xinit_in.reshape(nspec,1)
        if trc_inmask is not None:
            trc_inmask_out = trc_inmask.reshape(nspec,1)
        else:
            trc_inmask_out = np.ones_like(xinit,dtype=bool)
    else:
        nobj = xinit_in.shape[1]
        xinit = xinit_in
        if trc_inmask is not None:
            trc_inmask_out = trc_inmask
        else:
            trc_inmask_out = np.ones_like(xinit,dtype=bool)

    spec_vec = np.arange(nspec)

    if verbose:
        msgs.info('Fitting the object traces')

    # Iterate flux weighted centroiding
    fwhm_vec = np.zeros(niter)
    fwhm_vec[0:niter//3] = 1.3*fwhm
    fwhm_vec[niter//3:2*niter//3] = 1.1*fwhm
    fwhm_vec[2*niter//3:] = fwhm

    if gweight:
        title_text = 'Gaussian Weighted'
    else:
        title_text = 'Flux Weighted'

    xfit1 = np.copy(xinit)

    for iiter in range(niter):
        if gweight:
            xpos1, xerr1 = trace_slits.trace_gweight(image*inmask,xfit1, invvar=inmask.astype(float),sigma=fwhm/2.3548)
        else:
            xpos1, xerr1 = trace_slits.trace_fweight(image*inmask,xfit1, invvar = inmask.astype(float), radius = fwhm_vec[iiter])

        # If a trc_inmask was input, always set the masked values to the initial input crutch. The point is that the crutch
        # initially comes from either the standard or the slit boundaries, and if we continually replace it for all iterations
        # we will naturally always extraplate the trace to match the shape of a high S/N ratio fit (i.e. either the standard)
        # or the flat which was used to determine the slit edges.
        xpos1[np.invert(trc_inmask_out)] = xinit[np.invert(trc_inmask_out)]

        # Do not do any kind of masking based on xerr1. Trace fitting is much more robust when masked pixels are simply
        # replaced by the tracing crutch. We thus do not do weighted fits, i.e. uniform weights, but we set the relative
        # weight of the trc_inmask pixels to be lower. This way they still get a say but do not overly influence the fit.
        xinvvar = np.ones_like(xpos1.T)
        xinvvar[np.invert(trc_inmask_out.T)] = 0.1
        pos_set1 = pydl.xy2traceset(np.outer(np.ones(nobj),spec_vec), xpos1.T,
                                    #inmask = trc_inmask_out.T,
                                    ncoeff=ncoeff, maxdev=maxdev,
                                    maxiter=maxiter, invvar=xinvvar, xmin=xmin, xmax =xmax)
        xfit1 = pos_set1.yfit.T
        # bad pixels have errors set to 999 and are returned to lie on the input trace. Use this only for plotting below
        #errmask = (xerr1 > 990.0)  # bad pixels have errors set to 999 and are returned to lie on the input trace
        outmask = pos_set1.outmask.T
        # Plot all the points that were not masked initially
        if(show_fits) & (iiter == niter - 1):
            for iobj in range(nobj):
                # The sum of all these masks adds up to the number of pixels.
                inmask_trc = np.invert(trc_inmask_out[:,iobj]) # masked on the way in
                errmask = xerr1[:,iobj] > 990.0 # masked by fweight or gweight, was set to input trace and still fit
                rejmask = np.invert(outmask[:, iobj]) & np.invert(inmask_trc) # was good on the way in, masked by the poly fit
                nomask = outmask[:, iobj] & np.invert(errmask) # was actually fit and not replaced to input trace
                plt.plot(spec_vec[nomask],xpos1[nomask,iobj],marker='o', c='k', markersize=3.0,linestyle='None',label=title_text + ' Centroid')
                plt.plot(spec_vec,xinit[:,iobj],c='g', zorder = 25, linewidth=2.0,linestyle='--', label='initial guess')
                plt.plot(spec_vec,xfit1[:,iobj],c='red',zorder=30,linewidth = 2.0, label ='fit to trace')
                if np.any(errmask):
                    plt.plot(spec_vec[errmask],xfit1[errmask,iobj], c='blue',marker='+',
                             markersize=5.0,linestyle='None',zorder= 20, label='masked by tracing, set to init guess')
                if np.any(rejmask):
                    plt.plot(spec_vec[rejmask],xpos1[rejmask,iobj], c='cyan',marker='v',
                             markersize=5.0,linestyle='None',zorder= 20, label='masked by polynomial fit')
                if np.any(inmask_trc):
                    plt.plot(spec_vec[inmask_trc],xpos1[inmask_trc,iobj],
                             c='orange',marker='s',markersize=3.0,linestyle='None',zorder= 20, label='input masked points, not fit')
                try:
                    plt.title(title_text + ' Centroid to object {:s}.'.format(idx[iobj]))
                except TypeError:
                    plt.title(title_text + ' Centroid to object {:d}.'.format(iobj))
                plt.ylim((0.995*xfit1[:, iobj].min(), 1.005*xfit1[:, iobj].max()))
                plt.xlabel('Spectral Pixel')
                plt.ylabel('Spatial Pixel')
                plt.legend()
                plt.show()

    # Returns the fit, the actual weighted traces, and the pos_set1 object
    return xfit1, xpos1, xerr1, pos_set1


def create_skymask_fwhm(sobjs, thismask):
    """
    Creates a skymask from a SpecObjs object using the fwhm of each object
    Args:
        sobjs: SpecObjs object
            Objects for which you would like to create the mask
        thismask: ndarray, bool, shape (nspec, nspat)
            Boolean image indicating pixels which are on the slit

    Returns:
        skymask:  ndarray, bool, shape (nspec, nspat)
           Boolean image with the same size as thismask indicating which pixels are usable for global sky subtraction.
           True = usable for sky subtraction, False = should be masked when sky subtracting.

    """
    nobj = len(sobjs)
    skymask = np.copy(thismask)
    if nobj == 0:
        return skymask
    else:
        nspec, nspat = thismask.shape
        # spatial position everywhere along image
        spat_img = np.outer(np.ones(nspec, dtype=int),np.arange(nspat, dtype=int))
        all_fwhm = sobjs.fwhm
        med_fwhm = np.median(all_fwhm)
        for iobj in range(nobj):
            # Create a mask for the pixels that will contribue to the arc
            slit_img = np.outer(sobjs[iobj].trace_spat, np.ones(nspat))  # central trace replicated spatially
            objmask_now = thismask & (spat_img > (slit_img - med_fwhm)) & (spat_img < (slit_img + med_fwhm))
            skymask = skymask & np.invert(objmask_now)

        # Check that we have not performed too much masking
        if (np.sum(skymask)/np.sum(thismask) < 0.10):
            msgs.warn('More than 90% of  usable area on this slit would be masked and not used by global sky subtraction. '
                      'Something is probably wrong with object finding for this slit. Not masking object for global sky subtraction.')
            return np.copy(thismask)
        else:
            return skymask

def objfind(image, thismask, slit_left, slit_righ, inmask=None, fwhm=3.0, maxdev=2.0, ir_redux=False, spec_min_max=None,
            hand_extract_dict=None, std_trace=None, extrap_npoly=3, ncoeff=5, nperslit=None, bg_smth=5.0,
            extract_maskwidth=4.0, sig_thresh=10.0, peak_thresh=0.0, abs_thresh=0.0, trim_edg=(5,5),
            skymask_nthresh=1.0, specobj_dict=None, cont_fit=True, npoly_cont=1,
            show_peaks=False, show_fits=False, show_trace=False, show_cont=False, debug_all=False, qa_title='objfind'):

    """ Find the location of objects in a slitmask slit or a echelle order.


    Args:
    image :  float ndarray
        Image to search for objects from. This image has shape (nspec, nspat) image.shape where the first dimension (nspec)
        is spectral, and second dimension (nspat) is spatial. Note this image can either have the sky background in it, or have already been sky subtracted.
        Object finding works best on sky-subtracted images, but often one runs on the frame with sky first to identify the brightest
        objects which are then masked (see skymask below) in sky subtraction.
    thismask:  boolean ndarray
        Boolean mask image specifying the pixels which lie on the slit/order to search for objects on.
        The convention is: True = on the slit/order, False  = off the slit/order

    slit_left:  float ndarray
        Left boundary of slit/order to be extracted (given as floating pt pixels). This a 1-d array with shape (nspec, 1)
        or (nspec)
    slit_righ:  float ndarray
        Left boundary of slit/order to be extracted (given as floating pt pixels). This a 1-d array with shape (nspec, 1)
        or (nspec)
    inmask: float ndarray, default = None
        Input mask image.
    spec_min_max: tuple of float or int, (2), default=None.
        This is tuple of two elements which defines the minimum and maximum of the slit in the
        spectral direction on the detector. If not passed in it will be determined automatically from the thismask
    fwhm: float, default = 3.0
        Estimated fwhm of the objects in pixels
    maxdev (float): default=2.0
        Maximum deviation of pixels from polynomial fit to trace used to reject bad pixels in trace fitting.
    hand_extract_dict: dict, default = None
        Dictionary containing information about apertures requested by user that should be place by hand in the object list.
        This option is useful for cases like an emission line obect that the code fails to find with its significance threshold
    std_trace: float ndarray, shape = (nspec,), default = None
        This is a one dimensioal array containing the standard star trace which is used as a crutch for tracing. If the
        no standard star is provided the code uses the the slit boundaries as the crutch.
    ncoeff: int, default = 5
        Order of legendre polynomial fits to the trace
    nperslit: int, default = 10
        Maximum number of objects allowed per slit. The code will take the nperslit most significant detections.
    bg_smth: float, default = 5.0
        Size of the smoothing kernel in units of fwhm used to determine the background level from the smash of the image
        along the curved traces. This background subtracted smashed image is used for peak finding to identify objects
    extract_maskwidth: float, default = 3.0
        This parameter determines the initial size of the region in units of fwhm that will be used for local sky subtraction in the routine
        skysub.local_skysub_extract.
    sig_thresh: float, default = 5.0
        Significance threshold for object detection. The code uses the maximum of the thresholds defined by sig_thresh,
        peak_thresh, and abs_thresh.
         For the default behavior peak_thresh and abs_thresh are zero, so sig_thresh defines the threshold.
    peak_thresh: float, default = 0.0
        Peak threshold for object detection. This is a number between 0 and 1 and represents the fraction of the brightest
        object on the slit that will be kept as an object, i.e. if ymax is the brightest object of the spectrum smashed
        out in the spectral direction, all objects with ypeak > peak_thresh*ymak are kept. The code uses the maximum of the
        thresholds defined by sig_thresh, peak_thers, and abs_thresh.
    abs_thresh: float, defalt = 0.0.
        Absolute threshold for object detection.  Objects are found by smashing out the spectral direction along the curved
        slit/order traces, and abs_thresh is in the units of this smashed profile.  The code uses the maximum of the
        thresholds defined by sig_thresh, peak_thers, and abs_thresh.
    trim_edg: tuple of integers or float, default = (3,3)
        Ignore objects within this many pixels of the left and right slit boundaries, where the first element refers to the left
        and second refers to the right.
    skymask_nthresh: float, default = 2.0
        The multiple of the final object finding threshold (see above) which is used to create the skymask using the value
        of the peak flux in the slit profile (image with the spectral direction smashed out).
    cont_fit (bool): default=True:
        Fit a continuum to the illumination pattern across the slit when peak finding
    npoly_cont (int): default=1
        Order of polynomial fit to the illumination pattern across the slit when peak finding
    specobj_dict: dict, default = None
         Dictionary containing meta-data for the objects that will be propgated into the SpecObj objects, i.e. setup,
         slitid, detector, object type, and pipeline. The default is None, in which case the following dictionary will be used.
         specobj_dict = {'setup': None, 'slitid': 999, 'det': 1, 'objtype': 'unknown', 'pypeline': 'unknown'}

    Returns:
    sobjs:   SpecoObjs object
         Object containing the information about the objects found on the slit/order
    np.ndarray: Skymask image



    Revision History
    ----------------
    10-Mar-2005  First version written by D. Schlegel, LBL
    2005-2018    Improved by J. F. Hennawi and J. X. Prochaska
    23-June-2018 Ported to python by J. F. Hennawi and significantly improved
    """

    #debug_all=True
    if debug_all:
        show_peaks=True
        #show_fits = True
        show_trace = True
        show_cont = True

    if specobj_dict is None:
        specobj_dict = dict(setup=None, slitid=999, det=1, objtype='unknown', pypeline='unknown', orderindx=999)

    # Check that peak_thresh values make sense
    if ((peak_thresh >=0.0) & (peak_thresh <=1.0)) == False:
        msgs.error('Invalid value of peak_thresh. It must be between 0.0 and 1.0')

    frameshape = image.shape
    nspec = frameshape[0]
    nspat = frameshape[1]
    specmid = nspec//2

    # Some information about this slit we need for later when we instantiate specobj objects
    spec_vec = np.arange(nspec)
    spat_vec = np.arange(nspat)
    slit_spec_pos = nspec/2.0

    slit_spat_pos = (np.interp(slit_spec_pos, spec_vec, slit_left), np.interp(slit_spec_pos, spec_vec, slit_righ))

    ximg, edgmask = pixels.ximg_and_edgemask(slit_left, slit_righ, thismask, trim_edg=trim_edg)

    # If a mask was not passed in, create it
    if inmask is None:
        inmask = thismask
    # If spec_min_max was not passed in, determine it from the thismask
    if spec_min_max is None:
        ispec, ispat = np.where(thismask)
        spec_min_max = (ispec.min(), ispec.max())


    totmask = thismask & inmask & np.invert(edgmask)
    thisimg =image*totmask
    #  Smash the image (for this slit) into a single flux vector.  How many pixels wide is the slit at each Y?
    xsize = slit_righ - slit_left
    #nsamp = np.ceil(np.median(xsize)) # JFH Changed 07-07-19
    nsamp = np.ceil(xsize.max())
    # Mask skypixels with 2 fwhm of edge
    left_asym = np.outer(slit_left,np.ones(int(nsamp))) + np.outer(xsize/nsamp, np.arange(nsamp))
    righ_asym = left_asym + np.outer(xsize/nsamp, np.ones(int(nsamp)))
    # This extract_asymbox2 call smashes the image in the spectral direction along the curved object traces
    # TODO Should we be passing the mask here with extract_asymbox or not?
    # For LBT I choose the region between 8900A and 9700A for the z>6.5 quasars
    #flux_spec = extract_asymbox2(thisimg[5700:6600, :], left_asym[5700:6600, :], righ_asym[5700:6600, :], weight_image=totmask.astype(float)[5700:6600, :])
    #mask_spec = extract_asymbox2(totmask[5700:6600, :], left_asym[5700:6600, :], righ_asym[5700:6600, :], weight_image=totmask.astype(float)[5700:6600, :]) < 0.3
    # For GMOS ut180516
<<<<<<< HEAD
    #flux_spec = extract_asymbox2(thisimg[400:900, :], left_asym[400:900, :], righ_asym[400:900, :], weight_image=totmask.astype(float)[400:900, :])
    #mask_spec = extract_asymbox2(totmask[400:900, :], left_asym[400:900, :], righ_asym[400:900, :], weight_image=totmask.astype(float)[400:900, :]) < 0.3
    # DEIMOS J183+05
    #flux_spec = extract_asymbox2(thisimg[2670:4060, :], left_asym[2670:4060, :], righ_asym[2670:4060, :], weight_image=totmask.astype(float)[2670:4060, :])
    #mask_spec = extract_asymbox2(totmask[2670:4060, :], left_asym[2670:4060, :], righ_asym[2670:4060, :], weight_image=totmask.astype(float)[2670:4060, :]) < 0.3
    flux_spec = extract_asymbox2(thisimg, left_asym, righ_asym, weight_image=totmask.astype(float))
    mask_spec = extract_asymbox2(totmask, left_asym, righ_asym, weight_image=totmask.astype(float)) < 0.3
=======
    #flux_spec = extract_asymbox2(thisimg[960:, :], left_asym[960:, :], righ_asym[960:, :], weight_image=totmask.astype(float)[960:, :])
    #mask_spec = extract_asymbox2(totmask[960:, :], left_asym[960:, :], righ_asym[960:, :], weight_image=totmask.astype(float)[960:, :]) < 0.3
    # For DEIMOS J006
    #flux_spec = extract_asymbox2(thisimg[2830:3740, :], left_asym[2830:3740, :], righ_asym[2830:3740, :], weight_image=totmask.astype(float)[2830:3740, :])
    #mask_spec = extract_asymbox2(totmask[2830:3740, :], left_asym[2830:3740, :], righ_asym[2830:3740, :], weight_image=totmask.astype(float)[2830:3740, :]) < 0.3
    # For DEIMOS J011
    #flux_spec = extract_asymbox2(thisimg[2470:3330, :], left_asym[2470:3330, :], righ_asym[2470:3330, :], weight_image=totmask.astype(float)[2470:3330, :])
    #mask_spec = extract_asymbox2(totmask[2470:3330, :], left_asym[2470:3330, :], righ_asym[2470:3330, :], weight_image=totmask.astype(float)[2470:3330, :]) < 0.3
    # For DEIMOS J231
    #flux_spec = extract_asymbox2(thisimg[3680:3810, :], left_asym[3680:3810, :], righ_asym[3680:3810, :], weight_image=totmask.astype(float)[3680:3810, :])
    #mask_spec = extract_asymbox2(totmask[3680:3810, :], left_asym[3680:3810, :], righ_asym[3680:3810, :], weight_image=totmask.astype(float)[3680:3810, :]) < 0.3
    # For DEIMOS J323
    #flux_spec = extract_asymbox2(thisimg[2350:2975, :], left_asym[2350:2975, :], righ_asym[2350:2975, :], weight_image=totmask.astype(float)[2350:2975, :])
    #mask_spec = extract_asymbox2(totmask[2350:2975, :], left_asym[2350:2975, :], righ_asym[2350:2975, :], weight_image=totmask.astype(float)[2350:2975, :]) < 0.3
    # For DEIMOS J261
    #flux_spec = extract_asymbox2(thisimg[2000:4000, :], left_asym[2000:4000, :], righ_asym[2000:4000, :], weight_image=totmask.astype(float)[2000:4000, :])
    #mask_spec = extract_asymbox2(totmask[2000:4000, :], left_asym[2000:4000, :], righ_asym[2000:4000, :], weight_image=totmask.astype(float)[2000:4000, :]) < 0.3
    # For DEIMOS J338
    #flux_spec = extract_asymbox2(thisimg[3290:3660, :], left_asym[3290:3660, :], righ_asym[3290:3660, :], weight_image=totmask.astype(float)[3290:3660, :])
    #mask_spec = extract_asymbox2(totmask[3290:3660, :], left_asym[3290:3660, :], righ_asym[3290:3660, :], weight_image=totmask.astype(float)[3290:3660, :]) < 0.3
    # For LRIS
    flux_spec = extract_asymbox2(thisimg[1300:, :], left_asym[1300:, :], righ_asym[1300:, :], weight_image=totmask.astype(float)[1300:, :])
    mask_spec = extract_asymbox2(totmask[1300:, :], left_asym[1300:, :], righ_asym[1300:, :], weight_image=totmask.astype(float)[1300:, :]) < 0.3
    #flux_spec = extract_asymbox2(thisimg, left_asym, righ_asym, weight_image=totmask.astype(float))
    #mask_spec = extract_asymbox2(totmask, left_asym, righ_asym, weight_image=totmask.astype(float)) < 0.3
>>>>>>> a59390bd
    flux_mean, flux_median, flux_sig = stats.sigma_clipped_stats(flux_spec, mask = mask_spec, axis=0, sigma = 3.0,
                                                           cenfunc='median', stdfunc=utils.nan_mad_std)
##   New CODE
    # 1st iteration
    smash_mask = np.isfinite(flux_mean)
    flux_mean_med0 = np.median(flux_mean[smash_mask])
    flux_mean[np.invert(smash_mask)] = flux_mean_med0
    fluxsub0 = flux_mean - flux_mean_med0
    fluxconv0 = scipy.ndimage.filters.gaussian_filter1d(fluxsub0, fwhm/2.3548, mode='nearest')

    cont_samp = np.fmin(int(np.ceil(nsamp/(fwhm/2.3548))), 30)
    cont, cont_mask0 = arc.iter_continuum(
        fluxconv0, inmask=smash_mask, fwhm=fwhm,cont_frac_fwhm=2.0, sigthresh=2.0, sigrej=2.0, cont_samp=cont_samp,
        npoly=(0 if (nsamp/fwhm < 20.0) else npoly_cont), cont_mask_neg=ir_redux, debug=show_cont,
        qa_title='Smash Image Background, 1st iteration: Slit# {:d}'.format(specobj_dict['slitid']))

    # Second iteration
    flux_mean_med = np.median(flux_mean[cont_mask0])
    fluxsub = flux_mean - flux_mean_med
    fluxconv = scipy.ndimage.filters.gaussian_filter1d(fluxsub, fwhm/2.3548, mode='nearest')

    cont, cont_mask = arc.iter_continuum(
        fluxconv, inmask=smash_mask, fwhm=fwhm, cont_frac_fwhm=2.0, sigthresh=2.0, sigrej=2.0, cont_samp=cont_samp,
        npoly=(0 if (nsamp/fwhm < 20.0) else npoly_cont), cont_mask_neg=ir_redux, debug=show_cont,
        qa_title='Smash Image Background: 2nd iteration: Slit# {:d}'.format(specobj_dict['slitid']))
    fluxconv_cont = (fluxconv - cont) if cont_fit else fluxconv
    # JFH TODO Do we need a running median as was done in the OLD code? Maybe needed for long slits. We could use
    #  use the cont_mask to isolate continuum pixels, and then interpolate the unmasked pixels.

## New CODE

##   OLD CODE
#    smash_mask = np.isfinite(flux_mean)
#    flux_mean_med = np.median(flux_mean[smash_mask])
#    flux_mean[np.invert(smash_mask)] = 0.0
#    if (nsamp < 3.0*bg_smth*fwhm):
#        # This may lead to many negative fluxsub values..
#        # TODO: Calculate flux_mean_med by avoiding the peak
#        fluxsub = flux_mean - flux_mean_med
#    else:
#        kernel_size= int(np.ceil(bg_smth*fwhm) // 2 * 2 + 1) # This ensure kernel_size is odd
#        # TODO should we be using  scipy.ndimage.filters.median_filter to better control the boundaries?
#        fluxsub = flux_mean - scipy.signal.medfilt(flux_mean, kernel_size=kernel_size)
#        # This little bit below deals with degenerate cases for which the slit gets brighter toward the edge, i.e. when
#        # alignment stars saturate and bleed over into other slits. In this case the median smoothed profile is the nearly
#        # everywhere the same as the profile itself, and fluxsub is full of zeros (bad!). If 90% or more of fluxsub is zero,
#        # default to use the unfiltered case
#        isub_bad = (fluxsub == 0.0)
#        frac_bad = np.sum(isub_bad)/nsamp
#        if frac_bad > 0.9:
#            fluxsub = flux_mean - flux_mean_med
#
#    fluxconv = scipy.ndimage.filters.gaussian_filter1d(fluxsub, fwhm/2.3548, mode='nearest')
#
#    cont_samp = np.fmin(int(np.ceil(nsamp/(fwhm/2.3548))), 30)
#    cont, cont_mask = arc.iter_continuum(fluxconv, inmask=smash_mask, fwhm=fwhm,
#                                         cont_frac_fwhm=2.0, sigthresh=2.0,
#                                         sigrej=2.0, cont_samp=cont_samp,
#                                         npoly=(0 if (nsamp/fwhm < 20.0) else npoly_cont),
#                                         cont_mask_neg=ir_redux, debug=debug_all)
#    fluxconv_cont = (fluxconv - cont) if cont_fit else fluxconv
## OLD CODE

    if not np.any(cont_mask):
        cont_mask = np.ones(int(nsamp),dtype=bool) # if all pixels are masked for some reason, don't mask

    (mean, med, skythresh) = stats.sigma_clipped_stats(fluxconv_cont[cont_mask], sigma=1.5)
    (mean, med, sigma)     = stats.sigma_clipped_stats(fluxconv_cont[cont_mask], sigma=2.5)

    if(skythresh == 0.0) & (sigma != 0.0):
        skythresh = sigma
    elif(skythresh == 0.0) & (sigma == 0.0):  # if both SKYTHRESH and sigma are zero mask out the zero pixels and reavaluate
        good = fluxconv_cont > 0.0
        if np.any(good) == True:
            (mean, med_sn2, skythresh) = stats.sigma_clipped_stats(fluxconv_cont[good], sigma=1.5)
            (mean, med_sn2, sigma) = stats.sigma_clipped_stats(fluxconv_cont[good], sigma=2.5)
        else:
            msgs.error('Object finding failed. All the elements of the fluxconv_cont spatial profile array are zero')
    else:
        pass

    # Now find all the peaks without setting any threshold
    ypeak, _, xcen, sigma_pk, _, _, _, _ = arc.detect_lines(fluxconv_cont, cont_subtract = False, fwhm = fwhm,
                                                            input_thresh = 'None', debug=False)

    # Get rid of peaks within trim_edg of slit edge which are almost always spurious, this should have been handled
    # with the edgemask, but we do it here anyway
    not_near_edge = (xcen > trim_edg[0]) & (xcen < (nsamp - trim_edg[1]))
    if np.any(np.invert(not_near_edge)):
        msgs.warn('Discarding {:d}'.format(np.sum(np.invert(not_near_edge))) +
                  ' at spatial pixels spat = {:}'.format(xcen[np.invert(not_near_edge)]) +
                  ' which land within trim_edg = (left, right) = {:}'.format(trim_edg) +
                  ' pixels from the slit boundary for this nsamp = {:5.2f}'.format(nsamp) + ' wide slit')
        msgs.warn('You must decrease from the current value of trim_edg in order to keep them')
        msgs.warn('Such edge objects are often spurious')

    xcen = xcen[not_near_edge]
    ypeak = ypeak[not_near_edge]

    # If the user requested the nperslit most significant peaks have been requested, then grab and return only these lines
    if nperslit is not None:
        #if nperslit > len(ypeak):
        #    msgs.warn('Requested nperslit = {:}'.format(nperslit) + ' most significant objects but only npeak = {:}'.format(len(xcen)) +
        #              ' were found. Returning all the objects found.')
        #else:
        ikeep = (ypeak.argsort()[::-1])[0:nperslit]
        xcen = xcen[ikeep]
        ypeak = ypeak[ikeep]

    npeak = len(xcen)
    # Instantiate a null specobj
    sobjs = specobjs.SpecObjs()
    # Choose which ones to keep and discard based on threshold params. Create SpecObj objects

    # Possible thresholds    [significance,  fraction of brightest, absolute]
    thresh_peak = peak_thresh * ypeak.max() if len(ypeak) > 0 else 0.0
    threshvec = np.array([sig_thresh * sigma, thresh_peak, abs_thresh])
    threshold = threshvec.max()
    if npeak > 0:
        if threshvec.argmax() == 0:
            msgs.info('Used SIGNIFICANCE threshold: sig_thresh = {:3.1f}'.format(sig_thresh) +
                      ' * sigma = {:5.2f}'.format(sigma))
        elif threshvec.argmax() == 1:
            msgs.info('Used FRACTION of BRIGHTEST threshold: peak_thresh = {:3.1f}'.format(peak_thresh) +
                      ' * ypeak_max = {:5.2f}'.format(ypeak.max()))
        elif threshvec.argmax() == 2:
            msgs.info('Used ABSOLUTE threshold of abs_thresh = {:5.2f}'.format(abs_thresh))
        msgs.info('Object finding threshold of: {:5.2f}'.format(threshold))
        # Trim to only objects above this threshold
        ikeep = (ypeak >= threshold)
        xcen = xcen[ikeep]
        ypeak = ypeak[ikeep]
        nobj_reg = len(xcen)
        # Now create SpecObj objects for all of these
        for iobj in range(nobj_reg):
            # ToDo Label with objid and objind here?
            thisobj = specobjs.SpecObj(frameshape, slit_spat_pos, slit_spec_pos, det = specobj_dict['det'],
                                       setup = specobj_dict['setup'], slitid = specobj_dict['slitid'],
                                       orderindx = specobj_dict['orderindx'], objtype=specobj_dict['objtype'],
                                       pypeline=specobj_dict['pypeline'])
            thisobj.spat_fracpos = xcen[iobj]/nsamp
            thisobj.smash_peakflux = ypeak[iobj]
            thisobj.smash_nsig = ypeak[iobj]/sigma
            sobjs.add_sobj(thisobj)
    else:
        nobj_reg = 0


    # ToDo Also plot the edge trimming boundaries on the QA here.
    if show_peaks:
        spat_approx_vec = slit_left[specmid] + xsize[specmid]*np.arange(nsamp)/nsamp
        spat_approx = slit_left[specmid] + xsize[specmid]*xcen/nsamp
        # Define the plotting function
        #plt.plot(spat_approx_vec, fluxsub/sigma, color ='cornflowerblue',linestyle=':', label='Collapsed Flux')
        plt.plot(spat_approx_vec, fluxconv_cont/sigma, color='black', label = 'Collapsed flux (FWHM convol)')
        plt.plot(spat_approx_vec[cont_mask], fluxconv_cont[cont_mask]/sigma, color='red', markersize=3.0,
                 mfc='red', linestyle='None', fillstyle='full',
                 zorder=9, marker='o', label = 'Used for threshold')
        plt.hlines(threshold/sigma,spat_approx_vec.min(),spat_approx_vec.max(), color='red',linestyle='--', label='Threshold')
        plt.hlines(1.0,spat_approx_vec.min(),spat_approx_vec.max(), color='green',linestyle=':', label='+- 1 sigma')
        plt.hlines(-1.0,spat_approx_vec.min(),spat_approx_vec.max(), color='green',linestyle=':')

        plt.plot(spat_approx, ypeak/sigma, color='red', marker='o', markersize=10.0, mfc='lawngreen', fillstyle='full',
        linestyle='None', zorder = 10,label='Object Found')
        plt.legend()
        plt.xlabel('Approximate Spatial Position (pixels)')
        plt.ylabel('F/sigma (significance)')
        plt.title(qa_title + ': Slit# {:d}'.format(specobj_dict['slitid']))
        plt.show()

    # Now loop over all the regular apertures and assign preliminary traces to them.
    for iobj in range(nobj_reg):
        # Was a standard trace provided? If so, use that as a crutch.
        if std_trace is not None:
            if iobj == 0:
                msgs.info('Using input STANDARD star trace as crutch for object tracing')
            x_trace = np.interp(specmid, spec_vec, std_trace)
            shift = np.interp(specmid, spec_vec,
                              slit_left + xsize * sobjs[iobj].spat_fracpos) - x_trace
            sobjs[iobj].trace_spat = std_trace + shift
        else:    # If no standard is provided shift left slit boundary over to be initial trace
            # ToDO make this the average left and right boundary instead. That would be more robust.
            sobjs[iobj].trace_spat = slit_left  + xsize*sobjs[iobj].spat_fracpos
        sobjs[iobj].trace_spec = spec_vec
        sobjs[iobj].spat_pixpos = sobjs[iobj].trace_spat[specmid]
        # Set the idx for any prelminary outputs we print out. These will be updated shortly
        sobjs[iobj].set_idx()

        # Determine the fwhm max
        yhalf = 0.5*sobjs[iobj].smash_peakflux
        xpk = sobjs[iobj].spat_fracpos*nsamp
        x0 = int(np.rint(xpk))
        # TODO It seems we have two codes that do similar things, i.e. findfwhm in arextract.py. Could imagine having one
        # Find right location where smash profile croses yhalf
        if x0 < (int(nsamp)-1):
            ind_righ, = np.where(fluxconv_cont[x0:] < yhalf)
            if len(ind_righ) > 0:
                i2 = ind_righ[0]
                if i2 == 0:
                    xrigh = None
                else:
                    xrigh_int = scipy.interpolate.interp1d(fluxconv_cont[x0 + i2-1:x0 + i2 + 1], x0 + np.array([i2-1,i2],dtype=float),assume_sorted=False)
                    xrigh = xrigh_int([yhalf])[0]
            else:
                xrigh = None
        else:
            xrigh = None
        # Find left location where smash profile crosses yhalf
        if x0 > 0:
            ind_left, = np.where(fluxconv_cont[0:np.fmin(x0+1,int(nsamp)-1)] < yhalf)
            if len(ind_left) > 0:
                i1 = (ind_left[::-1])[0]
                if i1 == (int(nsamp)-1):
                    xleft = None
                else:
                    xleft_int = scipy.interpolate.interp1d(fluxconv_cont[i1:i1+2],np.array([i1,i1+1],dtype=float), assume_sorted= False)
                    xleft = xleft_int([yhalf])[0]
            else:
                xleft = None
        else:
            xleft = None

        if (xleft is None) & (xrigh is None):
            fwhm_measure = None
        elif xrigh is None:
            fwhm_measure = 2.0*(xpk- xleft)
        elif xleft is None:
            fwhm_measure = 2.0*(xrigh - xpk)
        else:
            fwhm_measure = (xrigh - xleft)

        if fwhm_measure is not None:
            sobjs[iobj].fwhm = np.sqrt(np.fmax(fwhm_measure**2 - fwhm**2, (fwhm/2.0)**2)) # Set a floor of fwhm/2 on fwhm
        else:
            sobjs[iobj].fwhm = fwhm


    if (len(sobjs) == 0) & (hand_extract_dict is None):
        msgs.info('No objects found')
        skymask = create_skymask_fwhm(sobjs,thismask)
        return specobjs.SpecObjs(), skymask[thismask]


    msgs.info('Fitting the object traces')

    if len(sobjs) > 0:
        # Note the transpose is here to pass in the trace_spat correctly.
        xinit_fweight = np.copy(sobjs.trace_spat.T)
        spec_mask = (spec_vec >= spec_min_max[0]) & (spec_vec <= spec_min_max[1])
        trc_inmask = np.outer(spec_mask, np.ones(len(sobjs), dtype=bool))
        xfit_fweight, _, _, _= iter_tracefit(image, xinit_fweight, ncoeff, inmask=inmask, trc_inmask=trc_inmask, fwhm=fwhm,
                                             maxdev=maxdev, idx = sobjs.idx,
                                             show_fits=show_fits)
        xinit_gweight = np.copy(xfit_fweight)
        xfit_gweight, _ , _, _= iter_tracefit(image, xinit_gweight, ncoeff,inmask=inmask, trc_inmask=trc_inmask, fwhm=fwhm,
                                              maxdev=maxdev, gweight = True,
                                              idx = sobjs.idx, show_fits=show_fits)
        # Linearly extrapolate the traces where they are bad
        #xfit_final = trace_slits.extrapolate_trace(xfit_gweight, spec_min_max, npoly=extrap_npoly)

        # assign the final trace
        for iobj in range(nobj_reg):
            sobjs[iobj].trace_spat = xfit_gweight[:, iobj]
            sobjs[iobj].spat_pixpos = sobjs[iobj].trace_spat[specmid]
            sobjs[iobj].set_idx()


    # Now deal with the hand apertures if a hand_extract_dict was passed in. Add these to the SpecObj objects
    if hand_extract_dict is not None:
        # First Parse the hand_dict
        hand_extract_spec, hand_extract_spat, hand_extract_det, hand_extract_fwhm = parse_hand_dict(hand_extract_dict)
        # Determine if these hand apertures land on the slit in question
        hand_on_slit = np.where(np.array(thismask[np.rint(hand_extract_spec).astype(int), np.rint(hand_extract_spat).astype(int)]))[0]
        hand_extract_spec = hand_extract_spec[hand_on_slit]
        hand_extract_spat = hand_extract_spat[hand_on_slit]
        hand_extract_det  = hand_extract_det[hand_on_slit]
        hand_extract_fwhm = hand_extract_fwhm[hand_on_slit]
        nobj_hand = len(hand_extract_spec)

        # Decide how to assign a trace to the hand objects
        if nobj_reg > 0:  # Use brightest object on slit?
            smash_peakflux = sobjs.smash_peakflux
            ibri = smash_peakflux.argmax()
            trace_model = sobjs[ibri].trace_spat
            med_fwhm_reg = np.median(sobjs.fwhm)
        elif std_trace is not None:   # If no objects found, use the standard?
            trace_model = std_trace
        else:  # If no objects or standard use the slit boundary
            trace_model = slit_left
        # Loop over hand_extract apertures and create and assign specobj
        for iobj in range(nobj_hand):
            thisobj = specobjs.SpecObj(frameshape, slit_spat_pos, slit_spec_pos,
                                       det=specobj_dict['det'],
                                       setup=specobj_dict['setup'], slitid=specobj_dict['slitid'],
                                       orderindx = specobj_dict['orderindx'],
                                       objtype=specobj_dict['objtype'])
            thisobj.hand_extract_spec = hand_extract_spec[iobj]
            thisobj.hand_extract_spat = hand_extract_spat[iobj]
            thisobj.hand_extract_det = hand_extract_det[iobj]
            thisobj.hand_extract_fwhm = hand_extract_fwhm[iobj]
            thisobj.hand_extract_flag = True
            f_ximg = scipy.interpolate.RectBivariateSpline(spec_vec, spat_vec, ximg)
            thisobj.spat_fracpos = f_ximg(thisobj.hand_extract_spec, thisobj.hand_extract_spat, grid=False) # interpolate from ximg
            thisobj.smash_peakflux = np.interp(thisobj.spat_fracpos*nsamp,np.arange(nsamp),fluxconv_cont) # interpolate from fluxconv
            # assign the trace
            spat_0 = np.interp(thisobj.hand_extract_spec, spec_vec, trace_model)
            shift = thisobj.hand_extract_spat - spat_0
            thisobj.trace_spat = trace_model + shift
            thisobj.trace_spec = spec_vec
            thisobj.spat_pixpos = thisobj.trace_spat[specmid]
            thisobj.set_idx()
            if hand_extract_fwhm[iobj] is not None: # If a hand_extract_fwhm was input use that for the fwhm
                thisobj.fwhm = hand_extract_fwhm[iobj]
            elif nobj_reg > 0: # Otherwise is None was input, then use the median of objects on this slit if they are present
                thisobj.fwhm = med_fwhm_reg
            else:  # Otherwise just use the fwhm parameter input to the code (or the default value)
                thisobj.fwhm = fwhm
            # Finish
            sobjs.add_sobj(thisobj)

    nobj = len(sobjs)
    # If there are no regular aps and no hand aps, just return
    #if nobj == 0:
    #    return (None, skymask, objmask)

    ## Okay now loop over all the regular aps and exclude any which within the fwhm of the hand_extract_APERTURES
    if nobj_reg > 0 and hand_extract_dict is not None:
        spat_pixpos = sobjs.spat_pixpos
        hand_flag = sobjs.hand_extract_flag
        spec_fwhm = sobjs.fwhm
        #spat_pixpos = np.array([spec.spat_pixpos for spec in specobjs])
        #hand_flag = np.array([spec.hand_extract_flag for spec in specobjs])
        #spec_fwhm = np.array([spec.fwhm for spec in specobjs])
        reg_ind, = np.where(~hand_flag)
        hand_ind, = np.where(hand_flag)
        #med_fwhm = np.median(spec_fwhm[~hand_flag])
        #spat_pixpos_hand = spat_pixpos[hand_ind]
        keep = np.ones(nobj,dtype=bool)
        for ihand in hand_ind:
            close = np.abs(sobjs[reg_ind].spat_pixpos - spat_pixpos[ihand]) <= 0.6*spec_fwhm[ihand]
            if np.any(close):
                # Print out a warning
                msgs.warn('Deleting object(s) {}'.format(sobjs[reg_ind[close]].idx) +
                          ' because it collides with a user specified hand_extract aperture')
                #for ihand in range(len(close)):
                #    if close[ihand] is True:
                #        msgs.warn('Hand aperture at (hand_extract_spec, hand_extract_spat) = ({:6.2f}'.format(sobjs[hand_ind[ihand]].hand_extract_spec) +
                #                  ',{:6.2f})'.format(sobjs[hand_ind[ihand]].hand_extract_spat) +
                #                  ' lands within 0.6*med_fwhm = {:4.2f}'.format(0.6*med_fwhm) + ' pixels of this object')
                keep[reg_ind[close]] = False

        sobjs = sobjs[keep]

    # Sort objects according to their spatial location
    nobj = len(sobjs)
    spat_pixpos = sobjs.spat_pixpos
    sobjs = sobjs[spat_pixpos.argsort()]
    # Assign integer objids
    #ToDo Replace with sobjs[:].objid = np.arange(nobj) once the _setitem functionality is figured out
    for ii in range(nobj):
        sobjs[ii].objid = ii + 1

    # Assign the maskwidth and compute some inputs for the object mask
    xtmp = (np.arange(nsamp) + 0.5)/nsamp
    qobj = np.zeros_like(xtmp)
    for iobj in range(nobj):
        if skythresh > 0.0:
            sobjs[iobj].maskwidth = extract_maskwidth*sobjs[iobj].fwhm*(1.0 + 0.5*np.log10(np.fmax(sobjs[iobj].smash_peakflux/skythresh,1.0)))
        else:
            sobjs[iobj].maskwidth = extract_maskwidth*sobjs[iobj].fwhm
        sep = np.abs(xtmp-sobjs[iobj].spat_fracpos)
        sep_inc = sobjs[iobj].maskwidth/nsamp
        close = sep <= sep_inc
        qobj[close] += sobjs[iobj].smash_peakflux*np.exp(np.fmax(-2.77*(sep[close]*nsamp)**2/sobjs[iobj].fwhm**2,-9.0))

    # Create an objmask. This is created here in case we decide to use it later, but it is not currently used
    skymask_objflux = np.copy(thismask)
    skymask_objflux[thismask] = np.interp(ximg[thismask],xtmp,qobj) < (skymask_nthresh*threshold)
    # Still have to make the skymask
    skymask_fwhm = create_skymask_fwhm(sobjs,thismask)
    skymask = skymask_objflux | skymask_fwhm
    # If requested display the resulting traces on top of the image
    if show_trace:
        viewer, ch = ginga.show_image(image*(thismask*inmask))
        ginga.show_slits(viewer, ch, slit_left.T, slit_righ.T, slit_ids = sobjs[0].slitid)
        for iobj in range(nobj):
            if sobjs[iobj].hand_extract_flag == False:
                color = 'orange'
            else:
                color = 'blue'
            ginga.show_trace(viewer, ch,sobjs[iobj].trace_spat, trc_name = sobjs[iobj].idx, color=color)


    return sobjs, skymask[thismask]

def remap_orders(xinit, spec_min_max, inverse=False):

    """
    This code remaps echelle orders to all extend over the same numer of pixels. It is meant to deal with cases
    where the echelle orders do not completely span the detector. Initial tests with PCA using this remapping
    indicate (for vlt_xshooter_nir) that the remapping does not work as well as simply linear extroplating the traces
    in the PCA. The traces appear to compress better onto a PCA when they are not remapped. So this functionality
    is experimemtnal and not currently used.


    Args:
        xinit: ndarray, (nspec, norders)
           Array of input traces that one wants to remap.
        spec_min_max: ndarray, (2, norders)
           Array containing the spec_min and spec_max defined for each order
        inverse: bool, default = False,
           If True, perform the inverse re-mapping rather than the re-mapping.

    Returns:

    """

    nspec, norders = xinit.shape
    spec_vec = np.arange(nspec)
    spec_vec_norm = spec_vec/float(nspec-1)
    xinit_remap = np.zeros_like(xinit)
    for iord in range(norders):
        igood = (spec_vec >= spec_min_max[0,iord]) & (spec_vec <= spec_min_max[1,iord])
        spec_norm_iord = (spec_vec - spec_vec[igood].min())/(spec_vec[igood].max()  - spec_vec[igood].min())
        if inverse:
            xinit_remap[:, iord] = scipy.interpolate.interp1d(spec_vec_norm, xinit[:, iord], kind='linear',
                                                              bounds_error=False, fill_value='extrapolate')(spec_norm_iord)
        else:
            xinit_remap[:,iord] = scipy.interpolate.interp1d(spec_norm_iord[igood], xinit[igood,iord], kind='linear',
                                                             bounds_error=False, fill_value='extrapolate')(spec_vec_norm)
    return xinit_remap

# TODO: JFH It would be really ideal if we could replace this pca with a weighted PCA!!
def pca_trace(xinit_in, spec_min_max=None, predict = None, npca = None, pca_explained_var=99.0,
              coeff_npoly = None, coeff_weights=None, debug=True, order_vec = None, lower = 3.0,
              upper = 3.0, minv = None,maxv = None, maxrej=1,
              xinit_mean = None):

    """
    Use a PCA model to determine the best object (or slit edge) traces for echelle spectrographs.

    Args:
      xinit:  ndarray, (nspec, norders)
         Array of input traces that one wants to PCA model. For object finding this will be the traces for orders where
         an object was detected. If an object was not detected on some orders (see ech_objfind), the standard star
         (or order boundaries)  will be  assigned to these orders at the correct fractional slit position, and a joint PCA
         fit will be performed to the detected traces and the standard/slit traces.

    spec_min_max: float or int ndarray, (2, norders), default=None.
         This is a 2-d array which defines the minimum and maximum of each order in the
         spectral direction on the detector. This should only be used for echelle spectrographs for which the orders do not
         entirely cover the detector, and each order passed in for xinit_in is a succession of orders on the detector.
         The code will re-map the traces such that they all have the same length, compute the PCA, and then re-map the orders
         back. This improves performanc for echelle spectrographs by removing the nonlinear shrinking of the orders so that
         the linear pca operation can better predict the traces. THIS IS AN EXPERIMENTAL FEATURE. INITIAL TESTS WITH
         XSHOOTER-NIR INDICATED THAT IT DID NOT IMPROVE PERFORMANCE AND SIMPLY LINEAR EXTRAPOLATION OF THE ORDERS INTO THE
         REGIONS THAT ARE NOT ILLUMINATED PERFORMED SIGNIFICANTLY BETTER. DO NOT USE UNTIL FURTHER TESTING IS PERFORMED. IT
         COULD HELP WITH OTHER MORE NONLINEAR SPECTROGRAPHS.
    predict: ndarray, bool (norders,), default = None
         Orders which have True are those that will be predicted by extrapolating the fit of the PCA coefficents for those
         orders which have False set in this array. The default is None, which means that the coefficients of all orders
         will be fit simultaneously and no extrapolation will be performed. For object finding, we use the standard star
         (or slit boundaries) as the input for orders for which a trace is not identified and fit the coefficients of all
         simultaneously. Thus no extrapolation is performed. For tracing slit boundaries it may be useful to perform
          extrapolations.
    npca: int, default = None
         number of PCA components to be kept. The maximum number of possible PCA components would be = norders, which is to say
         that no PCA compression woulud be performed. For the default of None, npca will be automatically determinedy by
         calculating the minimum number of components required to explain 99% (pca_explained_var) of the variance in the different orders.
    pca_explained_var: float, default = 99
         Amount of explained variance cut used to determine where to truncate the PCA, i.e. to determine npca.
    coeff_npoly: int, default = None
         Order of polynomial fits used for PCA coefficients fitting. The defualt is None, which means that coeff_noly
         will be automatically determined by taking the number of orders into account. PCA components that explain
         less variance (and are thus much noiser) are fit with lower order.
    coeff_weights (np.ndarray): shape = (norders,), default=None
         If input these weights will be used for the polynomial fit to the PCA coefficients. Even if you are predicting
         orders and hence only fitting a subset of the orders != norders, the shape of coeff_weights must be norders.
         Just give the orders you don't plan to fit a weight of zero. This option is useful for fitting object
         traces since the weights can be set to (S/N)^2 of each order.
         TODO: Perhaps we should get rid of the predict option and simply allow the user to set the weights of the orders
         they want predicted to be zero. That would be more straightforward, but would require a rework of the code.

    debug: bool, default = False
         Show plots useful for debugging.

    Returns:
    --------
    pca_fit:  ndarray, float (nspec, norders)
        Array with the same size as xinit, which contains the pca fitted orders.
    """

    nspec, norders = xinit_in.shape

    if order_vec is None:
        order_vec = np.arange(norders,dtype=float)

    if predict is None:
        predict = np.zeros(norders,dtype=bool)

    # use_order = True orders used to predict the predict = True bad orders
    use_order = np.invert(predict)
    ngood = np.sum(use_order)

    if ngood < 2:
        msgs.warn('There are no good traces to PCA fit. There is probably a bug somewhere. Exiting and returning input traces.')
        return xinit_in, {}, None, None

    if spec_min_max is not None:
        xinit = remap_orders(xinit_in, spec_min_max)
    else:
        xinit = xinit_in

    # Take out the mean position of each input trace
    if xinit_mean is None:
        xinit_mean = np.mean(xinit, axis=0)

    xpca = xinit - xinit_mean
    xpca_use = xpca[:, use_order].T
    pca_full = PCA()
    pca_full.fit(xpca_use)
    var = np.cumsum(np.round(pca_full.explained_variance_ratio_, decimals=6) * 100)
    npca_full = var.size
    if npca is None:
        if var[0]>=pca_explained_var:
            npca = 1
            msgs.info('The first PCA component contains more than {:5.3f} of the information'.format(pca_explained_var))
        else:
            npca = int(np.ceil(np.interp(pca_explained_var, var,np.arange(npca_full)+1)))
            msgs.info('Truncated PCA to contain {:5.3f}'.format(pca_explained_var) + '% of the total variance. ' +
                      'Number of components to keep is npca = {:d}'.format(npca))
    else:
        npca = int(npca)
        var_trunc = np.interp(float(npca),np.arange(npca_full)+1.0, var)
        msgs.info('Truncated PCA with npca={:d} components contains {:5.3f}'.format(npca, var_trunc) + '% of the total variance.')

    if npca_full < npca:
        msgs.warn('Not enough good traces for a PCA fit of the requested dimensionality. The full (non-compressing) PCA has size: '
                  'npca_full = {:d}'.format(npca_full) + ' is < npca = {:d}'.format(npca))
        msgs.warn('Using the input trace for now. But you should lower npca <= npca_full')
        return xinit_in, {}, None, None

    if coeff_npoly is None:
        coeff_npoly = int(np.fmin(np.fmax(np.floor(3.3*ngood/norders),1.0),3.0))


    # Polynomial coefficient for PCA coefficients
    npoly_vec =np.zeros(npca, dtype=int)
    # Fit first pca dimension (with largest variance) with a higher order npoly depending on number of good orders.
    # Fit all higher dimensions (with lower variance) with a line
    # Cascade down and use lower order polynomial for PCA directions that contain less variance
    for ipoly in range(npca):
        npoly_vec[ipoly] = np.fmax(coeff_npoly - ipoly,1)

        pca = PCA(n_components=npca)
        pca_coeffs_use = pca.fit_transform(xpca_use)
        pca_vectors = pca.components_

    pca_coeffs_new = np.zeros((norders, npca))
    fit_dict = {}
    # Now loop over the dimensionality of the compression and perform a polynomial fit to
    for idim in range(npca):
        # Only fit the use_order orders, then use this to predict the others
        xfit = order_vec[use_order]
        yfit = pca_coeffs_use[:,idim]
        ncoeff = npoly_vec[idim]
        # Apply a 10% relative error to each coefficient. This performs better than use_mad, since larger coefficients
        # will always be considered inliers, if the coefficients vary rapidly with order as they sometimes do.
        sigma = np.fmax(0.1*np.abs(yfit), 0.1)
        invvar = utils.inverse(sigma**2)
        use_weights =  coeff_weights[use_order] if coeff_weights is not None else None
        # TODO Note that we are doing a weighted fit using the coeff_weights, but the rejection is still done
        # usnig the ad-hoc invvar created in the line above. I cannot think of a better way.
        msk_new, poly_out = utils.robust_polyfit_djs(xfit, yfit, ncoeff, invvar = invvar, weights=use_weights,
                                                     function='polynomial', maxiter=25,
                                                     lower=lower, upper=upper,
                                                     maxrej=maxrej,
                                                     sticky=False, use_mad=False, minx = minv, maxx = maxv)
        # ToDO robust_poly_fit needs to return minv and maxv as outputs for the fits to be usable downstream
        pca_coeffs_new[:,idim] = utils.func_val(poly_out, order_vec, 'polynomial')
        fit_dict[str(idim)] = {}
        fit_dict[str(idim)]['coeffs'] = poly_out
        fit_dict[str(idim)]['minv'] = minv
        fit_dict[str(idim)]['maxv'] = maxv
        if debug:
            # Evaluate the fit
            xvec = np.linspace(order_vec.min(),order_vec.max(),num=100)
            robust_mask_new = msk_new == 1
            plt.plot(xfit, yfit, 'ko', mfc='None', markersize=8.0, label='pca coeff')
            plt.plot(xfit[~robust_mask_new], yfit[~robust_mask_new], 'r+', markersize=20.0,label='robust_polyfit_djs rejected')
            plt.plot(xvec, utils.func_val(poly_out, xvec, 'polynomial'),ls='-.', color='steelblue',
                     label='Polynomial fit of order={:d}'.format(ncoeff))
            plt.xlabel('Order Number', fontsize=14)
            plt.ylabel('PCA Coefficient', fontsize=14)
            plt.title('PCA Fit for Dimension #{:d}/{:d}'.format(idim + 1,npca))
            plt.legend()
            plt.show()

    pca_model = np.outer(pca.mean_,np.ones(norders)) + (np.dot(pca_coeffs_new, pca_vectors)).T
#   pca_model_mean = np.mean(pca_model,0)
#   pca_fit = np.outer(np.ones(nspec), xinit_mean) + (pca_model - pca_model_mean)
#   JFH which is correct?
    pca_fit = np.outer(np.ones(nspec), xinit_mean) + (pca_model)

    if spec_min_max is not None:
        pca_out = remap_orders(pca_fit, spec_min_max, inverse=True)
    else:
        pca_out = pca_fit

    return pca_out, fit_dict, pca.mean_, pca_vectors



def ech_objfind(image, ivar, slitmask, slit_left, slit_righ, inmask=None, spec_min_max=None,
                fof_link=1.5, order_vec=None, plate_scale=0.2, ir_redux=False,
                std_trace=None, extrap_npoly=3, ncoeff=5, npca=None, coeff_npoly=None, max_snr=2.0, min_snr=1.0, nabove_min_snr=2,
                pca_explained_var=99.0, box_radius=2.0, fwhm=3.0, maxdev=2.0, hand_extract_dict=None, nperslit=5, bg_smth=5.0,
                extract_maskwidth=3.0, sig_thresh = 10.0, peak_thresh=0.0, abs_thresh=0.0, specobj_dict=None,
                trim_edg=(5,5), cont_fit=True, npoly_cont=1, show_peaks=False, show_fits=False, show_single_fits=False,
                show_trace=False, show_single_trace=False, debug=False, show_pca=False, debug_all=False):
    """
    Object finding routine for Echelle spectrographs. This routine:
       1) runs object finding on each order individually
       2) Links the objects found together using a friends-of-friends algorithm on fractional order position.
       3) For objects which were only found on some orders, the standard (or the slit boundaries) are placed at the appropriate
          fractional position along the order.
       4) A PCA fit to the traces is performed using the routine above pca_fit

    Args:
    image:  float ndarray, shape (nspec, nspat)
        Image to search for objects from. This image has shape (nspec, nspat) where the first dimension (nspec) is spectral,
        and second dimension (nspat) is spatial. Note this image can either have the sky background in it, or have already been sky subtracted.
        Object finding works best on sky-subtracted images. Ideally objfind would be run in another routine, global sky-subtraction performed, and
        then this code should be run. However, it is also possible to run this code on non sky subtracted images.
    ivar: float ndarray, shape (nspec, nspat)
       Inverse variance image for the input image.
    slitmask: int ndarray, shape (nspec, nspat)
       Integer image indicating the pixels that belong to each order. Pixels that are not on an order have value -1, and those
       that are on an order have a value equal to the slit number (i.e. 0 to nslits-1 from left to right on the image)
    slit_left:  float ndarray
        Left boundary of orders to be extracted (given as floating pt pixels). This a 2-d array with shape (nspec, norders)
    slit_righ:  float ndarray
        Left boundary of orders to be extracted (given as floating pt pixels). This a 2-d array with shape (nspec, norders)
    inmask: ndarray, bool, shape (nspec, nspat), default = None
        Input mask for the input image.
    fwhm: float, default = 3.0
        Estimated fwhm of the objects in pixels
    maxdev (float): default=2.0
        Maximum deviation of pixels from polynomial fit to trace used to reject bad pixels in trace fitting.
    spec_min_max: float or int ndarray, (2, norders), default=None. This is a 2-d array which defines the minimum and maximum of each order in the
       spectral direction on the detector. This should only be used for echelle spectrographs for which the orders do not
       entirely cover the detector. The pca_trace code will re-map the traces such that they all have the same length,
       compute the PCA, and then re-map the orders back. This improves performanc for echelle spectrographs by removing
       the nonlinear shrinking of the orders so that the linear pca operation can better predict the traces. If not
       passed in it will be determined automitically from the slitmask
    fof_link: float, default = 1.5"
        Friends-of-friends linking length in arcseconds used to link together traces across orders. The routine links
        together at the same fractional slit position and links them together with a friends-of-friends algorithm using
        this linking length.
    plate_scale: float or ndarray, if an ndarray shape is (norders,) default = 0.2
       plate scale of your detector, in unit of arcsec/pix. This can either be a single float for every order, or an array
       with size norders indicating the plate scale of each order.
    ncoeff: int, default = 5
       Order of polynomial fit to traces
    npca: int, default = None
       Nmber of PCA components you want to keep. default is None and it will be assigned automatically by calculating
       the number of components contains approximately 99% of the variance
    coeff_npoly: int, default = None,
       order of polynomial used for PCA coefficients fitting. Default is None and this will be determined automatically.
    min_snr: float, default = 0.2
       Minimum SNR for keeping an object. For an object to be kept it must have a median S/N ratio above min_snr for
       at least nabove_min_snr orders.
    nabove_min_snr: int, default = 1
       The required number of orders that an object must have with median SNR>min_snr in order to be kept.
    box_radius: float,
      box_car extraction radius in arcseconds for SNR calculation and trimming
    sig_thresh: threshord for finding objects
    show_peaks: whether plotting the QA of peak finding of your object in each order
    show_fits: Plot trace fitting for final fits using PCA as crutch
    show_single_fits: Plot trace fitting for single order fits
    show_trace: whether display the resulting traces on top of the image
    debug:

    Returns
    -------
    (sobjs, skymask): tuple

    sobjs: object
      Specobjs object containing the objects detected
    skymask: float ndarray, same shape as image
      Skymask indicating which pixels can be used for global sky subtraction
    """

    #debug_all=True
    if debug_all:
        show_peaks = True
        #show_fits = True
        #show_single_fits = True
        show_trace = True
        show_pca = True
        #show_single_trace = True
        debug = True


    if specobj_dict is None:
        specobj_dict = {'setup': 'unknown', 'slitid': 999, 'orderindx': 999,
                        'det': 1, 'objtype': 'unknown', 'pypeline': 'Echelle'}


    # TODO Update FOF algorithm here with the one from scikit-learn.

    allmask = slitmask > -1
    if inmask is None:
        inmask = allmask

    frameshape = image.shape
    nspec = frameshape[0]
    nspat = frameshape[1]
    norders = slit_left.shape[1]

    if spec_min_max is None:
        spec_min_max = np.zeros(2,norders)
        for iord in range(norders):
            ispec, ispat = np.where(slitmask == iord)
            spec_min_max[:,iord] = ispec.min(), ispec.max()

    if order_vec is None:
        order_vec = np.arange(norders)

    if isinstance(plate_scale,(float, int)):
        plate_scale_ord = np.full(norders, plate_scale)
    elif isinstance(plate_scale,(np.ndarray, list, tuple)):
        if len(plate_scale) == norders:
            plate_scale_ord = plate_scale
        elif len(plate_scale) == 1:
            plate_scale_ord = np.full(norders, plate_scale[0])
        else:
            msgs.error('Invalid size for plate_scale. It must either have one element or norders elements')
    else:
        msgs.error('Invalid type for plate scale')

    specmid = nspec // 2
    spec_vec = np.arange(nspec)
    slit_width = slit_righ - slit_left
    slit_spec_pos = nspec/2.0
    slit_spat_pos = np.zeros((norders, 2))
    for iord in range(norders):
        slit_spat_pos[iord, :] = (np.interp(slit_spec_pos, spec_vec, slit_left[:,iord]), np.interp(slit_spec_pos, spec_vec, slit_righ[:,iord]))

    # create the ouptut images skymask and objmask
    skymask_objfind = np.copy(allmask)
    # Loop over orders and find objects
    sobjs = specobjs.SpecObjs()
    # ToDo replace orderindx with the true order number here? Maybe not. Clean up slitid and orderindx!
    for iord in range(norders):
        msgs.info('Finding objects on order # {:d}'.format(order_vec[iord]))
        thismask = slitmask == iord
        inmask_iord = inmask & thismask
        specobj_dict['slitid'] = iord
        specobj_dict['orderindx'] = iord
        try:
            std_in = std_trace[:,iord]
        except TypeError:
            std_in = None
        sobjs_slit, skymask_objfind[thismask] = \
            objfind(image, thismask, slit_left[:,iord], slit_righ[:,iord], spec_min_max=spec_min_max[:,iord],
                    inmask=inmask_iord,std_trace=std_in, extrap_npoly=extrap_npoly, ncoeff=ncoeff, fwhm=fwhm, maxdev=maxdev,
                    hand_extract_dict=hand_extract_dict, ir_redux=ir_redux,
                    nperslit=nperslit, bg_smth=bg_smth, extract_maskwidth=extract_maskwidth, sig_thresh=sig_thresh,
                    peak_thresh=peak_thresh, abs_thresh=abs_thresh, trim_edg=trim_edg, cont_fit=cont_fit,
                    npoly_cont=npoly_cont, show_peaks=show_peaks,
                    show_fits=show_single_fits, show_trace=show_single_trace, specobj_dict=specobj_dict)
        # ToDO make the specobjs _set_item_ work with expressions like this spec[:].orderindx = iord
        for spec in sobjs_slit:
            spec.ech_orderindx = iord
            spec.ech_order = order_vec[iord]
            _ = spec.set_idx()
        sobjs.add_sobj(sobjs_slit)

    nfound = len(sobjs)

    if nfound == 0:
        return sobjs, skymask_objfind[allmask]

    FOF_frac = fof_link/(np.median(np.median(slit_width,axis=0)*plate_scale_ord))
    # Run the FOF. We use fake coordinaes
    fracpos = sobjs.spat_fracpos
    ra_fake = fracpos/1000.0 # Divide all angles by 1000 to make geometry euclidian
    dec_fake = 0.0*fracpos
    if nfound>1:
        (inobj_id, multobj_id, firstobj_id, nextobj_id) = spheregroup(ra_fake, dec_fake, FOF_frac/1000.0)
        obj_id_init = inobj_id.copy()
    elif nfound==1:
        obj_id_init = np.zeros(1,dtype='int')

    uni_obj_id_init, uni_ind_init = np.unique(obj_id_init, return_index=True)

    # Now loop over the unique objects and check that there is only one object per order. If FOF
    # grouped > 1 objects on the same order, then this will be popped out as its own unique object
    obj_id = obj_id_init.copy()
    nobj_init = len(uni_obj_id_init)
    for iobj in range(nobj_init):
        for iord in range(norders):
            on_order = (obj_id_init == uni_obj_id_init[iobj]) & (sobjs.ech_orderindx == iord)
            if (np.sum(on_order) > 1):
                msgs.warn('Found multiple objects in a FOF group on order iord={:d}'.format(iord) + msgs.newline() +
                          'Spawning new objects to maintain a single object per order.')
                off_order = (obj_id_init == uni_obj_id_init[iobj]) & (sobjs.ech_orderindx != iord)
                ind = np.where(on_order)[0]
                if np.any(off_order):
                    # Keep the closest object to the location of the rest of the group (on other orders)
                    # as corresponding to this obj_id, and spawn new obj_ids for the others.
                    frac_mean = np.mean(fracpos[off_order])
                    min_dist_ind = np.argmin(np.abs(fracpos[ind] - frac_mean))
                else:
                    # If there are no other objects with this obj_id to compare to, then we simply have multiple
                    # objects grouped together on the same order, so just spawn new object IDs for them to maintain
                    # one obj_id per order
                    min_dist_ind = 0
                ind_rest = np.setdiff1d(ind,ind[min_dist_ind])
                obj_id[ind_rest] = (np.arange(len(ind_rest)) + 1) + obj_id_init.max()

    uni_obj_id, uni_ind = np.unique(obj_id, return_index=True)
    nobj = len(uni_obj_id)
    msgs.info('FOF matching found {:d}'.format(nobj) + ' unique objects')

    gfrac = np.zeros(nfound)
    for jj in range(nobj):
        this_obj_id = obj_id == uni_obj_id[jj]
        gfrac[this_obj_id] = np.median(fracpos[this_obj_id])

    uni_frac = gfrac[uni_ind]

    # Sort with respect to fractional slit location to guarantee that we have a similarly sorted list of objects later
    isort_frac = uni_frac.argsort()
    uni_obj_id = uni_obj_id[isort_frac]
    uni_frac = uni_frac[isort_frac]

    sobjs_align = sobjs.copy()
    # Loop over the orders and assign each specobj a fractional position and a obj_id number
    for iobj in range(nobj):
        for iord in range(norders):
            on_order = (obj_id == uni_obj_id[iobj]) & (sobjs_align.ech_orderindx == iord)
            # ToDO fix specobjs set_item to get rid of these crappy loops
            for spec in sobjs_align[on_order]:
                spec.ech_fracpos = uni_frac[iobj]
                spec.ech_objid = uni_obj_id[iobj]
                spec.objid = uni_obj_id[iobj]
                spec.ech_frac_was_fit = False

    # Now loop over objects and fill in the missing objects and their traces. We will fit the fraction slit position of
    # the good orders where an object was found and use that fit to predict the fractional slit position on the bad orders
    # where no object was found
    ## TODO
    for iobj in range(nobj):
        # Grab all the members of this obj_id from the object list
        indx_obj_id = sobjs_align.ech_objid == uni_obj_id[iobj]
        nthisobj_id = np.sum(indx_obj_id)
        # Perform the fit if this objects shows up on more than three orders
        if (nthisobj_id > 3) and (nthisobj_id<norders):
            thisorderindx = sobjs_align[indx_obj_id].ech_orderindx
            goodorder = np.zeros(norders, dtype=bool)
            goodorder[thisorderindx] = True
            badorder = np.invert(goodorder)
            xcen_good = (sobjs_align[indx_obj_id].trace_spat).T
            slit_frac_good = (xcen_good-slit_left[:,goodorder])/slit_width[:,goodorder]
            # Fractional slit position averaged across the spectral direction for each order
            frac_mean_good = np.mean(slit_frac_good, 0)
            # Perform a  linear fit to fractional slit position
            #TODO Do this as a S/N weighted fit similar to what is now in the pca_trace algorithm?
            msk_frac, poly_coeff_frac = utils.robust_polyfit_djs(order_vec[goodorder], frac_mean_good, 1,
                                                                 function='polynomial', maxiter=20, lower=2, upper=2,
                                                                 use_mad= True, sticky=False,
                                                                 minx = order_vec.min(), maxx=order_vec.max())
            frac_mean_new = np.zeros(norders)
            frac_mean_new[badorder] = utils.func_val(poly_coeff_frac, order_vec[badorder], 'polynomial',
                                                     minx = order_vec.min(),maxx=order_vec.max())
            frac_mean_new[goodorder] = frac_mean_good
            # TODO This QA needs some work
            if show_pca:
                frac_mean_fit = utils.func_val(poly_coeff_frac, order_vec, 'polynomial')
                plt.plot(order_vec[goodorder][msk_frac], frac_mean_new[goodorder][msk_frac], 'ko', mfc='k', markersize=8.0, label='Good Orders Kept')
                plt.plot(order_vec[goodorder][np.invert(msk_frac)], frac_mean_new[goodorder][np.invert(msk_frac)], 'ro', mfc='k', markersize=8.0, label='Good Orders Rejected')
                plt.plot(order_vec[badorder], frac_mean_new[badorder], 'ko', mfc='None', markersize=8.0, label='Predicted Bad Orders')
                plt.plot(order_vec,frac_mean_new,'+',color='cyan',markersize=12.0,label='Final Order Fraction')
                plt.plot(order_vec, frac_mean_fit, 'r-', label='Fractional Order Position Fit')
                plt.xlabel('Order Index', fontsize=14)
                plt.ylabel('Fractional Slit Position', fontsize=14)
                plt.title('Fractional Slit Position Fit')
                plt.legend()
                plt.show()
        else:
            frac_mean_new = np.full(norders, uni_frac[iobj])

        # Now loop over the orders and add objects on the ordrers for which the current object was not found
        for iord in range(norders):
            # Is the current object detected on this order?
            on_order = (sobjs_align.ech_objid == uni_obj_id[iobj]) & (sobjs_align.ech_orderindx == iord)
            if not np.any(on_order):
                # Add this to the sobjs_align, and assign required tags
                thisobj = specobjs.SpecObj(frameshape, slit_spat_pos[iord,:], slit_spec_pos, det = sobjs_align[0].det,
                                           setup = sobjs_align[0].setup, slitid = iord,
                                           objtype=sobjs_align[0].objtype, pypeline=sobjs_align[0].pypeline)
                thisobj.ech_orderindx = iord
                thisobj.ech_order = order_vec[iord]
                thisobj.spat_fracpos = uni_frac[iobj]
                # Assign traces using the fractional position fit above
                if std_trace is not None:
                    x_trace = np.interp(slit_spec_pos, spec_vec, std_trace[:,iord])
                    shift = np.interp(slit_spec_pos, spec_vec,slit_left[:,iord] + slit_width[:,iord]*frac_mean_new[iord]) - x_trace
                    thisobj.trace_spat = std_trace[:,iord] + shift
                else:
                    thisobj.trace_spat = slit_left[:, iord] + slit_width[:, iord] * frac_mean_new[iord]  # new trace
                thisobj.trace_spec = spec_vec
                thisobj.spat_pixpos = thisobj.trace_spat[specmid]
                # Use the real detections of this objects for the FWHM
                this_obj_id = obj_id == uni_obj_id[iobj]
                # Assign to the fwhm of the nearest detected order
                imin = np.argmin(np.abs(sobjs_align[this_obj_id].ech_orderindx - iord))
                thisobj.fwhm = sobjs_align[imin].fwhm
                thisobj.maskwidth = sobjs_align[imin].maskwidth
                thisobj.ech_fracpos = uni_frac[iobj]
                thisobj.ech_objid = uni_obj_id[iobj]
                thisobj.objid = uni_obj_id[iobj]
                thisobj.ech_frac_was_fit = True
                thisobj.set_idx()
                sobjs_align.add_sobj(thisobj)
                obj_id = np.append(obj_id, uni_obj_id[iobj])
                gfrac = np.append(gfrac, uni_frac[iobj])

    # Loop over the objects and perform a quick and dirty extraction to assess S/N.
    varimg = utils.calc_ivar(ivar)
    flux_box = np.zeros((nspec, norders, nobj))
    ivar_box = np.zeros((nspec, norders, nobj))
    mask_box = np.zeros((nspec, norders, nobj))
    SNR_arr = np.zeros((norders, nobj))
    for iobj in range(nobj):
        for iord in range(norders):
            indx = (sobjs_align.ech_objid == uni_obj_id[iobj]) & (sobjs_align.ech_orderindx == iord)
            spec = sobjs_align[indx][0]
            thismask = slitmask == iord
            inmask_iord = inmask & thismask
            # TODO make the snippet below its own function quick_extraction()
            box_rad_pix = box_radius/plate_scale_ord[iord]
            flux_tmp  = extract_boxcar(image*inmask_iord, spec.trace_spat,box_rad_pix, ycen = spec.trace_spec)
            var_tmp  = extract_boxcar(varimg*inmask_iord, spec.trace_spat,box_rad_pix, ycen = spec.trace_spec)
            ivar_tmp = utils.calc_ivar(var_tmp)
            pixtot  = extract_boxcar(ivar*0 + 1.0, spec.trace_spat,box_rad_pix, ycen = spec.trace_spec)
            mask_tmp = (extract_boxcar(ivar*inmask_iord == 0.0, spec.trace_spat,box_rad_pix, ycen = spec.trace_spec) != pixtot)
            flux_box[:,iord,iobj] = flux_tmp*mask_tmp
            ivar_box[:,iord,iobj] = np.fmax(ivar_tmp*mask_tmp,0.0)
            mask_box[:,iord,iobj] = mask_tmp
            (mean, med_sn, stddev) = stats.sigma_clipped_stats(flux_box[mask_tmp,iord,iobj]*np.sqrt(ivar_box[mask_tmp,iord,iobj]),
            sigma_lower=5.0,sigma_upper=5.0)
            # ToDO assign this to sobjs_align for use in the extraction
            SNR_arr[iord,iobj] = med_sn
            spec.ech_snr = med_sn

    # Purge objects with low SNR that don't show up in enough orders, sort the list of objects with respect to obj_id
    # and orderindx
    keep_obj = np.zeros(nobj,dtype=bool)
    sobjs_trim = specobjs.SpecObjs()
    # objids are 1 based so that we can easily asign the negative to negative objects
    iobj_keep = 1
    for iobj in range(nobj):
        if (SNR_arr[:,iobj].max() > max_snr) or (np.sum(SNR_arr[:,iobj] > min_snr) >= nabove_min_snr):
            keep_obj[iobj] = True
            ikeep = sobjs_align.ech_objid == uni_obj_id[iobj]
            sobjs_keep = sobjs_align[ikeep].copy()
            for spec in sobjs_keep:
                spec.ech_objid = iobj_keep
                spec.objid = iobj_keep
            sobjs_trim.add_sobj(sobjs_keep[np.argsort(sobjs_keep.ech_orderindx)])
            iobj_keep += 1
        else:
            msgs.info('Purging object #{:d}'.format(iobj) + ' which does not satisfy max_snr > {:5.2f} OR min_snr > {:5.2f}'.format(max_snr, min_snr) +
                      ' on at least nabove_min_snr >= {:d}'.format(nabove_min_snr) + ' orders')

    nobj_trim = np.sum(keep_obj)

    if nobj_trim == 0:
        sobjs_final = specobjs.SpecObjs()
        skymask = create_skymask_fwhm(sobjs_final, allmask)
        return sobjs_final, skymask[allmask]

    SNR_arr_trim = SNR_arr[:,keep_obj]


    sobjs_final = sobjs_trim.copy()
    # Loop over the objects one by one and adjust/predict the traces
    pca_fits = np.zeros((nspec, norders, nobj_trim))

    # Create the trc_inmask for iterative fitting below
    trc_inmask = np.zeros((nspec, norders), dtype=bool)
    for iord in range(norders):
        trc_inmask[:,iord] = (spec_vec >= spec_min_max[0,iord]) & (spec_vec <= spec_min_max[1,iord])


    for iobj in range(nobj_trim):
        indx_obj_id = sobjs_final.ech_objid == (iobj + 1)
        # PCA predict all the orders now (where we have used the standard or slit boundary for the bad orders above)
        msgs.info('Fitting echelle object finding PCA for object {:d}\{:d} with median SNR = {:5.3f}'.format(
                iobj + 1,nobj_trim,np.median(sobjs_final[indx_obj_id].ech_snr)))
        pca_fits[:, :, iobj], _, _, _ = pca_trace((sobjs_final[indx_obj_id].trace_spat).T,
                                                 npca=npca, pca_explained_var=pca_explained_var,
                                                 coeff_npoly=coeff_npoly,
                                                 coeff_weights = np.fmax(sobjs_final[indx_obj_id].ech_snr, 1.0),
                                                 debug=show_pca)
        # Trial and error shows weighting by S/N instead of S/N^2 performs better

        # Perform iterative flux weighted centroiding using new PCA predictions
        xinit_fweight = pca_fits[:,:,iobj].copy()
        inmask_now = inmask & allmask
        xfit_fweight, _, _, _= iter_tracefit(image, xinit_fweight, ncoeff, inmask = inmask_now, trc_inmask=trc_inmask,
                                             fwhm=fwhm, maxdev=maxdev, show_fits=show_fits)
        # Perform iterative Gaussian weighted centroiding
        xinit_gweight = xfit_fweight.copy()
        xfit_gweight, _ , _, _= iter_tracefit(image, xinit_gweight, ncoeff, inmask = inmask_now,  trc_inmask=trc_inmask,
                                              gweight=True, fwhm=fwhm, maxdev=maxdev, show_fits=show_fits)
        #xfit_final = trace_slits.extrapolate_trace(xfit_gweight, spec_min_max, npoly=extrap_npoly)
        #TODO  Assign the new traces. Only assign the orders that were not orginally detected and traced. If this works
        # well, we will avoid doing all of the iter_tracefits above to make the code faster.
        for iord, spec in enumerate(sobjs_final[indx_obj_id]):
            # JFH added the condition on ech_frac_was_fit with S/N cut on 7-7-19.
            # TODO is this robust against half the order being masked?
            if spec.ech_frac_was_fit & (spec.ech_snr > 1.0):
                    spec.trace_spat = xfit_gweight[:,iord]
                    spec.spat_pixpos = spec.trace_spat[specmid]




    #TODO Put in some criterion here that does not let the fractional position change too much during the iterative
    # tracefitting. The problem is spurious apertures identified on one slit can be pulled over to the center of flux
    # resulting in a bunch of objects landing on top of each other.

    # Set the IDs
    for spec in sobjs_final:
        spec.ech_order = order_vec[spec.ech_orderindx]
    sobjs_final.set_idx()

    skymask_fwhm = create_skymask_fwhm(sobjs_final,allmask)
    skymask = skymask_objfind | skymask_fwhm

    if show_trace:
        viewer, ch = ginga.show_image(image*allmask)

        for spec in sobjs_trim:
            color = 'red' if spec.ech_frac_was_fit else 'magenta'
            ## Showing the final flux weighted centroiding from PCA predictions
            ginga.show_trace(viewer, ch, spec.trace_spat, spec.idx, color=color)


        for iobj in range(nobj_trim):
            for iord in range(norders):
                ## Showing PCA predicted locations before recomputing flux/gaussian weighted centroiding
                ginga.show_trace(viewer, ch, pca_fits[:,iord, iobj], str(uni_frac[iobj]), color='yellow')
                ## Showing the final traces from this routine
                ginga.show_trace(viewer, ch, sobjs_final.trace_spat[iord].T, sobjs_final.idx, color='cyan')


        # Labels for the points
        text_final = [dict(type='text', args=(nspat / 2 -40, nspec / 2, 'final trace'),
                           kwargs=dict(color='cyan', fontsize=20))]

        text_pca = [dict(type='text', args=(nspat / 2 -40, nspec / 2 - 30, 'PCA fit'),kwargs=dict(color='yellow', fontsize=20))]

        text_fit = [dict(type='text', args=(nspat / 2 -40, nspec / 2 - 60, 'predicted'),kwargs=dict(color='red', fontsize=20))]

        text_notfit = [dict(type='text', args=(nspat / 2 -40, nspec / 2 - 90, 'originally found'),kwargs=dict(color='magenta', fontsize=20))]

        canvas = viewer.canvas(ch._chname)
        canvas_list = text_final + text_pca + text_fit + text_notfit
        canvas.add('constructedcanvas', canvas_list)
    # TODO two things need to be debugged. 1) For objects which were found and traced, i don't think we should be updating the tracing with
    # the PCA. This just adds a failutre mode. 2) The PCA fit is going wild for X-shooter. Debug that.
    return sobjs_final, skymask[allmask]<|MERGE_RESOLUTION|>--- conflicted
+++ resolved
@@ -1553,15 +1553,6 @@
     #flux_spec = extract_asymbox2(thisimg[5700:6600, :], left_asym[5700:6600, :], righ_asym[5700:6600, :], weight_image=totmask.astype(float)[5700:6600, :])
     #mask_spec = extract_asymbox2(totmask[5700:6600, :], left_asym[5700:6600, :], righ_asym[5700:6600, :], weight_image=totmask.astype(float)[5700:6600, :]) < 0.3
     # For GMOS ut180516
-<<<<<<< HEAD
-    #flux_spec = extract_asymbox2(thisimg[400:900, :], left_asym[400:900, :], righ_asym[400:900, :], weight_image=totmask.astype(float)[400:900, :])
-    #mask_spec = extract_asymbox2(totmask[400:900, :], left_asym[400:900, :], righ_asym[400:900, :], weight_image=totmask.astype(float)[400:900, :]) < 0.3
-    # DEIMOS J183+05
-    #flux_spec = extract_asymbox2(thisimg[2670:4060, :], left_asym[2670:4060, :], righ_asym[2670:4060, :], weight_image=totmask.astype(float)[2670:4060, :])
-    #mask_spec = extract_asymbox2(totmask[2670:4060, :], left_asym[2670:4060, :], righ_asym[2670:4060, :], weight_image=totmask.astype(float)[2670:4060, :]) < 0.3
-    flux_spec = extract_asymbox2(thisimg, left_asym, righ_asym, weight_image=totmask.astype(float))
-    mask_spec = extract_asymbox2(totmask, left_asym, righ_asym, weight_image=totmask.astype(float)) < 0.3
-=======
     #flux_spec = extract_asymbox2(thisimg[960:, :], left_asym[960:, :], righ_asym[960:, :], weight_image=totmask.astype(float)[960:, :])
     #mask_spec = extract_asymbox2(totmask[960:, :], left_asym[960:, :], righ_asym[960:, :], weight_image=totmask.astype(float)[960:, :]) < 0.3
     # For DEIMOS J006
@@ -1587,7 +1578,13 @@
     mask_spec = extract_asymbox2(totmask[1300:, :], left_asym[1300:, :], righ_asym[1300:, :], weight_image=totmask.astype(float)[1300:, :]) < 0.3
     #flux_spec = extract_asymbox2(thisimg, left_asym, righ_asym, weight_image=totmask.astype(float))
     #mask_spec = extract_asymbox2(totmask, left_asym, righ_asym, weight_image=totmask.astype(float)) < 0.3
->>>>>>> a59390bd
+    #flux_spec = extract_asymbox2(thisimg[400:900, :], left_asym[400:900, :], righ_asym[400:900, :], weight_image=totmask.astype(float)[400:900, :])
+    #mask_spec = extract_asymbox2(totmask[400:900, :], left_asym[400:900, :], righ_asym[400:900, :], weight_image=totmask.astype(float)[400:900, :]) < 0.3
+    # DEIMOS J183+05
+    #flux_spec = extract_asymbox2(thisimg[2670:4060, :], left_asym[2670:4060, :], righ_asym[2670:4060, :], weight_image=totmask.astype(float)[2670:4060, :])
+    #mask_spec = extract_asymbox2(totmask[2670:4060, :], left_asym[2670:4060, :], righ_asym[2670:4060, :], weight_image=totmask.astype(float)[2670:4060, :]) < 0.3
+    #flux_spec = extract_asymbox2(thisimg, left_asym, righ_asym, weight_image=totmask.astype(float))
+    #mask_spec = extract_asymbox2(totmask, left_asym, righ_asym, weight_image=totmask.astype(float)) < 0.3
     flux_mean, flux_median, flux_sig = stats.sigma_clipped_stats(flux_spec, mask = mask_spec, axis=0, sigma = 3.0,
                                                            cenfunc='median', stdfunc=utils.nan_mad_std)
 ##   New CODE
