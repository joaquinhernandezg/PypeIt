--- conflicted
+++ resolved
@@ -27,216 +27,8 @@
 from pypeit.core.moment import moment1d
 from IPython import embed
 
-<<<<<<< HEAD
-# MASK VALUES FROM EXTRACTION
-# 0
-# 2**0 = Flagged as bad detector pixel
-# 2**1 = Flagged as affected by Cosmic Ray
-# 2**5 = Flagged as NAN (from something gone wrong)
-# 2**6 = Entire region masked
-
-mask_flags = dict(bad_pix=2**0, CR=2**1, NAN=2**5, bad_row=2**6)
-
-
-def extract_asymbox2(image,left_in,right_in, ycen=None, weight_image=None):
-    """ Extract the total flux within a variable window at many positions. This routine will accept an asymmetric/variable window
-    specified by the left_in and right_in traces.  The ycen position is optional. If it is not provied, it is assumed to be integers
-    in the spectral direction (as is typical for traces). Traces are expected to run vertically to be consistent with other
-    extract_  routines. Based on idlspec2d/spec2d/extract_asymbox2.pro
-
-    Args:
-    image :  float ndarray
-        Image to extract from. It is a 2-d array with shape (nspec, nspat)
-    left  :  float ndarray
-        Left boundary of region to be extracted (given as floating pt pixels). This can either be an 2-d  array with shape
-        (nspec, nTrace) array, or a 1-d array with shape (nspec) forthe case of a single trace.
-
-    right  :  float ndarray
-        Right boundary of region to be extracted (given as floating pt pixels). This can either be an 2-d  array with shape
-        (nspec, nTrace) array, or a 1-d array with shape (nspec) forthe case of a single trace.
-
-
-    Returns:
-    ycen :  float ndarray
-        Y positions corresponding to "Left"  and "Right" (expected as integers). Will be cast to an integer if floats
-        are provided. This needs to have the same shape as left and right broundarys provided above. In other words,
-        either a  2-d  array with shape (nspec, nTrace) array, or a 1-d array with shape (nspec) forthe case of a single trace.
-
-    weight_image: float ndarray
-        Weight map to be applied to image before boxcar. It is a 2-d array with shape (nspec, nspat)
-
-    Returns
-    -------
-    fextract:   ndarray
-       Extracted flux at positions specified by (left<-->right, ycen). The output will have the same shape as
-       Left and Right, i.e.  an 2-d  array with shape (nspec, nTrace) array if multiple traces were input, or a 1-d array with shape (nspec) for
-       the case of a single trace.
-
-
-    Revision History
-    ----------------
-    24-Mar-1999  Written by David Schlegel, Princeton.
-    17-Feb-2003  Written with slow IDL routine, S. Burles, MIT
-    22-Apr-2018  Ported to python by Joe Hennawi
-    """
-
-    # ToDO it would be nice to avoid this transposing, but I got confused during the IDL port
-    left = left_in.T
-    right = right_in.T
-
-    dim = left.shape
-    ndim = left.ndim
-    if (ndim == 1):
-        nTrace = 1
-        npix = dim[0]
-    else:
-        nTrace = dim[0]
-        npix = dim[1]
-
-    if ycen is None:
-        if ndim == 1:
-            ycen_out = np.arange(npix, dtype=int)
-        elif ndim == 2:
-            ycen_out = np.outer(np.ones(nTrace, dtype=int), np.arange(npix, dtype=int))
-        else:
-            raise ValueError('trace is not 1 or 2 dimensional')
-    else:
-        ycen_out = ycen.T
-        ycen_out = np.rint(ycen_out).astype(int)
-
-    if ((np.size(left) != np.size(ycen_out)) | (np.shape(left) != np.shape(ycen_out))):
-        raise ValueError('Number of elements and left of trace and ycen must be equal')
-
-    idims = image.shape
-    nspat = idims[1]
-    nspec = idims[0]
-
-    maxwindow = np.max(right - left)
-    tempx = np.int(maxwindow + 3.0)
-
-    bigleft = np.outer(left[:], np.ones(tempx))
-    bigright = np.outer(right[:], np.ones(tempx))
-    spot = np.outer(np.ones(npix * nTrace), np.arange(tempx)) + bigleft - 1
-    bigy = np.outer(ycen_out[:], np.ones(tempx, dtype='int'))
-
-    fullspot = np.array(np.fmin(np.fmax(np.round(spot + 1) - 1, 0), nspat - 1), int)
-    fracleft = np.fmax(np.fmin(fullspot - bigleft, 0.5), -0.5)
-    fracright = np.fmax(np.fmin(bigright - fullspot, 0.5), -0.5)
-    del bigleft
-    del bigright
-    bool_mask1 = (spot >= -0.5) & (spot < (nspat - 0.5))
-    bool_mask2 = (bigy >= 0) & (bigy <= (nspec - 1))
-    weight = (np.fmin(np.fmax(fracleft + fracright, 0), 1)) * bool_mask1 * bool_mask2
-    del spot
-    del fracleft
-    del fracright
-    bigy = np.fmin(np.fmax(bigy, 0), nspec - 1)
-
-    if weight_image is not None:
-        temp = np.array([weight_image[x1, y1] * image[x1, y1] for (x1, y1) in zip(bigy.flatten(), fullspot.flatten())])
-        temp2 = np.reshape(weight.flatten() * temp, (nTrace, npix, tempx))
-        fextract = np.sum(temp2, axis=2)
-        temp_wi = np.array([weight_image[x1, y1] for (x1, y1) in zip(bigy.flatten(), fullspot.flatten())])
-        temp2_wi = np.reshape(weight.flatten() * temp_wi, (nTrace, npix, tempx))
-        f_ivar = np.sum(temp2_wi, axis=2)
-        fextract = fextract / (f_ivar + (f_ivar == 0)) * (f_ivar > 0)
-    else:
-        # Might be a more pythonic way to code this. I needed to switch the flattening order in order to get
-        # this to work
-        temp = np.array([image[x1, y1] for (x1, y1) in zip(bigy.flatten(), fullspot.flatten())])
-        temp2 = np.reshape(weight.flatten() * temp, (nTrace, npix, tempx))
-        fextract = np.sum(temp2, axis=2)
-
-    # IDL version model functionality not implemented yet
-    # At the moment I'm not reutnring the f_ivar for the weight_image mode. I'm not sure that this functionality is even
-    # ever used
-
-    if(nTrace ==1):
-        fextract = fextract.reshape(npix)
-    return fextract.T
-
-
-def extract_boxcar(image,trace_in, radius_in, ycen=None):
-    """ Extract the total flux within a boxcar window at many positions. The ycen position is optional. If it is not provied, it is assumed to be integers
-     in the spectral direction (as is typical for traces). Traces are expected to run vertically to be consistent with other
-     extract_  routines. Based on idlspec2d/spec2d/extract_boxcar.pro
-
-     Revision History:
-
-     24-Mar-1999  Written by David Schlegel, Princeton.
-     22-Apr-2018  Ported to python by Joe Hennawi
-
-     Args:
-         image (np.ndarray):
-            Image to extract from. It is a 2-d array with shape (nspec, nspat)
-         trace_in (np.ndarray):
-            Trace for the region to be extracted (given as floating pt pixels). This can either be an 2-d  array with shape
-            (nspec, nTrace) array, or a 1-d array with shape (nspec) forthe case of a single trace.
-         radius (float or ndarray):
-             boxcar radius in floating point pixels. This can be either be in put as a scalar or as an array to perform
-             boxcar extraction a varaible radius. If an array is input it must have the same size and shape as trace_in, i.e.
-             a 2-d  array with shape (nspec, nTrace) array, or a 1-d array with shape (nspec) for the case of a single trace.
-         ycen (np.ndarray, optional):
-             Y positions corresponding to trace_in (expected as integers). Will be rounded to the nearest integer if floats
-             are provided. This needs to have the same shape as trace_in  provided above. In other words,
-             either a  2-d  array with shape (nspec, nTrace) array, or a 1-d array with shape (nspec) forthe case of a single trace.
-
-     Returns:
-        np.ndarray:
-         Extracted flux at positions specified by (left<-->right, ycen). The output will have the same shape as
-         Left and Right, i.e.  an 2-d  array with shape (nspec, nTrace) array if multiple traces were input, or a 1-d array with shape (nspec) for
-         the case of a single trace.
-
-     """
-    # Checks on radius
-    if isinstance(radius_in,(int,float)):
-        radius = radius_in
-    elif ((np.size(radius_in)==np.size(trace_in)) & (np.shape(radius_in) == np.shape(trace_in))):
-        radius = radius_in.T
-    else:
-        raise ValueError('Boxcar radius must a be either an integer, a floating point number, or an ndarray '
-                         'with the same shape and size as trace_in')
-
-    trace = trace_in.T
-
-    dim = trace.shape
-    ndim = len(dim)
-    if (ndim == 1):
-        nTrace = 1
-        npix = dim[0]
-    else:
-        nTrace = dim[0]
-        npix = dim[1]
-
-    if ycen is None:
-        if ndim == 1:
-            ycen_out = np.arange(npix, dtype='int')
-        elif ndim == 2:
-            ycen_out = np.outer(np.ones(nTrace, dtype=int), np.arange(npix, dtype=int))
-        else:
-            raise ValueError('trace is not 1 or 2 dimensional')
-    else:
-        ycen_out = ycen.T
-        ycen_out = np.rint(ycen_out).astype(int)
-
-    if ((np.size(trace) != np.size(ycen_out)) | (np.shape(trace) != np.shape(ycen_out))):
-        raise ValueError('Number of elements and shape of trace and ycen must be equal')
-
-
-
-    left = trace - radius
-    right = trace + radius
-    fextract = extract_asymbox2(image, left, right, ycen_out)
-
-    return fextract
-
-
-
-def extract_optimal(sciimg,ivar, mask, waveimg, skyimg, rn2_img, thismask, oprof, box_radius, specobj, min_frac_use = 0.05):
-=======
 def extract_optimal(sciimg,ivar, mask, waveimg, skyimg, rn2_img, thismask, oprof, box_radius, spec,
                     min_frac_use = 0.05):
->>>>>>> f73126a7
 
     """ Calculate the spatial FWHM from an object profile. Utility routine for fit_profile
 
@@ -421,15 +213,6 @@
     ivar_box = 1.0/(var_box + (var_box == 0.0))
     nivar_box = 1.0/(nvar_box + (nvar_box == 0.0))
 
-<<<<<<< HEAD
-    specobj['BOX_WAVE'] = wave_box
-    specobj['BOX_COUNTS'] = flux_box*mask_box
-    specobj['BOX_COUNTS_IVAR'] = ivar_box*mask_box
-    specobj['BOX_COUNTS_SIG'] = np.sqrt(utils.calc_ivar(ivar_box*mask_box))
-    specobj['BOX_COUNTS_NIVAR'] = nivar_box*mask_box
-    specobj['BOX_MASK'] = mask_box
-    specobj['BOX_COUNTS_SKY'] = sky_box
-=======
     spec.BOX_WAVE = wave_box
     spec.BOX_COUNTS = flux_box*mask_box
     spec.BOX_COUNTS_IVAR = ivar_box*mask_box
@@ -442,9 +225,6 @@
 
     # TODO: Why is the returning None? It doesn't have to, right?
     return None
-
-
->>>>>>> f73126a7
 
 
 def findfwhm(model, sig_x):
@@ -1824,16 +1604,10 @@
                                                              bounds_error=False, fill_value='extrapolate')(spec_vec_norm)
     return xinit_remap
 
-<<<<<<< HEAD
 
 def ech_objfind(image, ivar, slitmask, slit_left, slit_righ, order_vec, maskslits,
                 inmask=None, spec_min_max=None,
                 fof_link=1.5, plate_scale=0.2, ir_redux=False,
-=======
-# TODO Can we purge OBJID in this routine in place of ech_objid everywhere?
-def ech_objfind(image, ivar, slitmask, slit_left, slit_righ, inmask=None, spec_min_max=None,
-                fof_link=1.5, order_vec=None, plate_scale=0.2, ir_redux=False,
->>>>>>> f73126a7
                 std_trace=None, extrap_npoly=3, ncoeff=5, npca=None, coeff_npoly=None, max_snr=2.0, min_snr=1.0, nabove_min_snr=2,
                 pca_explained_var=99.0, box_radius=2.0, fwhm=3.0, maxdev=2.0, hand_extract_dict=None, nperslit=5, bg_smth=5.0,
                 extract_maskwidth=3.0, sig_thresh = 10.0, peak_thresh=0.0, abs_thresh=0.0, specobj_dict=None,
