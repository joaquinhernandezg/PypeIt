"""
Core module for methods related to flat fielding.

.. include common links, assuming primary doc root is up one directory
.. include:: ../links.rst
"""
import inspect
import copy
import os

import numpy as np
from scipy import interpolate, ndimage
from matplotlib import pyplot as plt

from IPython import embed

from pypeit import msgs
from pypeit.core import parse
from pypeit.core import pixels
from pypeit.core import tracewave
from pypeit import utils
from pypeit.core import pydl

# TODO: Put this in utils
def linear_interpolate(x1, y1, x2, y2, x):
    r"""
    Interplate or extrapolate between two points.

    Given a line defined two points, :math:`(x_1,y_1)` and
    :math:`(x_2,y_2)`, return the :math:`y` value of a new point on
    the line at coordinate :math:`x`.

    This function is meant for speed. No type checking is performed and
    the only check is that the two provided ordinate coordinates are not
    numerically identical. By definition, the function will extrapolate
    without any warning.

    Args:
        x1 (:obj:`float`):
            First abscissa position
        y1 (:obj:`float`):
            First ordinate position
        x2 (:obj:`float`):
            Second abscissa position
        y3 (:obj:`float`):
            Second ordinate position
        x (:obj:`float`):
            Abcissa for new value

    Returns:
        :obj:`float`: Interpolated/extrapolated value of ordinate at
        :math:`x`.
    """
    return y1 if np.isclose(x1,x2) else y1 + (x-x1)*(y2-y1)/(x2-x1)


# TODO: Make this function more general and put it in utils.
def sorted_flat_data(data, coo, gpm=None):
    """
    Sort a set of data by the provided coordinates.

    Args:
        data (`numpy.ndarray`_):
            Data array with arbirary shape and data type.
        coo (`numpy.ndarray`_):
            Relevant coordinate array. Shape must match ``data``.
<<<<<<< HEAD
        gpm (`numpy.ndarray`_, optional):
=======
        gpm (`numpy.ndarray`_, optional): 
>>>>>>> 03415978
            Good-pixel mask for array. Used to select data (where
            ``gpm`` is True) to sort and return. Shape must match
            ``data``.  If None, all data is used.

    Returns:
        tuple: Four `numpy.ndarray`_ objects are returned:

            - A boolean array with the pixels used in the sorting.
              Shape is identical to ``data``. If ``gpm`` is provided,
              this is identicall (i.e., not a copy) of the input
              array; otherwise, it is ``np.ones(data.shape,
              dtype=bool)``.
            - A vector with the length of ``numpy.sum(gpm)`` with the
              indices that sorts the flattened list of good
              coordinate values.
            - A vector with the sorted coordinate data.
            - A vector with the data sorted by the respective
              coordinates.

        To reconstruct the input data array for the good pixels::

            _data = np.zeros(data.shape, dtype=data.dtype)
            _data[gpm] = srt_data[np.argsort(srt)]

        where ``data`` is the input array, ``gpm`` is the first
        returned object, ``srt`` is the second returned object, and
        ``srt_data`` is the last returned object of this method.
<<<<<<< HEAD

    """
    if gpm is None:
        gpm = np.ones(data.shape, dtype=bool)

    # Sort the pixels by their spatial coordinate. NOTE: By default
    # np.argsort sorts the data over the last axis. To avoid coo[gpm]
    # returning an array (which will happen if the gpm is not provided
    # as an argument), all the arrays are explicitly flattened.
    srt = np.argsort(coo[gpm].ravel())
    coo_data = coo[gpm].ravel()[srt]
    flat_data = data[gpm].ravel()[srt]
    return gpm, srt, coo_data, flat_data


def illum_filter(spat_flat_data_raw, med_width):
    """
    Filter the flat data to produce the empirical illumination
    profile.

    This is primarily a convenience method for
    :func:`construct_illum_profile`. The method first median filters
    with a window set by ``med_width`` and then Gaussian-filters the
    result with a kernel sigma set to be the maximum of 0.5 or
    ``med_width``/20.

    Args:
        spat_flat_data_raw (`numpy.ndarray`_);
            Raw flat data collapsed along the spectral direction.
        med_width (:obj:`int`):
            Width of the median filter window.

    Returns:
        `numpy.ndarray`_: Returns the filtered spatial profile of the
        flat data.
    """
    # Median filter the data
    spat_flat_data = utils.fast_running_median(spat_flat_data_raw, med_width)
    # Gaussian filter the data with a kernel that is 1/20th of the
    # median-filter width (or at least 0.5 pixels where here a "pixel"
    # is just the index of the data to fit)
    return ndimage.filters.gaussian_filter1d(spat_flat_data, np.fmax(med_width/20.0, 0.5),
                                             mode='nearest')


def construct_illum_profile(norm_spec, spat_coo, slitwidth, spat_gpm=None, spat_samp=5,
                            illum_iter=0, illum_rej=None, debug=False):
    """
    Construct the slit illumination profile.

    Provided an image with the spectral response normalized out, this
    iteratively filters and rejects the flat-field data to construct
    the empirical slit illumination profile. The data are collapsed
    spectrally using the provided coordinate array to construct a 1D
    profile. Nominally, the provided spatial coordinates and
    good-pixel mask should be for a single slit.

    The iterations involve constructing the illumination profile
    using :func:`illum_profile` and then rejecting deviant residuals.
    Each rejection iteration recomputes the standard deviation and
    pixels to reject from the full input set (i.e., rejected pixels
    are not kept between iterations). Rejection iterations are only
    performed if ``illum_iter > 0 and illum_rej is not None``.

    Args:
        norm_spec (`numpy.ndarray`_):
            Flat-field image (2D array) with the spectral response
            normalized out.
        spat_coo (`numpy.ndarray`_):
            An image with the slit spatial coordinates, expected to
            be with respect to a single slit and span the full image
            region selected by the good-pixel mask (``spat_gpm``).
            Shape must match ``norm_spec``.
        slitwidth (:obj:`float`):
            Fiducial slit width used to set the median-filter window
            size.
        spat_gpm (`numpy.ndarray`_, optional):
            The good-pixel mask that selects the pixels to include in
            the slit illumination profile calculation. If None, **all
            pixels in the provided images are used**. For virtually
            all practical purposes, this array should be provided.
        spat_samp (:obj:`int`, :obj:`float`, optional):
            Spatial sampling for slit illumination function. This is
            the width of the median filter in detector pixels used to
            determine the slit illumination function, and thus sets
            the minimum scale on which the illumination function will
            have features.
        illum_iter (:obj:`int`, optional):
            Iteratively construct the slit illumination profile and
            reject outliers. To include rejection iterations, this
            must be larger than 0, and you have to provide the sigma
            threshold (``illum_rej``); otherwise, no iterations are
            performed.
        illum_rej (:obj:`float`, optional):
            Sigma rejection threshold for iterations. If None, no
            rejection iterations will be performed, regardless of the
            value of ``illum_iter``.
        debug (:obj:`bool`, optional):
            Construct plots output to the screen that show the result
            of each iteration. Regardless of this flag, no plots are
            shown if there are no iterations.

    Returns:
        tuple: Five `numpy.ndarray`_ objects are returned:

            - A boolean array with the pixels used in the
              construction of the illumination profile. Shape is
              identical to ``norm_spec``.
            - A vector with the length of the number of good pixels
              (sum of the first returned object) with the indices
              that sorts the flattened list of good coordinate
              values.
            - A vector with the sorted coordinate data.
            - A vector with the data sorted by the respective
              coordinates.
            - A vector with the slit illumination profile.

        To construct the empirical 2D illumination profile::

            illum = np.zeros(norm_spec.shape, dtype=float)
            illum[_spat_gpm] = profile[np.argsort(srt)]

        where ``norm_spec`` is the input array, ``_spat_gpm`` is the
        first returned object, ``srt`` is the second returned object,
        and ``profile`` is the last returned object.

    """
    if illum_rej is None and illum_iter > 0:
        msgs.warn('Cannot use iterative rejection to construct the illumination function if the '
                  'rejection is not provided.  Continuing without iteration.')

    _spat_gpm = np.ones(norm_spec.shape, dtype=bool) if spat_gpm is None else np.copy(spat_gpm)
    _spat_gpm, spat_srt, spat_coo_data, spat_flat_data_raw \
            = sorted_flat_data(norm_spec, spat_coo, gpm=_spat_gpm)
    spat_gpm_data_raw = np.ones(spat_flat_data_raw.size, dtype=bool)

    # Assume the density of samples in any given spatial coordinate is
    # roughly the same at all spatial positions. Calculate the fraction
    # of the slit width for the median filter as set by the
    # ``spat_samp`` parameter.
    med_width = int(np.ceil(np.sum(spat_gpm) * spat_samp / slitwidth))

    # Construct the filtered illumination profile (iteratively if requested)
    for i in range(illum_iter+1):
        spat_flat_data = illum_filter(spat_flat_data_raw[spat_gpm_data_raw], med_width)

        if illum_iter == 0 or illum_rej is None:
            # No iterations so we're done (skips debug plot)
            return spat_gpm, spat_srt, spat_coo_data, spat_flat_data_raw, spat_flat_data

        if i == illum_iter:
            # Don't perform the rejection on the last iteration
            break

=======

    """
    if gpm is None:
        gpm = np.ones(data.shape, dtype=bool)

    # Sort the pixels by their spatial coordinate. NOTE: By default
    # np.argsort sorts the data over the last axis. To avoid coo[gpm]
    # returning an array (which will happen if the gpm is not provided
    # as an argument), all the arrays are explicitly flattened.
    srt = np.argsort(coo[gpm].ravel())
    coo_data = coo[gpm].ravel()[srt]
    flat_data = data[gpm].ravel()[srt]
    return gpm, srt, coo_data, flat_data


def illum_filter(spat_flat_data_raw, med_width):
    """
    Filter the flat data to produce the empirical illumination
    profile.

    This is primarily a convenience method for
    :func:`construct_illum_profile`. The method first median filters
    with a window set by ``med_width`` and then Gaussian-filters the
    result with a kernel sigma set to be the maximum of 0.5 or
    ``med_width``/20.

    Args:
        spat_flat_data_raw (`numpy.ndarray`_);
            Raw flat data collapsed along the spectral direction.
        med_width (:obj:`int`):
            Width of the median filter window.

    Returns:
        `numpy.ndarray`_: Returns the filtered spatial profile of the
        flat data.
    """
    # Median filter the data
    spat_flat_data = utils.fast_running_median(spat_flat_data_raw, med_width)
    # Gaussian filter the data with a kernel that is 1/20th of the
    # median-filter width (or at least 0.5 pixels where here a "pixel"
    # is just the index of the data to fit)
    return ndimage.filters.gaussian_filter1d(spat_flat_data, np.fmax(med_width/20.0, 0.5),
                                             mode='nearest')


def construct_illum_profile(norm_spec, spat_coo, slitwidth, spat_gpm=None, spat_samp=5,
                            illum_iter=0, illum_rej=None, debug=False):
    """
    Construct the slit illumination profile.

    Provided an image with the spectral response normalized out, this
    iteratively filters and rejects the flat-field data to construct
    the empirical slit illumination profile. The data are collapsed
    spectrally using the provided coordinate array to construct a 1D
    profile. Nominally, the provided spatial coordinates and
    good-pixel mask should be for a single slit.

    The iterations involve constructing the illumination profile
    using :func:`illum_profile` and then rejecting deviant residuals.
    Each rejection iteration recomputes the standard deviation and
    pixels to reject from the full input set (i.e., rejected pixels
    are not kept between iterations). Rejection iterations are only
    performed if ``illum_iter > 0 and illum_rej is not None``.
    
    Args:
        norm_spec (`numpy.ndarray`_):
            Flat-field image (2D array) with the spectral response
            normalized out.
        spat_coo (`numpy.ndarray`_):
            An image with the slit spatial coordinates, expected to
            be with respect to a single slit and span the full image
            region selected by the good-pixel mask (``spat_gpm``).
            Shape must match ``norm_spec``.
        slitwidth (:obj:`float`):
            Fiducial slit width used to set the median-filter window
            size.
        spat_gpm (`numpy.ndarray`_, optional):
            The good-pixel mask that selects the pixels to include in
            the slit illumination profile calculation. If None, **all
            pixels in the provided images are used**. For virtually
            all practical purposes, this array should be provided.
        spat_samp (:obj:`int`, :obj:`float`, optional):
            Spatial sampling for slit illumination function. This is
            the width of the median filter in detector pixels used to
            determine the slit illumination function, and thus sets
            the minimum scale on which the illumination function will
            have features.
        illum_iter (:obj:`int`, optional):
            Iteratively construct the slit illumination profile and
            reject outliers. To include rejection iterations, this
            must be larger than 0, and you have to provide the sigma
            threshold (``illum_rej``); otherwise, no iterations are
            performed.
        illum_rej (:obj:`float`, optional):
            Sigma rejection threshold for iterations. If None, no
            rejection iterations will be performed, regardless of the
            value of ``illum_iter``.
        debug (:obj:`bool`, optional):
            Construct plots output to the screen that show the result
            of each iteration. Regardless of this flag, no plots are
            shown if there are no iterations.

    Returns:
        tuple: Five `numpy.ndarray`_ objects are returned:

            - A boolean array with the pixels used in the
              construction of the illumination profile. Shape is
              identical to ``norm_spec``.
            - A vector with the length of the number of good pixels
              (sum of the first returned object) with the indices
              that sorts the flattened list of good coordinate
              values.
            - A vector with the sorted coordinate data.
            - A vector with the data sorted by the respective
              coordinates.
            - A vector with the slit illumination profile.

        To construct the empirical 2D illumination profile::

            illum = np.zeros(norm_spec.shape, dtype=float)
            illum[_spat_gpm] = profile[np.argsort(srt)]

        where ``norm_spec`` is the input array, ``_spat_gpm`` is the
        first returned object, ``srt`` is the second returned object,
        and ``profile`` is the last returned object.
            
    """
    if illum_rej is None and illum_iter > 0:
        msgs.warn('Cannot use iterative rejection to construct the illumination function if the '
                  'rejection is not provided.  Continuing without iteration.')

    _spat_gpm = np.ones(norm_spec.shape, dtype=bool) if spat_gpm is None else np.copy(spat_gpm)
    _spat_gpm, spat_srt, spat_coo_data, spat_flat_data_raw \
            = sorted_flat_data(norm_spec, spat_coo, gpm=_spat_gpm)
    spat_gpm_data_raw = np.ones(spat_flat_data_raw.size, dtype=bool)

    # Assume the density of samples in any given spatial coordinate is
    # roughly the same at all spatial positions. Calculate the fraction
    # of the slit width for the median filter as set by the
    # ``spat_samp`` parameter.
    med_width = int(np.ceil(np.sum(spat_gpm) * spat_samp / slitwidth))

    # Construct the filtered illumination profile (iteratively if requested)
    for i in range(illum_iter+1):
        spat_flat_data = illum_filter(spat_flat_data_raw[spat_gpm_data_raw], med_width)

        if illum_iter == 0 or illum_rej is None:
            # No iterations so we're done (skips debug plot)
            return spat_gpm, spat_srt, spat_coo_data, spat_flat_data_raw, spat_flat_data

        if i == illum_iter:
            # Don't perform the rejection on the last iteration
            break

>>>>>>> 03415978
        # Iteration does not keep previous rejections. NOTE: Rejections
        # at either end of the data array would cause the interpolation
        # below to fault, which is why I set bound_error to False. This
        # may be a problem though because I set the fill value to 0...
        interp = interpolate.interp1d(spat_coo_data[spat_gpm_data_raw], spat_flat_data,
                                      bounds_error=False, fill_value=0.0, assume_sorted=True)
        resid = spat_flat_data_raw - interp(spat_coo_data)
        sigma = np.std(resid)
        spat_gpm_data_raw = np.absolute(resid) < illum_rej*sigma

    # TODO: Provide a report?

    if debug:
        plt.clf()
        ax = plt.gca()
        ax.scatter(spat_coo_data[spat_gpm_data_raw], spat_flat_data_raw[spat_gpm_data_raw],
                   marker='.', lw=0, s=10, color='k', zorder=1, label='used data')
        ax.scatter(spat_coo_data[np.invert(spat_gpm_data_raw)],
                   spat_flat_data_raw[np.invert(spat_gpm_data_raw)],
                   marker='.', lw=0, s=10, color='C3', zorder=2, label='rejected data')
        ax.plot(spat_coo_data[spat_gpm_data_raw], spat_flat_data, color='C2', zorder=3,
                label='filtered profile')
        ax.legend()
        ax.set_title('Optimized slit illumination profile')
        ax.set_xlabel('Spatial coordinate')
        ax.set_ylabel('Spectrally collapsed, normalized flux')
        plt.show()
<<<<<<< HEAD

    # Include the rejected data in the full image good-pixel mask
    _spat_gpm[_spat_gpm] = spat_gpm_data_raw[np.argsort(spat_srt)]
    # Recreate the illumination profile data
    _spat_gpm, spat_srt, spat_coo_data, spat_flat_data_raw \
            = sorted_flat_data(norm_spec, spat_coo, gpm=_spat_gpm)
    return _spat_gpm, spat_srt, spat_coo_data, spat_flat_data_raw, \
                illum_filter(spat_flat_data_raw, med_width)

# TODO: See pypeit/deprecated/flat.py for the previous version. We need
# to continue to vet this algorithm to make sure there are no
# unforeseen corner cases that cause errors.
def tweak_slit_edges(left, right, spat_coo, norm_flat, thresh=0.93, maxfrac=0.1):
    r"""
    Adjust slit edges based on the normalized slit illumination profile.

    Args:
        left (`numpy.ndarray`_):
            Array with the left slit edge for a single slit. Shape is
            :math:`(N_{\rm spec},)`.
        right (`numpy.ndarray`_):
            Array with the right slit edge for a single slit. Shape
            is :math:`(N_{\rm spec},)`.
        spat_coo (`numpy.ndarray`_):
            Spatial pixel coordinates in fractions of the slit width
            at each spectral row for the provided normalized flat
            data. Coordinates are relative to the left edge (with the
            left edge at 0.). Shape is :math:`(N_{\rm flat},)`.
            Function assumes the coordinate array is sorted.
        norm_flat (`numpy.ndarray`_)
            Normalized flat data that provide the slit illumination
            profile. Shape is :math:`(N_{\rm flat},)`.
        thresh (:obj:`float`, optional):
            Threshold of the normalized flat profile at which to
            place the two slit edges.
        maxfrac (:obj:`float`, optional):
            The maximum fraction of the slit width that the slit edge
            can be adjusted by this algorithm. If ``maxfrac = 0.1``,
            this means the maximum change in the slit width (either
            narrowing or broadening) is 20% (i.e., 10% for either
            edge).

    Returns:
        tuple: Returns six objects:

            - The threshold used to set the left edge
            - The fraction of the slit that the left edge is shifted to
              the right
            - The adjusted left edge
            - The threshold used to set the right edge
            - The fraction of the slit that the right edge is shifted to
              the left
            - The adjusted right edge

=======

    # Include the rejected data in the full image good-pixel mask
    _spat_gpm[_spat_gpm] = spat_gpm_data_raw[np.argsort(spat_srt)]
    # Recreate the illumination profile data
    _spat_gpm, spat_srt, spat_coo_data, spat_flat_data_raw \
            = sorted_flat_data(norm_spec, spat_coo, gpm=_spat_gpm)
    return _spat_gpm, spat_srt, spat_coo_data, spat_flat_data_raw, \
                illum_filter(spat_flat_data_raw, med_width)

# TODO: See pypeit/deprecated/flat.py for the previous version. We need
# to continue to vet this algorithm to make sure there are no
# unforeseen corner cases that cause errors.
def tweak_slit_edges(left, right, spat_coo, norm_flat, thresh=0.93, maxfrac=0.1, debug=False):
    r"""
    Adjust slit edges based on the normalized slit illumination profile.

    Args:
        left (`numpy.ndarray`_):
            Array with the left slit edge for a single slit. Shape is
            :math:`(N_{\rm spec},)`.
        right (`numpy.ndarray`_):
            Array with the right slit edge for a single slit. Shape
            is :math:`(N_{\rm spec},)`.
        spat_coo (`numpy.ndarray`_):
            Spatial pixel coordinates in fractions of the slit width
            at each spectral row for the provided normalized flat
            data. Coordinates are relative to the left edge (with the
            left edge at 0.). Shape is :math:`(N_{\rm flat},)`.
            Function assumes the coordinate array is sorted.
        norm_flat (`numpy.ndarray`_)
            Normalized flat data that provide the slit illumination
            profile. Shape is :math:`(N_{\rm flat},)`.
        thresh (:obj:`float`, optional):
            Threshold of the normalized flat profile at which to
            place the two slit edges.
        maxfrac (:obj:`float`, optional):
            The maximum fraction of the slit width that the slit edge
            can be adjusted by this algorithm. If ``maxfrac = 0.1``,
            this means the maximum change in the slit width (either
            narrowing or broadening) is 20% (i.e., 10% for either
            edge).
        debug (:obj:`bool`, optional):
            Show flow interrupting plots that show illumination
            profile in the case of a failure and the placement of the
            tweaked edge for each side of the slit regardless.

    Returns:
        tuple: Returns six objects:

            - The threshold used to set the left edge
            - The fraction of the slit that the left edge is shifted to
              the right
            - The adjusted left edge
            - The threshold used to set the right edge
            - The fraction of the slit that the right edge is shifted to
              the left
            - The adjusted right edge
        
>>>>>>> 03415978
    """
    # Check input
    nspec = len(left)
    if len(right) != nspec:
        msgs.error('Input left and right traces must have the same length!')

    # Median slit width
    slitwidth = np.median(right - left)

    # Setup the masked array for finding the continuous left and right
    # regions
    masked_flat = np.ma.MaskedArray(norm_flat)

    # ------------------------------------------------------------------
    # Adjust the left edge

    # Get the maximum to the left of the center
    # TODO: Set a parameter for this
    ileft = (spat_coo > 0.1) & (spat_coo < 0.4)
    if not np.any(ileft):
        msgs.error('No coordinates toward the left of the slit center.  Slit boundaries are '
                   'likely in error, and you probably have a bad (very short) slit.  Slit center '
                   'at center row is {0:.1f}.'.format((left[nspec//2] + right[nspec//2])/2))
    left_thresh = thresh * np.amax(norm_flat[ileft])

    # Find the data that are less than the provided threshold and
    # within the limits set by the offset
    masked_flat[(spat_coo >= maxfrac) | (norm_flat >= left_thresh)] = np.ma.masked

    # To tweak, there must be at least one pixel that meet the above
    # criteria
    left_shift = 0.
    new_left = np.copy(left)
    if not np.all(masked_flat.mask):
        # Find the last index of the first contiguous region
        contiguous_region = np.ma.flatnotmasked_contiguous(masked_flat)[0]
        if contiguous_region.stop is None:
<<<<<<< HEAD
            msgs.error('Tweak left edge has failed!  Bad continuous region.')
        i = contiguous_region.stop-1
        if i >= 0 and norm_flat[i-1] > norm_flat[i]:
            msgs.error('Tweak left edge has failed!  Unexpected illumination profile structure.')
=======
            if debug:
                plt.scatter(spat_coo[masked_flat.mask], norm_flat[masked_flat.mask], marker='.',
                            s=10, color='C3', lw=0)
                plt.scatter(spat_coo[np.invert(masked_flat.mask)],
                            norm_flat[np.invert(masked_flat.mask)], marker='.', s=10, color='k',
                            lw=0)
                plt.show()
            msgs.error('Tweak left edge has failed!  Bad continuous region.')
        i = contiguous_region.stop-1
        if i >= 0 and norm_flat[i-1] > norm_flat[i]:
            msgs.warn('When adjusting left edge, found noisy illumination profile structure.')
        if debug:
            plt.scatter(spat_coo[masked_flat.mask], norm_flat[masked_flat.mask], marker='.', s=10,
                        color='C3', lw=0)
            plt.scatter(spat_coo[np.invert(masked_flat.mask)],
                        norm_flat[np.invert(masked_flat.mask)], marker='.', s=10, color='k', lw=0)
            plt.scatter(spat_coo[i], norm_flat[i], marker='o', facecolor='none', s=50, color='C1')
            plt.show()
>>>>>>> 03415978
        if norm_flat[i+1] < left_thresh:
            msgs.warn('Left slit boundary tweak limited by maximum allowed shift: {:.1f}%'.format(
                        100*maxfrac))
            left_shift = maxfrac
        else:
            left_shift = linear_interpolate(norm_flat[i], spat_coo[i], norm_flat[i+1],
                                           spat_coo[i+1], left_thresh)
        msgs.info('Tweaking left slit boundary by {0:.1f}%'.format(100*left_shift) +
<<<<<<< HEAD
                  ' % ({0:.2f} pixels)'.format(left_shift*slitwidth))
=======
                  ' % ({0:.2f} pixels)'.format(left_shift*slitwidth))        
>>>>>>> 03415978
        new_left += left_shift * slitwidth

    # ------------------------------------------------------------------
    # Adjust the right edge

    # Get the maximum to the right of the center
    # TODO: Set a parameter for this
    iright = (spat_coo > 0.6) & (spat_coo < 0.9)
    if not np.any(iright):
        msgs.error('No coordinates toward the right of the slit center.  Slit boundaries are '
                   'likely in error, and you probably have a bad (very short) slit.  Slit center '
                   'at center row is {0:.1f}.'.format((left[nspec//2] + right[nspec//2])/2))
    right_thresh = thresh * np.amax(norm_flat[iright])

    # Find the data that are less than the provided threshold and
    # within the limits set by the offset
    masked_flat.mask = np.ma.nomask
    masked_flat[(spat_coo <= 1 - maxfrac) | (norm_flat >= right_thresh)] = np.ma.masked

    # To tweak, there must be at least one pixel that meets the above
    # criteria
    right_shift = 0.
    new_right = np.copy(right)
    if not np.all(masked_flat.mask):
        # Find the first index of the last contiguous region
        contiguous_region = np.ma.flatnotmasked_contiguous(masked_flat)[-1]
        if contiguous_region.start is None:
<<<<<<< HEAD
            msgs.error('Tweak right edge has failed!  Bad continuous region.')
        i = contiguous_region.start
        if i < norm_flat.size-1 and norm_flat[i+1] > norm_flat[i]:
            msgs.error('Tweak left edge has failed!  Unexpected illumination profile structure.')
=======
            if debug:
                plt.scatter(spat_coo[masked_flat.mask], norm_flat[masked_flat.mask], marker='.',
                            s=10, color='C3', lw=0)
                plt.scatter(spat_coo[np.invert(masked_flat.mask)],
                            norm_flat[np.invert(masked_flat.mask)], marker='.', s=10, color='k',
                            lw=0)
                plt.show()
            msgs.error('Tweak right edge has failed!  Bad continuous region.')
        i = contiguous_region.start
        if i < norm_flat.size-1 and norm_flat[i+1] > norm_flat[i]:
            msgs.warn('When adjusting right edge, found noisy illumination profile structure.')
        if debug:
            plt.scatter(spat_coo[masked_flat.mask], norm_flat[masked_flat.mask], marker='.', s=10,
                        color='C3', lw=0)
            plt.scatter(spat_coo[np.invert(masked_flat.mask)],
                        norm_flat[np.invert(masked_flat.mask)], marker='.', s=10, color='k', lw=0)
            plt.scatter(spat_coo[i], norm_flat[i], marker='o', facecolor='none', s=50, color='C1')
            plt.show()
>>>>>>> 03415978
        if norm_flat[i-1] < right_thresh:
            msgs.warn('Right slit boundary tweak limited by maximum allowed shift: {:.1f}%'.format(
                        100*maxfrac))
            right_shift = maxfrac
        else:
            right_shift = 1-linear_interpolate(norm_flat[i-1], spat_coo[i-1], norm_flat[i],
                                               spat_coo[i], right_thresh)
        msgs.info('Tweaking right slit boundary by {0:.1f}%'.format(100*right_shift) +
<<<<<<< HEAD
                  ' % ({0:.2f} pixels)'.format(right_shift*slitwidth))
        new_right -= right_shift * slitwidth

    return left_thresh, left_shift, new_left, right_thresh, right_shift, new_right


# Deprecated.  Replaced by tweak_slit_edges above.
#def tweak_slit_edges_brute_force(slit_left_in, slit_righ_in, ximg_fit, normimg, tweak_slits_thresh,
#                                 tweak_slits_maxfrac):
#    """
#    DOC THIS!
#    """
#
#
#    tweak_left = False
#    tweak_righ = False
#    slit_left_out = np.copy(slit_left_in)
#    slit_righ_out = np.copy(slit_righ_in)
#    # How many pixels wide is the slit at each Y?
#    slitwidth = np.median(slit_righ_in - slit_left_in)
#    # Determine the maximum at the left and right end of the slit
#    ileft = (ximg_fit > 0.1) & (ximg_fit < 0.4)
#    irigh = (ximg_fit > 0.6) & (ximg_fit < 0.9)
##    if (not np.any(ileft)) or (not np.any(irigh)):
##        msgs.error('Cannot tweak slits because much of the slit is masked. You probably have a bad slit')
##        tweak_dict = {'xleft': 0.0, 'xrigh': 0.0,
##                      'norm_max_left': 0.0, 'norm_max_righ': 0.0,
##                      'tweak_left': tweak_left, 'tweak_righ': tweak_righ}
##        return slit_left_out, slit_righ_out, tweak_dict
#
#    #xleft = ximg_fit[ileft]
#    #xrigh = ximg_fit[irigh]
#    norm_max_left = normimg[ileft].max()
#    norm_max_righ = normimg[irigh].max()
#
#    msgs.info('Tweaking slit boundaries using slit illumination function')
#    step = 0.001
#    # march out from middle to find left edge
#    msgs.info('Left threshold = {:5.3f}'.format(tweak_slits_thresh * norm_max_left) +
#              ' --  or {:5.3f}'.format(
#                  100.0 * tweak_slits_thresh) + ' % of left side max of illumination function = {:5.3f}'.format(norm_max_left))
#    for xleft in np.arange(0.5, ximg_fit.min(), -step):
#        norm_now = np.interp(xleft, ximg_fit, normimg)
#        if (norm_now < tweak_slits_thresh * norm_max_left) & (xleft < tweak_slits_maxfrac):
#            slit_left_out += xleft * slitwidth
#            tweak_left = True
#            msgs.info('Tweaking left slit boundary by {:5.3f}'.format(100 * xleft) +
#                      ' %, or {:7.3f}'.format(xleft * slitwidth) + ' pixels')
#            if np.abs(xleft - tweak_slits_maxfrac) < 0.01:
#                msgs.warn(
#                    'Left slit boundary tweak limited by maximum changed allowed by tweak_slits_maxfracn={:5.3f}'.format(
#                        100.0 * tweak_slits_maxfrac) + ' %')
#            break
#    msgs.info('Right threshold = {:5.3f}'.format(tweak_slits_thresh * norm_max_righ) +
#              ' --  or {:5.3f}'.format(
#                  100.0 * tweak_slits_thresh) + ' % of right side max of illumination function = {:5.3f}'.format(norm_max_righ))
#    # march out from middle  to find right edge
#    for xrigh in np.arange(0.5, ximg_fit.max(), step):
#        norm_now = np.interp(xrigh, ximg_fit, normimg)
#        if (norm_now < tweak_slits_thresh * norm_max_righ) & ((1.0 - xrigh) < tweak_slits_maxfrac):
#            slit_righ_out -= (1.0 - xrigh) * slitwidth
#            tweak_righ = True
#            msgs.info('Tweaking right slit boundary by {:5.3f}'.format(100 * (1.0 - xrigh)) +
#                      ' %, or {:7.3f}'.format((1.0 - xrigh) * slitwidth) + ' pixels')
#            if np.abs((1.0 - xrigh) - tweak_slits_maxfrac) < 0.01:
#                msgs.warn(
#                    'Right slit boundary tweak limited by maximum changed allowed by tweak_slits_maxfracn={:5.3f}'.format(
#                        100.0 * tweak_slits_maxfrac) + ' %')
#            break
#
#    tweak_dict = {'xleft': xleft, 'xrigh': xrigh,
#                  'norm_max_left': norm_max_left, 'norm_max_righ': norm_max_righ,
#                  'tweak_left': tweak_left, 'tweak_righ': tweak_righ}
#
#    return slit_left_out, slit_righ_out, tweak_dict

# Deprecated.  Replaced by FlatField.fit()
#def fit_flat(flat, tilts_dict, tslits_dict_in, slit, inmask = None,
#             spec_samp_fine = 1.2, spec_samp_coarse = 50.0, spat_samp = 5.0, npoly = None, trim_edg = (3.0,3.0), pad =5.0,
#             tweak_slits = True, tweak_slits_thresh = 0.93, tweak_slits_maxfrac = 0.10, nonlinear_counts =1e10, debug = False):
#
#
#    """ Compute pixelflat and illumination flat from a flat field image.
#
#    Parameters
#    ----------
#    flat :  float ndarray, shape (nspec, nspat)
#        Flat field image in units of electrons.
#
#
#    tilts_dict: dict
#          Dictionary containing wavelength tilts image and other information indicating how wavelengths move across the slit
#
#    tslits_dict: dict
#          Dictionary with information on the slit boundaries
#    slit: int
#          Slit currently being considered
#    inmask: boolean ndarray, shape (nspec, nspat), default inmask = None, optional
#      Input mask for pixels not to be included in sky subtraction fits. True = Good (not masked), False = Bad (masked)
#
#    spec_samp_fine: float, default = 1.2, optional
#      bspline break point spacing in units of pixels for spectral fit to flat field blaze function.
#
#    spec_samp_coarse: float, default = 50.0, optional
#      bspline break point spacing in units of pixels for 2-d bspline-polynomial fit to flat field image residuals.
#      This should be a large number unless you are trying to fit a sky flat with lots of features.
#
#    spat_samp: float, default = 5.0, optional
#      Spatial sampling for spatial slit illumination function. This is the width of the median filter in pixels used to
#      determine the slit illumination function, and thus sets the minimum scale on which the illumination function will
#      have features.
#
#    trim_edg: tuple of floats  (left_edge, right_edge), default (3,3), optional
#      indicates how many pixels to trim from left and right slit edges for creating the edgemask, which is used to mask
#      the edges from the initial (fine) spectroscopic fit to the blaze function.
#
#    pad: int, default = 5, optional
#      Padding window used to create expanded slitmask images used for re-determining slit boundaries. Tilts are also
#      computed using this expanded slitmask in cases the slit boundaries need to be moved outward.
#
#    npoly: int, default = None, optional
#      Order of polynomial for 2-d bspline-polynomial fit to flat field image residuals. The code determines the order of
#      these polynomials to each slit automatically depending on the slit width, which is why the default is None.
#      Do not attempt to set this paramter unless you know what you are doing.
#
#
#    tweak_slits: bool, default = True, optional
#      Slit edges will be tweaked such the left and right bounadaries intersect the location where the illumination
#      function falls below tweak_slits_thresh (see below) of its maximum value near the center (moving out from the center)
#
#    tweak_slits_thresh: float, default = 0.93, optional
#      If tweak_slits is True, this sets the illumination function threshold used to tweak the slits
#
#    tweak_slits_maxfrac: float, default = 0.10, optional
#      Maximum fractinoal amount (of slit width) allowed for each trimming the left and right slit boundaries, i.e. the
#      default is 10% which means slits would shrink by at most 20% (10% on each side)
#
#    debug: bool, default = False, optional
#      Show plots useful for debugging. This will block further execution of the code until the plot windows are closed.
#
#    Returns
#    -------
#    pixeflat:   ndarray with same shape as flat
#      Pixelflat gives pixel-to-pixel variations of detector response. Values are centered about unity.
#
#    illumflat:  ndarray with same shape as flat
#      Illumination flat gives variations of the slit illumination function across the spatial direction of the detect.
#      Values are centered about unity. The slit illumination function is computed by dividing out the spectral response and
#      collapsing out the spectral direction.
#
#    flat_model:  ndarray with same shape as flat
#      Full 2-d model image of the input flat image in units of electrons.  The pixelflat is defined to be flat/flat_model.
#
#    tilts: ndarray with same shape as flat
#      Tilts image fit for this slit evaluated using the new slit boundaries
#
#    thismask_out: ndarray with same shape as flat, bool
#       Boolean mask indicating which pixels are on the slit now with the new slit boundaries
#
#    slit_left_out: ndarray with shape (nspec,)
#       Tweaked left slit bounadries
#
#    slit_righ_out: ndarray with shape (nspec,)
#       Tweaked right slit bounadries
#
#    Notes
#    -----
#
#    Revision History
#        - 11-Mar-2005  First version written by Scott Burles.
#        - 2005-2018    Improved by J. F. Hennawi and J. X. Prochaska
#        - 3-Sep-2018 Ported to python by J. F. Hennawi and significantly improved
#    """
#
#    shape = flat.shape
#    nspec = shape[0]
#    nspat = shape[1]
#
#    # Get the thismask_in and input slit bounadries from the tslits_dict
#    slit_left_in = tslits_dict_in['slit_left'][:,slit]
#    slit_righ_in = tslits_dict_in['slit_righ'][:,slit]
#
#    # ... This is created using the padding in the slits dict
#    thismask_in = pixels.tslits2mask(tslits_dict_in) == slit
#
#    # Check for saturation of the flat. If there are not enough pixels do not attempt a fit
#    good_frac = np.sum(thismask_in & (flat < nonlinear_counts))/np.sum(thismask_in)
#    if good_frac < 0.5:
#        msgs.warn(msgs.newline() + 'Only {:4.2f}'.format(100*good_frac) + '% of the pixels on this slit are not saturated.' +
#                  msgs.newline() + 'Consider raising nonlinear_counts={:5.3f}'.format(nonlinear_counts) +
#                  msgs.newline() + 'Not attempting to flat field slit# {:d}'.format(slit))
#        return np.ones_like(flat), np.ones_like(flat), np.zeros_like(flat), tilts_dict['tilts'], thismask_in, slit_left_in, slit_righ_in
#
#    # Approximate number of pixels sampling each spatial pixel for this (original) slit.
#    npercol = np.fmax(np.floor(np.sum(thismask_in)/nspec),1.0)
#    # Demand at least 10 pixels per row (on average) per degree of the polynomial
#    if npoly is None:
#        npoly_in = 7
#        npoly  = np.clip(npoly_in, 1, np.ceil(npercol/10.).astype(int))
#        #npoly = np.fmax(np.fmin(npoly_in, (np.ceil(npercol/10.)).astype(int)),1)
#
#    # ... Here, thismask_in is only used to set the size of the image
#    ximg_in, edgmask_in = pixels.ximg_and_edgemask(slit_left_in, slit_righ_in, thismask_in, trim_edg=trim_edg)
#    # Create a fractional position image ximg that encompasses the whole image, rather than just the thismask_in slit pixels
#    spat_img = np.outer(np.ones(nspec), np.arange(nspat)) # spatial position everywhere along image
#    slit_left_img = np.outer(slit_left_in, np.ones(nspat))   # left slit boundary replicated spatially
#    slitwidth_img = np.outer(slit_righ_in - slit_left_in, np.ones(nspat)) # slit width replicated spatially
#    ximg = (spat_img - slit_left_img)/slitwidth_img
#
#    # Create a wider slitmask image with shift pixels padded on each side
#    # ... This is created using the padding provided to the function.
#    # This is always 5 because pad was never passed to fit_flat from
#    # FlatField.run
#    slitmask_pad = pixels.tslits2mask(tslits_dict_in, pad = pad)
#    thismask = (slitmask_pad == slit) # mask enclosing the wider slit bounadries
#    # Create a tilts image using this padded thismask, rather than using the original thismask_in slit pixels
#    tilts = tracewave.fit2tilts(shape, tilts_dict['coeffs'], tilts_dict['func2d'])
#    piximg = tilts * (nspec-1)
#    pixvec = np.arange(nspec)
#
#    # ... inmask was always passed as the bpm or unity from FlatField so
#    # this was never called
#    if inmask is None:
#        inmask = np.copy(thismask)
#
#    # Fit the spectral direction of the blaze. We do this in the log
#    log_flat = np.log(np.fmax(flat, 1.0))
#    inmask_log = ((flat > 1.0) & inmask)
#    log_ivar = inmask_log.astype(float)/0.5**2 # set errors to just be 0.5 in the log
#
#    # Flat field pixels for fitting spectral direction. Restrict to original slit pixels
#    # ... This selects good pixels in the trimmed slit
#    fit_spec = thismask_in & inmask & np.invert(edgmask_in) #& (flat < nonlinear_counts)
#    nfit_spec = np.sum(fit_spec)
#    spec_frac = nfit_spec/np.sum(thismask_in)
#    msgs.info('Spectral fit of flatfield for {:}'.format(nfit_spec) + ' pixels')
#    if spec_frac < 0.5:
#        msgs.warn('Spectral flatfield fit is to only {:4.2f}'.format(100*spec_frac) + '% of the pixels on this slit.' +
#                  msgs.newline() + '          Something appears to be wrong here')
#
#    isrt_spec = np.argsort(piximg[fit_spec])
#    pix_fit = piximg[fit_spec][isrt_spec]
#    log_flat_fit = log_flat[fit_spec][isrt_spec]
#    log_ivar_fit = log_ivar[fit_spec][isrt_spec]
#    inmask_log_fit = inmask_log[fit_spec][isrt_spec]
#    logrej = 0.5 # rejectino threshold for spectral fit in log(image)
#
#    # ToDo Figure out how to deal with the fits going crazy at the edges of the chip in spec direction
#    spec_set_fine, outmask_spec, specfit, _, exit_status = \
#        utils.bspline_profile(pix_fit, log_flat_fit, log_ivar_fit,np.ones_like(pix_fit), inmask = inmask_log_fit,
#        nord = 4, upper=logrej, lower=logrej,
#        kwargs_bspline = {'bkspace':spec_samp_fine},kwargs_reject={'groupbadpix':True, 'maxrej': 5})
#
#
#    # Debugging/checking spectral fit
#    if debug:
#        goodbk = spec_set_fine.mask
#        specfit_bkpt, _ = spec_set_fine.value(spec_set_fine.breakpoints[goodbk])
#        was_fit_and_masked = (outmask_spec == False)
#        plt.clf()
#        ax = plt.gca()
#        ax.plot(pix_fit,log_flat_fit, color='k', marker='o', markersize=0.4, mfc='k', fillstyle='full',
#                linestyle='None', label = 'all pixels')
#        ax.plot(pix_fit[was_fit_and_masked],log_flat_fit[was_fit_and_masked], color='red', marker='+',
#                markersize=1.5, mfc='red', fillstyle='full', linestyle='None', label='masked')
#        ax.plot(pix_fit, specfit, color='cornflowerblue', label = 'fit to blaze')
#        ax.plot(spec_set_fine.breakpoints[goodbk], specfit_bkpt, color='lawngreen', marker='o', markersize=2.0,
#                mfc='lawngreen', fillstyle='full', linestyle='None', label='bspline breakpoints')
#        ax.set_ylim((0.99*specfit.min(),1.01*specfit.max()))
#        plt.legend()
#        plt.xlabel('Spectral Pixel')
#        plt.ylabel('log(flat counts)')
#        plt.title('Spectral Fit for slit={:d}'.format(slit))
#        plt.show()
#
#    # Evaluate and save
#    spec_model = np.ones_like(flat)
#    spec_model[thismask], _ = np.exp(spec_set_fine.value(piximg[thismask]))
#    norm_spec = np.ones_like(flat)
#    norm_spec[thismask] = flat[thismask]/np.fmax(spec_model[thismask], 1.0)
#
#    # Flat field pixels for fitting spatial direction
#    # Determine maximum counts in median filtered flat spectrum. Only fit pixels > 0.1 of this maximum
#    specfit_interp = interpolate.interp1d(pix_fit, specfit, kind='linear', bounds_error=False,
#                                          fill_value=-np.inf)
#    log_specfit = specfit_interp(pixvec)
#    specvec = np.exp(log_specfit)
#    spec_sm = utils.fast_running_median(specvec,np.fmax(np.ceil(0.10*nspec).astype(int),10))
#    spec_sm_max = spec_sm.max()
#    fit_spat = thismask & inmask &  (spec_model > 1.0) & (spec_model > 0.1*spec_sm_max) & \
#               (norm_spec > 0.0) & (norm_spec < 1.7)  #& (flat < nonlinear_counts)
#    nfit_spat = np.sum(fit_spat)
#    spat_frac = nfit_spat/np.sum(thismask)
#    # ... Below should be nfit_spat
#    msgs.info('Spatial fit to flatfield for {:}'.format(nfit_spec) + ' pixels')
#    if spat_frac < 0.5:
#        msgs.warn('Spatial flatfield fit is to only {:4.2f}'.format(100*spat_frac) + '% of the pixels on this slit.' +
#                  msgs.newline() + '              Something apperas to be wrong here')
#
#
#    isrt_spat = np.argsort(ximg[fit_spat])
#    ximg_fit = ximg[fit_spat][isrt_spat]
#    norm_spec_fit = norm_spec[fit_spat][isrt_spat]
#    #norm_spec_ivar = np.ones_like(norm_spec_fit)/(spat_illum_thresh**2)
#    nfit_spat = np.sum(fit_spat)
#
#    slitwidth = np.median(slit_righ_in - slit_left_in) # How many pixels wide is the slit at each Y?
#    ximg_resln = spat_samp/slitwidth
#
#    med_width = (np.ceil(nfit_spat*ximg_resln)).astype(int)
#    normimg_raw = utils.fast_running_median(norm_spec_fit,med_width)
#    sig_res = np.fmax(med_width/20.0,0.5)
#    normimg = ndimage.filters.gaussian_filter1d(normimg_raw,sig_res, mode='nearest')
#
#    # mask regions where illumination function takes on extreme values
#    if np.any(np.invert(np.isfinite(normimg))):
#        msgs.error('Inifinities in slit illumination function computation normimg')
#
#    # Determine the breakpoint spacing from the sampling of the ximg
#    ximg_samp = np.median(ximg_fit - np.roll(ximg_fit,1))
#    ximg_1pix = 1.0/slitwidth
#    # Use breakpoints at a spacing of a 1/10th of a pixel, but do not allow a bsp smaller than the typical sampling
#    ximg_bsp  = np.fmax(ximg_1pix/10.0, ximg_samp*1.2)
#    bsp_set = pydl.bspline(ximg_fit,nord=4, bkspace=ximg_bsp)
#    fullbkpt = bsp_set.breakpoints
#
#    spat_set, outmask_spat, spatfit, _, exit_status = \
#        utils.bspline_profile(ximg_fit, normimg, np.ones_like(normimg),np.ones_like(normimg),
#        nord=4,upper=5.0, lower=5.0,fullbkpt = fullbkpt)
#
#    # Evaluate and save
#    illumflat = np.ones_like(flat)
#    illumflat[thismask], _ = spat_set.value(ximg[thismask])
#    norm_spec_spat = np.ones_like(flat)
#    norm_spec_spat[thismask] = flat[thismask]/np.fmax(spec_model[thismask], 1.0)/np.fmax(illumflat[thismask],0.01)
#
#    if tweak_slits:
#        slit_left_out, slit_righ_out, tweak_dict = tweak_slit_edges_brute_force(
#            slit_left_in, slit_righ_in, ximg_fit, normimg, tweak_slits_thresh, tweak_slits_maxfrac)
#        # Recreate all the quantities we need based on the tweaked slits
#        tslits_dict_out = copy.deepcopy(tslits_dict_in)
#        tslits_dict_out['slit_left'][:,slit] = slit_left_out
#        tslits_dict_out['slit_righ'][:,slit] = slit_righ_out
#        # ... This uses the padding in the dict.
#        slitmask_out = pixels.tslits2mask(tslits_dict_out)
#        thismask_out = (slitmask_out == slit)
#        ximg_out, edgmask_out = pixels.ximg_and_edgemask(slit_left_out, slit_righ_out, thismask_out, trim_edg=trim_edg)
#        # Note that nothing changes with the tilts, since these were already extrapolated across the whole image.
#    else:
#        # Generate the edgemask using the original slit boundaries and thismask_in
#        slit_left_out = np.copy(slit_left_in)
#        slit_righ_out = np.copy(slit_righ_in)
#        thismask_out = thismask_in
#        ximg_out = ximg_in
#
#    # Add an approximate pixel axis at the top
#    if debug:
#        plt.clf()
#        ax = plt.gca()
#        ax.plot(ximg_fit, norm_spec_fit, color='k', marker='o', markersize=0.4, mfc='k', fillstyle='full',linestyle='None',
#                label = 'all pixels')
#        #ax.plot(ximg_fit[~imed], norm_spec_fit[~imed], color='darkred', marker='+',markersize=4.0, mfc='red',
#        #        fillstyle='full', linestyle='None', label = 'masked')
#        #ax.plot(ximg_fit[imed], normfit[imed], color='orange', label = 'median spatial profile')
#        ax.plot(ximg_fit, spatfit, color='cornflowerblue', label = 'final slit illumination function')
#        ymin = np.fmax(0.8 * spatfit.min(), 0.5)
#        ymax = 1.2*spatfit.max()
#        ax.set_ylim((np.fmax(0.8 * spatfit.min(), 0.5), 1.2 * spatfit.max()))
#        ax.set_xlim(ximg_fit.min(), ximg_fit.max())
#        plt.vlines(0.0, ymin, ymax, color='lightgreen', linestyle=':', linewidth=2.0, label='original left edge',zorder=8)
#        plt.vlines(1.0,ymin,ymax, color='red',linestyle=':', linewidth = 2.0, label='original right edge',zorder=9)
#        if tweak_slits:
#            if tweak_dict['tweak_left']:
#                label = 'threshold = {:5.2f}'.format(tweak_slits_thresh) + ' % of max of left illumprofile'
#
#                plt.hlines(tweak_slits_thresh*tweak_dict['norm_max_left'], ximg_fit.min(), 0.5, color='lightgreen',
#                           linewidth=3.0,label=label, zorder=10)
#                plt.vlines(tweak_dict['xleft'],ymin,ymax, color='lightgreen',linestyle='--', linewidth = 3.0, label='tweaked left edge',zorder=11)
#            if tweak_dict['tweak_righ']:
#                label = 'threshold = {:5.2f}'.format(tweak_slits_thresh) + ' % of max of right illumprofile'
#
#                plt.hlines(tweak_slits_thresh * tweak_dict['norm_max_righ'], 0.5, ximg_fit.max(), color='red', linewidth=3.0,
#                           label=label, zorder=10)
#                plt.vlines(tweak_dict['xrigh'],ymin,ymax, color='red',linestyle='--', linewidth = 3.0, label='tweaked right edge',zorder=20)
#        plt.legend()
#        plt.xlabel('Normalized Slit Position')
#        plt.ylabel('Normflat Spatial Profile')
#        plt.title('Illumination Function Fit for slit={:d}'.format(slit))
#        plt.show()
#
#    msgs.info('Performing illumination + scattembedered light flat field fit')
#
#    # Flat field pixels for fitting spectral direction
#    isrt_spec = np.argsort(piximg[thismask_out])
#    pix_twod = piximg[thismask_out][isrt_spec]
#    ximg_twod = ximg_out[thismask_out][isrt_spec]
#    norm_twod = norm_spec_spat[thismask_out][isrt_spec]
#
#    fitmask = inmask[thismask_out][isrt_spec] & (np.abs(norm_twod - 1.0) < 0.30)
#    # Here we ignore the formal photon counting errors and simply assume that a typical error per pixel.
#    # This guess is somewhat aribtrary. We then set the rejection threshold with sigrej_illum
#    var_value = 0.01
#    norm_twod_ivar = fitmask.astype(float)/(var_value**2)
#    sigrej_illum = 4.0
#
#    poly_basis = pydl.fpoly(2.0*ximg_twod - 1.0, npoly).T
#
#    # Perform the full 2d fit now
#    twod_set, outmask_twod, twodfit, _ , exit_status = \
#        utils.bspline_profile(pix_twod, norm_twod, norm_twod_ivar,poly_basis,inmask = fitmask, nord = 4,
#        upper=sigrej_illum, lower=sigrej_illum,
#        kwargs_bspline = {'bkspace':spec_samp_coarse},kwargs_reject={'groupbadpix':True, 'maxrej': 10})
#
#    if debug:
#        resid = (norm_twod  - twodfit)
#        badpix = np.invert(outmask_twod) & fitmask
#        goodpix = outmask_twod & fitmask
#        plt.clf()
#        ax = plt.gca()
#        ax.plot(pix_twod[goodpix], resid[goodpix], color='k', marker='o', markersize=0.2, mfc='k', fillstyle='full',linestyle='None',
#                label = 'good points')
#        ax.plot(pix_twod[badpix],resid[badpix], color='red', marker='+',markersize=0.5, mfc='red', fillstyle='full', linestyle='None', label='masked')
#        plt.hlines(sigrej_illum*var_value,pix_twod.min(),pix_twod.max(), color='lawngreen',linestyle='--',
#                   label='rejection thresholds',zorder=10,linewidth=2.0)
#        plt.hlines(-sigrej_illum*var_value,pix_twod.min(),pix_twod.max(), color='lawngreen',linestyle='--',
#                   zorder=10,linewidth=2.0)
#        ax.set_ylim((-0.05,0.05))
#        ax.set_xlim((pix_twod.min(), pix_twod.max()))
#        plt.legend()
#        plt.xlabel('Spectral Pixel')
#        plt.ylabel('Residuals from pixelflat 2-d fit')
#        plt.title('Spectral Residuals for slit={:d}'.format(slit))
#        plt.show()
#
#        plt.clf()
#        ax = plt.gca()
#        ax.plot(ximg_twod[goodpix], resid[goodpix], color='k', marker='o', markersize=0.2, mfc='k', fillstyle='full',
#                linestyle='None',
#                label='good points')
#        ax.plot(ximg_twod[badpix], resid[badpix], color='red', marker='+', markersize=0.5, mfc='red', fillstyle='full',
#                linestyle='None', label='masked')
#        plt.hlines(sigrej_illum * var_value, ximg_twod.min(), ximg_twod.max(), color='lawngreen', linestyle='--',
#                   label='rejection thresholds', zorder=10,linewidth=2.0)
#        plt.hlines(-sigrej_illum * var_value, ximg_twod.min(), ximg_twod.max(), color='lawngreen', linestyle='--',
#                   zorder=10,linewidth=2.0)
#        ax.set_ylim((-0.05, 0.05))
#        ax.set_xlim(-0.02, 1.02)
#        plt.legend()
#        plt.xlabel('Normalized Slit Position')
#        plt.ylabel('Residuals from pixelflat 2-d fit')
#        plt.title('Spatial Residuals for slit={:d}'.format(slit))
#        plt.show()
#
#    # Evaluate and save
#    twod_model = np.ones_like(flat)
#    twod_this = np.zeros_like(twodfit)
#    twod_this[isrt_spec] = twodfit
#    twod_model[thismask_out] = twod_this
#
#    # Compute all the final output images output
#    pixelflat = np.ones_like(flat)
#    flat_model = np.ones_like(flat)
#    flat_model[thismask_out] = twod_model[thismask_out]*np.fmax(illumflat[thismask_out],0.05)*np.fmax(spec_model[thismask_out],1.0)
#    pixelflat[thismask_out] = flat[thismask_out]/flat_model[thismask_out]
#
#    # ToDo Add some code here to treat the edges and places where fits go bad?
#    # Set the pixelflat to 1.0 wherever the flat was nonlinear
#    pixelflat[flat >= nonlinear_counts] = 1.0
#    # Do not apply pixelflat field corrections that are greater than 100% to avoid creating edge effects, etc.
#    # TODO Should we do the same for the illumflat??
#    #pixelflat = np.fmax(np.fmin(pixelflat, 2.0), 0.5)
#    pixelflat = np.clip(pixelflat, 0.5, 2.0)
#
#    return pixelflat, illumflat, flat_model, tilts, thismask_out, slit_left_out, slit_righ_out
=======
                  ' % ({0:.2f} pixels)'.format(right_shift*slitwidth))        
        new_right -= right_shift * slitwidth

    return left_thresh, left_shift, new_left, right_thresh, right_shift, new_right
>>>>>>> 03415978

# TODO: How much of the rest of this is used?

def flatfield(sciframe, flatframe, bpix, illum_flat=None, snframe=None, varframe=None):
    """ Flat field the input image

    .. todo::
        - Is bpix required?

    Parameters
    ----------
    sciframe : 2d image
    flatframe : 2d image
    illum_flat : 2d image, optional
      slit profile image
    snframe : 2d image, optional
    det : int
      Detector index
    varframe : ndarray
      variance image

    Returns
    -------
    flat-field image
    and updated sigma array if snframe is input
    or updated variance array if varframe is input

    """
    if (varframe is not None) & (snframe is not None):
        msgs.error("Cannot set both varframe and snframe")

    # Fold in the slit profile
    final_flat = flatframe.copy()
    if illum_flat is not None:
        if np.any(illum_flat != 1.0):
            msgs.info('Applying illumination flat')
            final_flat *= illum_flat  # Previous code was modifying flatframe!

    # New image
    retframe = np.zeros_like(sciframe)
    w = np.where(final_flat > 0.0)
    retframe[w] = sciframe[w]/final_flat[w]
    if w[0].size != final_flat.size:
        ww = np.where(final_flat <= 0.0)
        bpix[ww] = 1.0
    # Variance?
    if varframe is not None:
        # This is risky -- Be sure your flat is well behaved!!
        retvar = np.zeros_like(sciframe)
        retvar[w] = varframe[w]/final_flat[w]**2
        return retframe, retvar
    # Error image
    if snframe is None:
        return retframe
    else:
        errframe = np.zeros_like(sciframe)
        wnz = np.where(snframe>0.0)
        errframe[wnz] = retframe[wnz]/snframe[wnz]
        return retframe, errframe

<|MERGE_RESOLUTION|>--- conflicted
+++ resolved
@@ -64,11 +64,7 @@
             Data array with arbirary shape and data type.
         coo (`numpy.ndarray`_):
             Relevant coordinate array. Shape must match ``data``.
-<<<<<<< HEAD
         gpm (`numpy.ndarray`_, optional):
-=======
-        gpm (`numpy.ndarray`_, optional): 
->>>>>>> 03415978
             Good-pixel mask for array. Used to select data (where
             ``gpm`` is True) to sort and return. Shape must match
             ``data``.  If None, all data is used.
@@ -96,7 +92,6 @@
         where ``data`` is the input array, ``gpm`` is the first
         returned object, ``srt`` is the second returned object, and
         ``srt_data`` is the last returned object of this method.
-<<<<<<< HEAD
 
     """
     if gpm is None:
@@ -251,162 +246,6 @@
             # Don't perform the rejection on the last iteration
             break
 
-=======
-
-    """
-    if gpm is None:
-        gpm = np.ones(data.shape, dtype=bool)
-
-    # Sort the pixels by their spatial coordinate. NOTE: By default
-    # np.argsort sorts the data over the last axis. To avoid coo[gpm]
-    # returning an array (which will happen if the gpm is not provided
-    # as an argument), all the arrays are explicitly flattened.
-    srt = np.argsort(coo[gpm].ravel())
-    coo_data = coo[gpm].ravel()[srt]
-    flat_data = data[gpm].ravel()[srt]
-    return gpm, srt, coo_data, flat_data
-
-
-def illum_filter(spat_flat_data_raw, med_width):
-    """
-    Filter the flat data to produce the empirical illumination
-    profile.
-
-    This is primarily a convenience method for
-    :func:`construct_illum_profile`. The method first median filters
-    with a window set by ``med_width`` and then Gaussian-filters the
-    result with a kernel sigma set to be the maximum of 0.5 or
-    ``med_width``/20.
-
-    Args:
-        spat_flat_data_raw (`numpy.ndarray`_);
-            Raw flat data collapsed along the spectral direction.
-        med_width (:obj:`int`):
-            Width of the median filter window.
-
-    Returns:
-        `numpy.ndarray`_: Returns the filtered spatial profile of the
-        flat data.
-    """
-    # Median filter the data
-    spat_flat_data = utils.fast_running_median(spat_flat_data_raw, med_width)
-    # Gaussian filter the data with a kernel that is 1/20th of the
-    # median-filter width (or at least 0.5 pixels where here a "pixel"
-    # is just the index of the data to fit)
-    return ndimage.filters.gaussian_filter1d(spat_flat_data, np.fmax(med_width/20.0, 0.5),
-                                             mode='nearest')
-
-
-def construct_illum_profile(norm_spec, spat_coo, slitwidth, spat_gpm=None, spat_samp=5,
-                            illum_iter=0, illum_rej=None, debug=False):
-    """
-    Construct the slit illumination profile.
-
-    Provided an image with the spectral response normalized out, this
-    iteratively filters and rejects the flat-field data to construct
-    the empirical slit illumination profile. The data are collapsed
-    spectrally using the provided coordinate array to construct a 1D
-    profile. Nominally, the provided spatial coordinates and
-    good-pixel mask should be for a single slit.
-
-    The iterations involve constructing the illumination profile
-    using :func:`illum_profile` and then rejecting deviant residuals.
-    Each rejection iteration recomputes the standard deviation and
-    pixels to reject from the full input set (i.e., rejected pixels
-    are not kept between iterations). Rejection iterations are only
-    performed if ``illum_iter > 0 and illum_rej is not None``.
-    
-    Args:
-        norm_spec (`numpy.ndarray`_):
-            Flat-field image (2D array) with the spectral response
-            normalized out.
-        spat_coo (`numpy.ndarray`_):
-            An image with the slit spatial coordinates, expected to
-            be with respect to a single slit and span the full image
-            region selected by the good-pixel mask (``spat_gpm``).
-            Shape must match ``norm_spec``.
-        slitwidth (:obj:`float`):
-            Fiducial slit width used to set the median-filter window
-            size.
-        spat_gpm (`numpy.ndarray`_, optional):
-            The good-pixel mask that selects the pixels to include in
-            the slit illumination profile calculation. If None, **all
-            pixels in the provided images are used**. For virtually
-            all practical purposes, this array should be provided.
-        spat_samp (:obj:`int`, :obj:`float`, optional):
-            Spatial sampling for slit illumination function. This is
-            the width of the median filter in detector pixels used to
-            determine the slit illumination function, and thus sets
-            the minimum scale on which the illumination function will
-            have features.
-        illum_iter (:obj:`int`, optional):
-            Iteratively construct the slit illumination profile and
-            reject outliers. To include rejection iterations, this
-            must be larger than 0, and you have to provide the sigma
-            threshold (``illum_rej``); otherwise, no iterations are
-            performed.
-        illum_rej (:obj:`float`, optional):
-            Sigma rejection threshold for iterations. If None, no
-            rejection iterations will be performed, regardless of the
-            value of ``illum_iter``.
-        debug (:obj:`bool`, optional):
-            Construct plots output to the screen that show the result
-            of each iteration. Regardless of this flag, no plots are
-            shown if there are no iterations.
-
-    Returns:
-        tuple: Five `numpy.ndarray`_ objects are returned:
-
-            - A boolean array with the pixels used in the
-              construction of the illumination profile. Shape is
-              identical to ``norm_spec``.
-            - A vector with the length of the number of good pixels
-              (sum of the first returned object) with the indices
-              that sorts the flattened list of good coordinate
-              values.
-            - A vector with the sorted coordinate data.
-            - A vector with the data sorted by the respective
-              coordinates.
-            - A vector with the slit illumination profile.
-
-        To construct the empirical 2D illumination profile::
-
-            illum = np.zeros(norm_spec.shape, dtype=float)
-            illum[_spat_gpm] = profile[np.argsort(srt)]
-
-        where ``norm_spec`` is the input array, ``_spat_gpm`` is the
-        first returned object, ``srt`` is the second returned object,
-        and ``profile`` is the last returned object.
-            
-    """
-    if illum_rej is None and illum_iter > 0:
-        msgs.warn('Cannot use iterative rejection to construct the illumination function if the '
-                  'rejection is not provided.  Continuing without iteration.')
-
-    _spat_gpm = np.ones(norm_spec.shape, dtype=bool) if spat_gpm is None else np.copy(spat_gpm)
-    _spat_gpm, spat_srt, spat_coo_data, spat_flat_data_raw \
-            = sorted_flat_data(norm_spec, spat_coo, gpm=_spat_gpm)
-    spat_gpm_data_raw = np.ones(spat_flat_data_raw.size, dtype=bool)
-
-    # Assume the density of samples in any given spatial coordinate is
-    # roughly the same at all spatial positions. Calculate the fraction
-    # of the slit width for the median filter as set by the
-    # ``spat_samp`` parameter.
-    med_width = int(np.ceil(np.sum(spat_gpm) * spat_samp / slitwidth))
-
-    # Construct the filtered illumination profile (iteratively if requested)
-    for i in range(illum_iter+1):
-        spat_flat_data = illum_filter(spat_flat_data_raw[spat_gpm_data_raw], med_width)
-
-        if illum_iter == 0 or illum_rej is None:
-            # No iterations so we're done (skips debug plot)
-            return spat_gpm, spat_srt, spat_coo_data, spat_flat_data_raw, spat_flat_data
-
-        if i == illum_iter:
-            # Don't perform the rejection on the last iteration
-            break
-
->>>>>>> 03415978
         # Iteration does not keep previous rejections. NOTE: Rejections
         # at either end of the data array would cause the interpolation
         # below to fault, which is why I set bound_error to False. This
@@ -434,62 +273,6 @@
         ax.set_xlabel('Spatial coordinate')
         ax.set_ylabel('Spectrally collapsed, normalized flux')
         plt.show()
-<<<<<<< HEAD
-
-    # Include the rejected data in the full image good-pixel mask
-    _spat_gpm[_spat_gpm] = spat_gpm_data_raw[np.argsort(spat_srt)]
-    # Recreate the illumination profile data
-    _spat_gpm, spat_srt, spat_coo_data, spat_flat_data_raw \
-            = sorted_flat_data(norm_spec, spat_coo, gpm=_spat_gpm)
-    return _spat_gpm, spat_srt, spat_coo_data, spat_flat_data_raw, \
-                illum_filter(spat_flat_data_raw, med_width)
-
-# TODO: See pypeit/deprecated/flat.py for the previous version. We need
-# to continue to vet this algorithm to make sure there are no
-# unforeseen corner cases that cause errors.
-def tweak_slit_edges(left, right, spat_coo, norm_flat, thresh=0.93, maxfrac=0.1):
-    r"""
-    Adjust slit edges based on the normalized slit illumination profile.
-
-    Args:
-        left (`numpy.ndarray`_):
-            Array with the left slit edge for a single slit. Shape is
-            :math:`(N_{\rm spec},)`.
-        right (`numpy.ndarray`_):
-            Array with the right slit edge for a single slit. Shape
-            is :math:`(N_{\rm spec},)`.
-        spat_coo (`numpy.ndarray`_):
-            Spatial pixel coordinates in fractions of the slit width
-            at each spectral row for the provided normalized flat
-            data. Coordinates are relative to the left edge (with the
-            left edge at 0.). Shape is :math:`(N_{\rm flat},)`.
-            Function assumes the coordinate array is sorted.
-        norm_flat (`numpy.ndarray`_)
-            Normalized flat data that provide the slit illumination
-            profile. Shape is :math:`(N_{\rm flat},)`.
-        thresh (:obj:`float`, optional):
-            Threshold of the normalized flat profile at which to
-            place the two slit edges.
-        maxfrac (:obj:`float`, optional):
-            The maximum fraction of the slit width that the slit edge
-            can be adjusted by this algorithm. If ``maxfrac = 0.1``,
-            this means the maximum change in the slit width (either
-            narrowing or broadening) is 20% (i.e., 10% for either
-            edge).
-
-    Returns:
-        tuple: Returns six objects:
-
-            - The threshold used to set the left edge
-            - The fraction of the slit that the left edge is shifted to
-              the right
-            - The adjusted left edge
-            - The threshold used to set the right edge
-            - The fraction of the slit that the right edge is shifted to
-              the left
-            - The adjusted right edge
-
-=======
 
     # Include the rejected data in the full image good-pixel mask
     _spat_gpm[_spat_gpm] = spat_gpm_data_raw[np.argsort(spat_srt)]
@@ -547,8 +330,7 @@
             - The fraction of the slit that the right edge is shifted to
               the left
             - The adjusted right edge
-        
->>>>>>> 03415978
+
     """
     # Check input
     nspec = len(left)
@@ -586,12 +368,6 @@
         # Find the last index of the first contiguous region
         contiguous_region = np.ma.flatnotmasked_contiguous(masked_flat)[0]
         if contiguous_region.stop is None:
-<<<<<<< HEAD
-            msgs.error('Tweak left edge has failed!  Bad continuous region.')
-        i = contiguous_region.stop-1
-        if i >= 0 and norm_flat[i-1] > norm_flat[i]:
-            msgs.error('Tweak left edge has failed!  Unexpected illumination profile structure.')
-=======
             if debug:
                 plt.scatter(spat_coo[masked_flat.mask], norm_flat[masked_flat.mask], marker='.',
                             s=10, color='C3', lw=0)
@@ -610,7 +386,6 @@
                         norm_flat[np.invert(masked_flat.mask)], marker='.', s=10, color='k', lw=0)
             plt.scatter(spat_coo[i], norm_flat[i], marker='o', facecolor='none', s=50, color='C1')
             plt.show()
->>>>>>> 03415978
         if norm_flat[i+1] < left_thresh:
             msgs.warn('Left slit boundary tweak limited by maximum allowed shift: {:.1f}%'.format(
                         100*maxfrac))
@@ -619,11 +394,7 @@
             left_shift = linear_interpolate(norm_flat[i], spat_coo[i], norm_flat[i+1],
                                            spat_coo[i+1], left_thresh)
         msgs.info('Tweaking left slit boundary by {0:.1f}%'.format(100*left_shift) +
-<<<<<<< HEAD
                   ' % ({0:.2f} pixels)'.format(left_shift*slitwidth))
-=======
-                  ' % ({0:.2f} pixels)'.format(left_shift*slitwidth))        
->>>>>>> 03415978
         new_left += left_shift * slitwidth
 
     # ------------------------------------------------------------------
@@ -651,12 +422,6 @@
         # Find the first index of the last contiguous region
         contiguous_region = np.ma.flatnotmasked_contiguous(masked_flat)[-1]
         if contiguous_region.start is None:
-<<<<<<< HEAD
-            msgs.error('Tweak right edge has failed!  Bad continuous region.')
-        i = contiguous_region.start
-        if i < norm_flat.size-1 and norm_flat[i+1] > norm_flat[i]:
-            msgs.error('Tweak left edge has failed!  Unexpected illumination profile structure.')
-=======
             if debug:
                 plt.scatter(spat_coo[masked_flat.mask], norm_flat[masked_flat.mask], marker='.',
                             s=10, color='C3', lw=0)
@@ -675,7 +440,6 @@
                         norm_flat[np.invert(masked_flat.mask)], marker='.', s=10, color='k', lw=0)
             plt.scatter(spat_coo[i], norm_flat[i], marker='o', facecolor='none', s=50, color='C1')
             plt.show()
->>>>>>> 03415978
         if norm_flat[i-1] < right_thresh:
             msgs.warn('Right slit boundary tweak limited by maximum allowed shift: {:.1f}%'.format(
                         100*maxfrac))
@@ -684,7 +448,6 @@
             right_shift = 1-linear_interpolate(norm_flat[i-1], spat_coo[i-1], norm_flat[i],
                                                spat_coo[i], right_thresh)
         msgs.info('Tweaking right slit boundary by {0:.1f}%'.format(100*right_shift) +
-<<<<<<< HEAD
                   ' % ({0:.2f} pixels)'.format(right_shift*slitwidth))
         new_right -= right_shift * slitwidth
 
@@ -1159,12 +922,6 @@
 #    pixelflat = np.clip(pixelflat, 0.5, 2.0)
 #
 #    return pixelflat, illumflat, flat_model, tilts, thismask_out, slit_left_out, slit_righ_out
-=======
-                  ' % ({0:.2f} pixels)'.format(right_shift*slitwidth))        
-        new_right -= right_shift * slitwidth
-
-    return left_thresh, left_shift, new_left, right_thresh, right_shift, new_right
->>>>>>> 03415978
 
 # TODO: How much of the rest of this is used?
 
