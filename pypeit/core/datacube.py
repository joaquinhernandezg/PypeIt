--- conflicted
+++ resolved
@@ -1566,14 +1566,8 @@
                     msgs.info("Loading alignments")
                     alignments = alignframe.Alignments.from_file(alignfile)
             else:
-<<<<<<< HEAD
-                msgs.warn(f'Processed Alignment frame not recorded or not found: {alignfile}.  '
-                          'Astrometric correction will not be performed.')
-                astrometric = False
-=======
                 msgs.warn(f'Processed alignment frame not recorded or not found!')
                 msgs.info("Using slit edges for astrometric transform")
->>>>>>> 73a4e06b
         else:
             msgs.info("Using slit edges for astrometric transform")
         # If nothing better was provided, use the slit edges
