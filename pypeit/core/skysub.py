""" Module for sky subtraction

.. include common links, assuming primary doc root is up one directory
.. include:: ../links.rst
"""
import sys
import os

import numpy as np

from scipy import ndimage
from scipy.special import ndtr

from matplotlib import pyplot as plt

from IPython import embed

from pypeit.images import imagebitmask
<<<<<<< HEAD
from pypeit.core import basis, pixels, extract, pydl
=======
from pypeit.core import basis, pixels, extract
>>>>>>> e8302787
from pypeit import msgs, utils, ginga, bspline
from pypeit.core.moment import moment1d

def skysub_npoly(thismask):
    """
    Utility routine used by global_skysub and local_skysub_extract. Determine the order for the spatial
    polynomial for global sky subtraction and local sky subtraction.

    Args:
        thismask : ndarray, bool, shape (nspec, nspat)
            Specifies pixels in the slit in question

    Returns:
        int: Order of polynomial
    """
    slit_width = np.sum(thismask,axis=1)
    med_slit_width = np.median(slit_width[slit_width > 0])
    nspec_eff = np.sum(slit_width > 0.5*med_slit_width)
    npercol = np.fmax(np.floor(np.sum(thismask)/nspec_eff), 1.0)
    # Demand at least 10 pixels per row (on average) per degree of the polynomial
    if npercol > 100:
        npoly = 3
    elif npercol > 40:
        npoly = 2
    else:
        npoly = 1

    return npoly


def global_skysub(image, ivar, tilts, thismask, slit_left, slit_righ, inmask = None, bsp=0.6, sigrej=3.0, maxiter=35,
                  trim_edg=(3,3), pos_mask=True, show_fit=False, no_poly=False, npoly=None):
    """
    Perform global sky subtraction on an input slit

    Args:
        image: float ndarray, shape (nspec, nspat)
            Frame to be sky subtracted
        ivar: float ndarray, shape (nspec, nspat)
            Inverse variance image
        tilts: float ndarray, shape (nspec, nspat)
            Tilts indicating how wavelengths move across the slit
        thismask : numpy boolean array, shape (nspec, nspat)
            Specifies pixels in the slit in question
        slit_left: ndarray of shape (nspec, 1) or (nspec)
            Left slit boundary in floating point pixels.
        slit_righ: ndarray of shape (nspec, 1) or (nspec)
            Right slit boundary in floating point pixels.
        inmask: boolean ndarray, shape (nspec, nspat), default inmask = None
            Input mask for pixels not to be included in sky subtraction
            fits. True = Good (not masked), False = Bad (masked)
        bsp: float, default bsp = 0.6
            break point spacing in pixel units
        sigrej : float, default sigrej = 3.0
            sigma rejection threshold
        no_poly: bool, optional
            Do not incldue polynomial basis
        trim_edg: tuple of floats  (left_edge, right_edge), default (3,3)
            indicates how many pixels to trim from left and right slit
            edges for creating the edgemask. These pixels are excluded
            from sky subtraction fits.
        pos_mask: boolean, defualt pos_mask = True
            First do a prelimnary fit to the log of the sky (i.e.
            positive pixels only). Then use this fit to create an input
            mask from the residuals lmask = (res < 5.0) & (res > -4.0)
            for the full fit.  NOTE: pos_mask should be False for
            near-IR sky residual subtraction, since fitting the log(sky)
            requires that the counts are positive which will not be the
            case for i.e. an A-B image. Thus the routine will fail if
            pos_mask is not set to False.

        show_fit: boolean, default show_fit = False
            Plot a fit of the sky pixels and model fit to the screen.
            This feature will block further execution until the screen
            is closed.

    Returns:
        `numpy.ndarray`_: Returns the model sky background at the pixels
        where thismask is True::

            >>>  skyframe = np.zeros_like(image)
            >>>  thismask = slitpix == thisslit
            >>>  skyframe[thismask] = global_skysub(image,ivar, tilts, thismask, slit_left, slit_righ)

    """

    # Synthesize ximg, and edgmask  from slit boundaries. Doing this outside this
    # routine would save time. But this is pretty fast, so we just do it here to make the interface simpler.

    # TESTING!!!!
    #no_poly=True
    #show_fit=True

    ximg, edgmask = pixels.ximg_and_edgemask(slit_left, slit_righ, thismask, trim_edg=trim_edg)


    # Init
    (nspec, nspat) = image.shape
    piximg = tilts * (nspec-1)
    if inmask is None:
        inmask = (ivar > 0.0) & thismask & np.isfinite(image) & np.isfinite(ivar)

    # Sky pixels for fitting
    inmask_in = thismask & (ivar > 0.0) & inmask & np.invert(edgmask)
    isrt = np.argsort(piximg[thismask])
    pix = piximg[thismask][isrt]
    sky = image[thismask][isrt]
    sky_ivar = ivar[thismask][isrt]
    ximg_fit = ximg[thismask][isrt]
    inmask_fit = inmask_in[thismask][isrt]
    #spatial = spatial_img[fit_sky][isrt]

    # Restrict fit to positive pixels only and mask out large outliers via a pre-fit to the log.
    if pos_mask:
        pos_sky = (sky > 1.0) & (sky_ivar > 0.0)
        if np.sum(pos_sky) > nspec:
            lsky = np.log(sky[pos_sky])
            lsky_ivar = inmask_fit[pos_sky].astype(float)/3.0**2  # set errors to just be 3.0 in the log
            #lsky_ivar = np.full(lsky.shape, 0.1)
            # Init bspline to get the sky breakpoints (kludgy)
<<<<<<< HEAD
            #tmp = pydl.bspline(wsky[pos_sky], nord=4, bkspace=bsp)
=======
>>>>>>> e8302787
            lskyset, outmask, lsky_fit, red_chi, exit_status \
                    = utils.bspline_profile(pix[pos_sky], lsky, lsky_ivar, np.ones_like(lsky),
                                            ingpm=inmask_fit[pos_sky], upper=sigrej, lower=sigrej,
                                            kwargs_bspline={'bkspace':bsp},
                                            kwargs_reject={'groupbadpix': True, 'maxrej': 10})
            res = (sky[pos_sky] - np.exp(lsky_fit)) * np.sqrt(sky_ivar[pos_sky])
            lmask = (res < 5.0) & (res > -4.0)
            sky_ivar[pos_sky] = sky_ivar[pos_sky] * lmask
            inmask_fit[pos_sky]=(sky_ivar[pos_sky] > 0.0) & lmask

    # Include a polynomial basis?
    if no_poly:
        poly_basis = np.ones_like(sky)
        npoly_fit = 1
    else:
        npoly_fit = skysub_npoly(thismask) if npoly is None else npoly
        poly_basis = basis.flegendre(2.0*ximg_fit - 1.0, npoly_fit)

    # Full fit now
    #full_bspline = pydl.bspline(wsky, nord=4, bkspace=bsp, npoly = npoly)
    #skyset, outmask, yfit, _ = utils.bspline_profile(wsky, sky, sky_ivar, poly_basis,
    #                                                   fullbkpt=full_bspline.breakpoints,upper=sigrej, lower=sigrej,
    #                                                   kwargs_reject={'groupbadpix':True, 'maxrej': 10})


    # Perform the full fit now
    msgs.info("Full fit in global sky sub.")
    skyset, outmask, yfit, _, exit_status \
            = utils.bspline_profile(pix, sky, sky_ivar, poly_basis, ingpm=inmask_fit, nord=4,
                                    upper=sigrej, lower=sigrej, maxiter=maxiter,
                                    kwargs_bspline={'bkspace':bsp},
                                    kwargs_reject={'groupbadpix':True, 'maxrej': 10})
    # TODO JFH This is a hack for now to deal with bad fits for which iterations do not converge. This is related
    # to the groupbadpix behavior requested for the djs_reject rejection. It would be good to
    # better understand what this functionality is doing, but it makes the rejection much more quickly approach a small
    # chi^2
    if exit_status == 1:
        msgs.warn('Maximum iterations reached in bspline_profile global sky-subtraction for npoly={:d}.'.format(npoly_fit) +
                  msgs.newline() +
                  'Redoing sky-subtraction without polynomial degrees of freedom')
        poly_basis = np.ones_like(sky)
        # Perform the full fit now
        skyset, outmask, yfit, _, exit_status \
                = utils.bspline_profile(pix, sky, sky_ivar, poly_basis, ingpm=inmask_fit, nord=4,
                                        upper=sigrej, lower=sigrej, maxiter=maxiter,
                                        kwargs_bspline={'bkspace': bsp},
                                        kwargs_reject={'groupbadpix': False, 'maxrej': 10})

    sky_frame = np.zeros_like(image)
    ythis = np.zeros_like(yfit)
    ythis[isrt] = yfit
    sky_frame[thismask] = ythis

    #skyset.funcname ='legendre'
    #skyset.xmin = spat_min
    #skyset.xmax = spat_max

    # Evaluate and save
    #bgframe, _ = skyset.value(piximg[thismask],x2=spatial_img[thismask])

    # Debugging/checking

    # ToDo This QA ceases to make sense I think for 2-d fits. I need to think about what the best QA would be here, but I think
    # probably looking at residuals as a function of spectral and spatial position like in the flat fielding code.
    if show_fit:
        goodbk = skyset.mask
        # This is approximate
        yfit_bkpt = np.interp(skyset.breakpoints[goodbk], pix,yfit)
        plt.clf()
        ax = plt.gca()
        was_fit_and_masked = inmask_fit & ~outmask
        ax.plot(pix[inmask_fit], sky[inmask_fit], color='k', marker='o', markersize=0.4, mfc='k', fillstyle='full', linestyle='None')
        ax.plot(pix[was_fit_and_masked], sky[was_fit_and_masked], color='red', marker='+', markersize=1.5, mfc='red', fillstyle='full', linestyle='None')
        ax.plot(pix, yfit, color='cornflowerblue')
        ax.plot(skyset.breakpoints[goodbk], yfit_bkpt, color='lawngreen', marker='o', markersize=4.0, mfc='lawngreen', fillstyle='full', linestyle='None')
        ax.set_ylim((0.99*yfit.min(),1.01*yfit.max()))
        plt.show()

    # Return
    # ToDO worth thinking about whether we want to return a mask here. It makese no sense to return outmask
    # in its present form though since that does not refer to the whole image.
    # return bgframe, outmask
    return ythis



# TODO -- This needs JFH docs, desperately
def skyoptimal(wave, data, ivar, oprof, sortpix, sigrej=3.0, npoly=1, spatial=None, fullbkpt=None):
    """
    Utility routine used by local_bg_subtraction_slit

    Args:
        wave:
        data:
        ivar:
        oprof (ndarray): Flattened object profile in this slit
        sortpix:
        sigrej:
        npoly:
        spatial:
        fullbkpt:

    Returns:
        ndarray, ndarray, ndarray:

    """


    nx = data.size
    nc = oprof.shape[0]
    nobj = int(oprof.size / nc)
    if nc != nx:
        raise ValueError('Object profile should have oprof.shape[0] equal to nx')

    msgs.info('Iter     Chi^2     Rejected Pts')
    xmin = 0.0
    xmax = 1.0

    if ((npoly == 1) | (spatial is None)):
        profile_basis = np.column_stack((oprof, np.ones(nx)))
    else:
        xmin = spatial.min()
        xmax = spatial.max()
        x2 = 2.0 * (spatial - xmin) / (xmax - xmin) - 1
        poly_basis = basis.flegendre(x2, npoly)
        profile_basis = np.column_stack((oprof, poly_basis))

    relative_mask = (np.sum(oprof, axis=1) > 1e-10)

    indx, = np.where(ivar[sortpix] > 0.0)
    ngood = indx.size
    good = sortpix[indx]
    good = good[wave[good].argsort()]
    relative, = np.where(relative_mask[good])

    outmask = np.zeros(wave.shape, dtype=bool)

    if ngood > 0:
        sset1, outmask_good1, yfit1, red_chi1, exit_status \
                = utils.bspline_profile(wave[good], data[good], ivar[good], profile_basis[good, :],
                                        fullbkpt=fullbkpt, upper=sigrej, lower=sigrej,
                                        relative=relative,
                                        kwargs_reject={'groupbadpix': True, 'maxrej': 5})
    else:
        msgs.warn('All pixels are masked in skyoptimal. Not performing local sky subtraction.')
        return np.zeros_like(wave), np.zeros_like(wave), outmask

    chi2 = (data[good] - yfit1) ** 2 * ivar[good]
    chi2_srt = np.sort(chi2)
    gauss_prob = 1.0 - 2.0 * ndtr(-1.2 * sigrej)
    sigind = int(np.fmin(np.rint(gauss_prob * float(ngood)), ngood - 1))
    chi2_sigrej = chi2_srt[sigind]
    mask1 = (chi2 < chi2_sigrej)

    msgs.info('2nd round....')
    msgs.info('Iter     Chi^2     Rejected Pts')
    if np.any(mask1):
        sset, outmask_good, yfit, red_chi, exit_status \
                = utils.bspline_profile(wave[good], data[good], ivar[good], profile_basis[good,:],
                                        ingpm=mask1, fullbkpt=fullbkpt, upper=sigrej, lower=sigrej,
                                        relative=relative,
                                        kwargs_reject={'groupbadpix': True, 'maxrej': 1})
    else:
        msgs.warn('All pixels are masked in skyoptimal after first round of rejection. Not performing local sky subtraction.')
        return np.zeros_like(wave), np.zeros_like(wave), outmask

    ncoeff = npoly + nobj
<<<<<<< HEAD
#    skyset = pydl.bspline(None, fullbkpt=sset.breakpoints, nord=sset.nord, npoly=npoly)
=======
>>>>>>> e8302787
    skyset = bspline.bspline(None, fullbkpt=sset.breakpoints, nord=sset.nord, npoly=npoly)
    # Set coefficients for the sky.
    # The rehshape below deals with the different sizes of the coeff for npoly = 1 vs npoly > 1
    # and mirrors similar logic in the bspline.py
    skyset.coeff = sset.coeff[nobj:, :].reshape(skyset.coeff.shape)

    skyset.mask = sset.mask
    skyset.xmin = xmin
    skyset.xmax = xmax

    sky_bmodel, _ = skyset.value(wave, x2=spatial)

    obj_bmodel = np.zeros(sky_bmodel.shape)
<<<<<<< HEAD
#    objset = pydl.bspline(None, fullbkpt=sset.breakpoints, nord=sset.nord)
=======
>>>>>>> e8302787
    objset = bspline.bspline(None, fullbkpt=sset.breakpoints, nord=sset.nord)
    objset.mask = sset.mask
    for i in range(nobj):
        objset.coeff = sset.coeff[i, :]
        obj_bmodel1, _ = objset.value(wave)
        obj_bmodel = obj_bmodel + obj_bmodel1 * profile_basis[:, i]

    outmask[good] = outmask_good

    return sky_bmodel, obj_bmodel, outmask


def optimal_bkpts(bkpts_optimal, bsp_min, piximg, sampmask, samp_frac=0.80,
                  skyimage = None, min_spat=None, max_spat=None, debug=False):
    """

    Args:
        bsp_min: float
           Desired B-spline breakpoint spacing in pixels
        piximg: ndarray float, shape = (nspec, nspat)
           Image containing the pixel sampling, i.e. (nspec-1)*tilts
        sampmask: ndarray, bool
           Boolean array indicating the pixels for which the B-spline fit will actually be evaluated. True = Good, False=Bad
    Optional Args:
        samp_frac: float, default = 0.8
           The fraction of spectral direction pixels required to have a sampling difference < bsp_min in order to instead
           adopt a uniform break point spacing, rather adopting the optimally spaced breakpoints.
        skyimage: ndarray, shape = (nspec, nspat), default = None
           Sky model image used only for QA.
        min_spat: float, default = None
           Minimum spatial pixel used for local sky subtraction fitting. Only used for title of QA plot.
        max_spat: float, defualt = None
           Maximum spatial pixel used for local sky subtraction fitting. Only used for title of QA plot.
        debug: bool, default = False
           Show QA plot to debug breakpoint placing.

    Returns:
        fullbkpt: ndarray, float
           Locations of the optimally sampled breakpoints

    """

    pix = piximg[sampmask]
    isrt = pix.argsort()
    pix = pix[isrt]
    piximg_min = pix.min()
    piximg_max = pix.max()
<<<<<<< HEAD
#    bset0 = pydl.bspline(pix, nord=4, bkspace=bsp_min)
=======
>>>>>>> e8302787
    bset0 = bspline.bspline(pix, nord=4, bkspace=bsp_min)
    fullbkpt_grid = bset0.breakpoints
    keep = (fullbkpt_grid >= piximg_min) & (fullbkpt_grid <= piximg_max)
    fullbkpt_grid = fullbkpt_grid[keep]
    used_grid = False
    if not bkpts_optimal:
        msgs.info('bkpts_optimal = False --> using uniform bkpt spacing spacing: bsp={:5.3f}'.format(bsp_min))
        fullbkpt = fullbkpt_grid
        used_grid = True
    else:
        piximg_temp = np.ma.array(np.copy(piximg))
        piximg_temp.mask = np.invert(sampmask)
        samplmin = np.ma.min(piximg_temp,fill_value=np.inf,axis=1)
        samplmin = samplmin[np.invert(samplmin.mask)].data
        samplmax = np.ma.max(piximg_temp,fill_value=-np.inf,axis=1)
        samplmax = samplmax[np.invert(samplmax.mask)].data
        if samplmax.size != samplmin.size:
            msgs.error('This should not happen')
        nbkpt = samplmax.size
        # Determine the sampling. dsamp represents the gap in spectral pixel (wavelength) coverage between
        # subsequent spectral direction pixels in the piximg, i.e. it is the difference between the minimum
        # value of the piximg at spectral direction pixel i+1, and the maximum value of the piximg at spectral
        # direction pixel i. A negative value dsamp < 0 implies continuous sampling with no gaps, i.e. the
        # the arc lines are sufficiently tilted that there is no sampling gap.
        dsamp_init = np.roll(samplmin, -1) - samplmax
        dsamp_init[nbkpt - 1] = dsamp_init[nbkpt - 2]
        kernel_size = int(np.fmax(np.ceil(dsamp_init.size*0.01)//2*2 + 1,15))  # This ensures kernel_size is odd
        dsamp_med = ndimage.filters.median_filter(dsamp_init, size=kernel_size, mode='reflect')
        boxcar_size = int(np.fmax(np.ceil(dsamp_med.size*0.005)//2*2 + 1,5))
        # Boxcar smooth median dsamp
        kernel = np.ones(boxcar_size)/ float(boxcar_size)
        dsamp = ndimage.convolve(dsamp_med, kernel, mode='reflect')
        # if more than samp_frac of the pixels have dsamp < bsp_min than just use a uniform breakpoint spacing
        if np.sum(dsamp <= bsp_min) > samp_frac*nbkpt:
            msgs.info('Sampling of wavelengths is nearly continuous.')
            msgs.info('Using uniform bkpt spacing: bsp={:5.3f}'.format(bsp_min))
            fullbkpt = fullbkpt_grid
            used_grid = True
        else:
            fullbkpt_orig = samplmax + dsamp/2.0
            fullbkpt_orig.sort()
            # Compute the distance between breakpoints
            dsamp_bkpt = fullbkpt_orig-np.roll(fullbkpt_orig, 1)
            dsamp_bkpt[0] = dsamp_bkpt[1]
            # Good breakpoints are those that are at least separated by our original desired bkpt spacing
            igood = dsamp_bkpt >= bsp_min
            if np.any(igood):
                fullbkpt_orig = fullbkpt_orig[igood]
            fullbkpt = fullbkpt_orig.copy()
            # Recompute the distance between breakpoints
            dsamp_bkpt = fullbkpt_orig-np.roll(fullbkpt_orig, 1)
            dsamp_bkpt[0] = dsamp_bkpt[1]
            nbkpt = fullbkpt_orig.size
            for ibkpt in range(nbkpt):
                dsamp_eff = np.fmax(dsamp_bkpt[ibkpt], bsp_min)
                # can we fit in another bkpt?
                if dsamp_bkpt[ibkpt] > 2*dsamp_eff:
                    nsmp = int(np.fmax(np.floor(dsamp_bkpt[ibkpt]/dsamp_eff),2))
                    bkpt_new = fullbkpt_orig[ibkpt - 1] + (np.arange(nsmp - 1) + 1)*dsamp_bkpt[ibkpt]/float(nsmp)
                    indx_arr = np.where(fullbkpt == fullbkpt_orig[ibkpt-1])[0]
                    if len(indx_arr) > 0:
                        indx_bkpt = indx_arr[0]
                        if indx_bkpt == 0:
                            fullbkpt = np.hstack((fullbkpt[0], bkpt_new, fullbkpt[indx_bkpt + 1:]))
                        elif indx_bkpt == (fullbkpt.size-2):
                            fullbkpt = np.hstack((fullbkpt[0:indx_bkpt], bkpt_new, fullbkpt[indx_bkpt + 1]))
                        else:
                            fullbkpt = np.hstack((fullbkpt[0:indx_bkpt], bkpt_new, fullbkpt[indx_bkpt + 1:]))

            fullbkpt.sort()
            keep = (fullbkpt >= piximg_min) & (fullbkpt <= piximg_max)
            fullbkpt = fullbkpt[keep]


    if debug:
        plt.figure(figsize=(14, 6))
        sky = skyimage[sampmask]
        sky = sky[isrt]
        # This is approximate and only for the sake of visualization:
        spat_samp_vec = np.sum(sampmask, axis=1)  # spatial sampling per spectral direction pixel
        spat_samp_med = np.median(spat_samp_vec[spat_samp_vec > 0])
        window_size = int(np.ceil(5 * spat_samp_med))
        sky_med_filt = utils.fast_running_median(sky, window_size)
        sky_bkpt_grid = np.interp(fullbkpt_grid, pix, sky_med_filt)
        sky_bkpt = np.interp(fullbkpt, pix, sky_med_filt)
        plt.clf()
        ax = plt.gca()
        ax.plot(pix, sky, color='k', marker='o', markersize=0.4, mfc='k', fillstyle='full', linestyle='None')
        # ax.plot(pix, sky_med_filt, color='cornflowerblue', label='median sky', linewidth=1.2)
        if used_grid == False:
            ax.plot(fullbkpt_grid, sky_bkpt_grid, color='lawngreen', marker='o', markersize=2.0, mfc='lawngreen',
                    fillstyle='full', linestyle='None', label='uniform bkpt grid')
            color = 'red'
            title_str = ''
        else:
            color = 'lawngreen'
            title_str = 'Used Grid: '
        ax.plot(fullbkpt, sky_bkpt, color=color, marker='o', markersize=4.0, mfc=color,
                fillstyle='full', linestyle='None', label='optimal bkpts')

        ax.set_ylim((0.99 * sky_med_filt.min(), 1.01 * sky_med_filt.max()))
        if min_spat is not None:
            plt.title(title_str + 'bkpt sampling spat pixels {:7.1f}-{:7.1f}'.format(min_spat, max_spat))
        plt.legend()
        plt.show()

    return fullbkpt


def local_skysub_extract(sciimg, sciivar, tilts, waveimg, global_sky, rn2_img,
                         thismask, slit_left, slit_righ, sobjs, ingpm,
                         spat_pix=None, adderr=0.01, bsp=0.6, extract_maskwidth=4.0, trim_edg=(3,3),
                         std=False, prof_nsigma=None, niter=4, box_rad=7, sigrej=3.5, bkpts_optimal=True,
                         debug_bkpts=False,sn_gauss=4.0, model_full_slit=False, model_noise=True, show_profile=False,
                         show_resids=False, use_profile_mask=True):
    """Perform local sky subtraction and  extraction

     Args:
        sciimg : numpy float 2-d array (nspec, nspat)
            sky-subtracted image
        sciivar : numpy float 2-d array (nspec, nspat)
            inverse variance of sky-subtracted image
        tilts: ndarray, (nspec, nspat)
            spectral tilts
        waveimg numpy float 2-d array (nspec, nspat)
            2-d wavelength map
        global_sky : ndarray (nspec, nspat)
            Global sky model produced by global_skysub
        rn2_img:
            Image with the read noise squared per pixel
        thismask : numpy boolean array, shape (nspec, nspat)
            Specifies pixels in the slit in question
        slit_left: ndarray of shape (nspec, 1) or (nspec)
            Left slit boundary in floating point pixels.
        slit_righ: ndarray of shape (nspec, 1) or (nspec)
            Right slit boundary in floating point pixels.
        sobjs:   SpecoObjs object
            Object containing the information about the objects found on
            the slit/order from objfind or ech_objfind
        ingpm: ndarray, bool, (nspec, nspat)
            Input mask with any non-zero item flagged as False using
            :class:`pypeit.images.imagebitmask.ImageBitMask`
        spat_pix: float ndarray, shape (nspec, nspat), default = None
            Image containing the spatial location of pixels. If not
            input, it will be computed from ``spat_img =
            np.outer(np.ones(nspec), np.arange(nspat))``. This option
            should generally not be used unless one is extracting 2d
            coadds for which a rectified image contains sub-pixel
            spatial information.
        adderr: float, default = 0.01
            Error floor. The quantity adderr**2*sciframe**2 is added in
            qudarature to the variance to ensure that the S/N is never >
            1/adderr, effectively setting a floor on the noise or a
            ceiling on the S/N.
        bsp: float, default = 0.6
            Break point spacing in pixels for the b-spline sky subtraction.
        extract_maskwidth: float, default = 4.0
            Determines the initial size of the region in units of fwhm
            that will be used for local sky subtraction. This maskwidth
            is defined in the obfjind code, but is then updated here as
            the profile fitting improves the fwhm estimates
        trim_edg: tuple of ints of floats, default = (3,3)
            Number of pixels to be ignored on the (left,right) edges of
            the slit in object/sky model fits.
        std: bool, default = False
            This should be set to True if the object being extracted is
            a standards star so that the reduction parameters can be
            adjusted accordingly.
        prof_nsigma: int or float, default = None
            Number of sigmas that the object profile will be fit, i.e.
            the region extending from -prof_nsigma to +prof_nsigma will
            be fit where sigma = FWHM/2.35. This option should only be
            used for bright large extended source with tails in their
            light profile like elliptical galaxies. If prof_nsigma is
            set then the profiles will no longer be apodized by an
            exponential at large distances from the trace.
        niter: int, default = 4
            Number of iterations for successive profile fitting and local sky-subtraction
        box_rad: int or float, default = 7
            Boxcar radius in *pixels* used for boxcar extraction.
        sigrej:
            Outlier rejection threshold for sky and object fitting
            Set by par['scienceimage']['skysub']['sky_sigrej']
        bkpts_optimal = bool, default = True
            Parameter governing whether spectral direction breakpoints
            for b-spline sky/object modeling are determined optimally.
            If ``bkpts_optima=True``, the optimal break-point spacing
            will be determined directly using the optimal_bkpts function
            by measuring how well we are sampling the sky using ``piximg
            = (nspec-1)*yilyd``. The bsp parameter in this case
            corresponds to the minimum distance between breakpoints
            which we allow.  If ``bkpts_optimal = False``, the
            break-points will be chosen to have a uniform spacing in
            pixel units sets by the bsp parameter, i.e.  using the
            bkspace functionality of the bspline class::

              bset = bspline.bspline(piximg_values, nord=4, bkspace=bsp)
              fullbkpt = bset.breakpoints

        debug_bkpts: bool, default=False
            Make an interactive plot to the screen to indicate how the
            breakpoints are being chosen.
        sn_gauss: int or float, default = 4.0
            The signal to noise threshold above which optimal extraction
            with non-parametric b-spline fits to the objects spatial
            profile will be performed. For objects with median S/N <
            sn_gauss, a Gaussian profile will simply be assumed because
            there is not enough S/N to justify performing a more
            complicated fit.
        model_full_slit: bool, default = False
            Set the maskwidth of the objects to be equal to the slit
            width/2 such that the entire slit will be modeled by the
            local skysubtraction. This mode is recommended for echelle
            spectra with reasonably narrow slits.
        model_noise: bool, default = True
            If True, the model of the object, sky will be combined with
            the rn2img to create (and iteratively update) a model
            inverse variance image. If False, a variance model will not
            be created and instead the input sciivar will always be
            taken to be the inverse variance. Note that in order for the
            noise model to make any sense one needs to be subtracting
            the sky and *not* the sky residuals. In other words, for
            near-IR reductions where difference imaging has been
            performed and this algorithm is used to fit out the sky
            residuals (but not the sky itself) one should definitely set
            model_noise=False since otherwise the code will attempt to
            create a noise model using sky residuals instead of the sky,
            which is incorrect (does not have the right count levels).
            In principle this could be improved if the user could pass
            in a model of what the sky is for near-IR difference imaging
            + residual subtraction
        show_profile: bool, default=False
            Show QA for the object profile fitting to the screen. Note
            that this will show interactive matplotlib plots which will
            block the execution of the code until the window is closed.
        show_resids:
            Show the
        use_profile_mask (bool, optional):
            Use the mask made from profile fitting when extracting?

    Returns:
        :obj:`tuple`:  Returns (skyimage[thismask], objimage[thismask],
        modelivar[thismask], outmask[thismask])
    """
    # TODO Force traces near edges to always be extracted with a Gaussian profile.
    # Adjust maskwidths of the objects such that we will apply the local_skysub_extract to the entire slit
    if model_full_slit:
        max_slit_width = np.max(slit_righ - slit_left)
        for spec in sobjs:
            spec.maskwidth = max_slit_width/2.0

    # TODO -- This should be using the SlitTraceSet method
    ximg, edgmask = pixels.ximg_and_edgemask(slit_left, slit_righ, thismask, trim_edg=trim_edg)

    nspat = sciimg.shape[1]
    nspec = sciimg.shape[0]
    piximg = tilts * (nspec-1)

    # Copy the specobjs that will be the output
    nobj = len(sobjs)

    # Set up the prof_nsigma
    if (prof_nsigma is None):
        prof_nsigma1 = np.full(len(sobjs), None)
    elif len(prof_nsigma) == 1:
        prof_nsigma1 = np.full(nobj, prof_nsigma)
    elif len(prof_nsigma) == nobj:
        prof_nsigma1 = prof_nsigma
    else:
        raise ValueError('Invalid size for prof_nsigma.')

    for iobj in range(nobj):
        sobjs[iobj].prof_nsigma = prof_nsigma1[iobj]

    # Set some rejection parameters based on whether this is a standard or not. Only reject extreme outliers for standards
    # since super high S/N and low order profile models imply we will always have large outliers
    if std is True:
        chi2_sigrej = 100.0
        #sigrej_ceil = 1e10
        sigrej = 50.0  # 25 wasn't enough for MagE 2x2 binning (probably undersampled)
    else:
        # TODO Why is this not an input parameter
        chi2_sigrej = 6.0
        #sigrej_ceil = 10.0
    # We will use this number later
    gauss_prob = 1.0 - 2.0 * ndtr(-sigrej)

    # Create the images that will be returned
    modelivar = np.copy(sciivar)
    objimage = np.zeros_like(sciimg)
    skyimage = np.copy(global_sky)
    # Masks
    inmask = ingpm & thismask
    outmask = np.copy(inmask)  # True is good

    # TODO Add a line of code here that updates the modelivar using the global sky if nobj = 0 and simply returns
    spat_img = np.outer(np.ones(nspec), np.arange(nspat))
    if spat_pix is None:
        spat_pix = spat_img

    xsize = slit_righ - slit_left
    # TODO Can this be simply replaced with spat_img above (but not spat_pix since that could have holes)
    spatial_img = thismask * ximg * (np.outer(xsize, np.ones(nspat)))

    # Loop over objects and group them
    i1 = 0
    while i1 < nobj:
        group = np.array([], dtype=np.int)
        group = np.append(group, i1)
        # The default value of maskwidth = 3.0 * FWHM = 7.05 * sigma in objfind with a log(S/N) correction for bright objects
        min_spat1 = np.maximum(sobjs[i1].TRACE_SPAT - sobjs[i1].maskwidth - 1, slit_left)
        max_spat1 = np.minimum(sobjs[i1].TRACE_SPAT + sobjs[i1].maskwidth + 1, slit_righ)
        for i2 in range(i1 + 1, nobj):
            left_edge = sobjs[i2].TRACE_SPAT - sobjs[i2].maskwidth - 1
            righ_edge = sobjs[i2].TRACE_SPAT + sobjs[i2].maskwidth + 1
            touch = (left_edge < max_spat1) & (sobjs[i2].TRACE_SPAT > slit_left) & (righ_edge > min_spat1)
            if touch.any():
                max_spat1 = np.minimum(np.maximum(righ_edge, max_spat1), slit_righ)
                min_spat1 = np.maximum(np.minimum(left_edge, min_spat1), slit_left)
                group = np.append(group, i2)
        # Create the local mask which defines the pixels that will be updated by local sky subtraction
        min_spat_img = np.outer(min_spat1, np.ones(nspat))
        max_spat_img = np.outer(max_spat1, np.ones(nspat))
        localmask = (spat_img > min_spat_img) & (spat_img < max_spat_img) & thismask
        npoly = skysub_npoly(localmask)
        # Keep for next iteration
        i1 = group.max() + 1
        # Some bookeeping to define the sub-image and make sure it does not land off the mask
        objwork = len(group)
        scope = np.sum(thismask, axis=0)
        iscp, = np.where(scope)
        imin = iscp.min()
        imax = iscp.max()
        min_spat = np.fmax(np.floor(min(min_spat1)), imin)
        max_spat = np.fmin(np.ceil(max(max_spat1)), imax)
        nc = int(max_spat - min_spat + 1)
        spec_vec = np.arange(nspec, dtype=np.intp)
        spat_vec = np.arange(min_spat, min_spat + nc, dtype=np.intp)
        ipix = np.ix_(spec_vec, spat_vec)
        obj_profiles = np.zeros((nspec, nspat, objwork), dtype=float)
        sigrej_eff = sigrej
        for iiter in range(1, niter + 1):
            msgs.info('--------------------------REDUCING: Iteration # ' + '{:2d}'.format(iiter) + ' of ' +
                      '{:2d}'.format(niter) + '---------------------------------------------------')
            img_minsky = sciimg - skyimage
            for ii in range(objwork):
                iobj = group[ii]
                if iiter == 1:
                    # If this is the first iteration, print status message. Initiate profile fitting with a simple
                    # boxcar extraction.
                    msgs.info("----------------------------------- PROFILE FITTING --------------------------------------------------------")
                    msgs.info("Fitting profile for obj # " + "{:}".format(sobjs[iobj].OBJID) + " of {:}".format(nobj))
                    msgs.info("At x = {:5.2f}".format(sobjs[iobj].SPAT_PIXPOS) + " on slit # {:}".format(sobjs[iobj].slit_order))
                    msgs.info("------------------------------------------------------------------------------------------------------------")

                    # TODO -- Use extract_specobj_boxcar to avoid code duplication
                    extract.extract_boxcar(sciimg, modelivar, outmask, waveimg,
                                           skyimage, rn2_img, box_rad, sobjs[iobj])
                    flux = sobjs[iobj].BOX_COUNTS
                    fluxivar = sobjs[iobj].BOX_COUNTS_IVAR * sobjs[iobj].BOX_MASK
                    wave = sobjs[iobj].BOX_WAVE
                else:
                    # For later iterations, profile fitting is based on an optimal extraction
                    last_profile = obj_profiles[:, :, ii]
                    trace = np.outer(sobjs[iobj].TRACE_SPAT, np.ones(nspat))
                    objmask = ((spat_img >= (trace - 2.0 * box_rad)) & (spat_img <= (trace + 2.0 * box_rad)))
                    # Boxcar
                    extract.extract_boxcar(sciimg, modelivar, (outmask & objmask),
                                                   waveimg, skyimage, rn2_img, box_rad,
                                                   sobjs[iobj])
                    # Optimal
                    extract.extract_optimal(sciimg, modelivar, (outmask & objmask), waveimg, skyimage, rn2_img, thismask,
                                            last_profile, box_rad, sobjs[iobj])
                    # If the extraction is bad do not update
                    if 'OPT_MASK' in sobjs[iobj].keys():
                        if sobjs[iobj].OPT_MASK.any():
                            flux = sobjs[iobj].OPT_COUNTS
                            fluxivar = sobjs[iobj].OPT_COUNTS_IVAR*sobjs[iobj].OPT_MASK
                            wave = sobjs[iobj].OPT_WAVE

                obj_string = 'obj # {:}'.format(sobjs[iobj].OBJID) + ' on slit # {:}'.format(sobjs[iobj].slit_order) + ', iter # {:}'.format(iiter) + ':'
                if wave.any():
                    sign = sobjs[iobj].sign
                    # TODO This is "sticky" masking. Do we want it to be?
                    profile_model, trace_new, fwhmfit, med_sn2 = extract.fit_profile(
                        sign*img_minsky[ipix], (modelivar * outmask)[ipix],waveimg[ipix], thismask[ipix], spat_pix[ipix], sobjs[iobj].TRACE_SPAT,
                        wave, sign*flux, fluxivar, inmask = outmask[ipix],
                        thisfwhm=sobjs[iobj].FWHM, maskwidth=sobjs[iobj].maskwidth,
                        prof_nsigma=sobjs[iobj].prof_nsigma, sn_gauss=sn_gauss, obj_string=obj_string,
                        show_profile=show_profile)
                    #proc_list.append(show_proc)

                    # Update the object profile and the fwhm and mask parameters
                    obj_profiles[ipix[0], ipix[1], ii] = profile_model
                    sobjs[iobj].TRACE_SPAT = trace_new
                    sobjs[iobj].FWHMFIT = fwhmfit
                    sobjs[iobj].FWHM = np.median(fwhmfit)
                    mask_fact = 1.0 + 0.5 * np.log10(np.fmax(np.sqrt(np.fmax(med_sn2, 0.0)), 1.0))
                    maskwidth = extract_maskwidth*np.median(fwhmfit) * mask_fact
                    if sobjs[iobj].prof_nsigma is None:
                        sobjs[iobj].maskwidth = maskwidth
                    else:
                        sobjs[iobj].maskwidth = sobjs[iobj].prof_nsigma * (sobjs[iobj].FWHM / 2.3548)

                else:
                    msgs.warn("Bad extracted wavelengths in local_skysub_extract")
                    msgs.warn("Skipping this profile fit and continuing.....")

            sky_bmodel = np.array(0.0)
            iterbsp = 0
            while (not sky_bmodel.any()) & (iterbsp <= 4):
                bsp_now = (1.2 ** iterbsp) * bsp
                fullbkpt = optimal_bkpts(bkpts_optimal, bsp_now, piximg, localmask, debug=(debug_bkpts & (iiter == niter)),
                                         skyimage=skyimage, min_spat=min_spat, max_spat=max_spat)
                # check to see if only a subset of the image is used.
                # if so truncate input pixels since this can result in singular matrices
                isub, = np.where(localmask.flatten())
                sortpix = (piximg.flat[isub]).argsort()
                obj_profiles_flat = obj_profiles.reshape(nspec * nspat, objwork)

                skymask = outmask & np.invert(edgmask)
                sky_bmodel, obj_bmodel, outmask_opt = skyoptimal(
                    piximg.flat[isub], sciimg.flat[isub], (modelivar * skymask).flat[isub],
                    obj_profiles_flat[isub, :], sortpix, spatial=spatial_img.flat[isub],
                    fullbkpt=fullbkpt, sigrej=sigrej_eff, npoly=npoly)
                iterbsp = iterbsp + 1
                if (not sky_bmodel.any()) & (iterbsp <= 3):
                    msgs.warn('***************************************')
                    msgs.warn('WARNING: bspline sky-subtraction failed')
                    msgs.warn('Increasing bkpt spacing by 20%. Retry')
                    msgs.warn(
                        'Old bsp = {:5.2f}'.format(bsp_now) + '; New bsp = {:5.2f}'.format(1.2 ** (iterbsp) * bsp))
                    msgs.warn('***************************************')

            if sky_bmodel.any():
                skyimage.flat[isub] = sky_bmodel
                objimage.flat[isub] = obj_bmodel
                img_minsky.flat[isub] = sciimg.flat[isub] - sky_bmodel
                #var_no = np.abs(sky_bmodel - np.sqrt(2.0) * np.sqrt(rn2_img.flat[isub])) + rn2_img.flat[isub]
                igood1 = skymask.flat[isub]
                #  update the outmask for only those pixels that were fit. This prevents masking of slit edges in outmask
                outmask.flat[isub[igood1]] = outmask_opt[igood1]
                #  For weighted co-adds, the variance of the image is no longer equal to the image, and so the modelivar
                #  eqn. below is not valid. However, co-adds already have the model noise propagated correctly in sciivar,
                #  so no need to re-model the variance.
                if model_noise:
                    var = np.abs(sky_bmodel + obj_bmodel - np.sqrt(2.0) * np.sqrt(rn2_img.flat[isub])) + rn2_img.flat[isub]
                    var = var + adderr**2*(np.abs(sky_bmodel + obj_bmodel))**2
                    modelivar.flat[isub] = (var > 0.0) / (var + (var == 0.0))
                    #varnoobj.flat[isub] = var_no
                # Now do some masking based on this round of model fits
                chi2 = (img_minsky.flat[isub] - obj_bmodel) ** 2 * modelivar.flat[isub]
                igood = (skymask.flat[isub]) & (chi2 <= chi2_sigrej ** 2)
                ngd = np.sum(igood)
                if ngd > 0:
                    chi2_good = chi2[igood]
                    chi2_srt = np.sort(chi2_good)
                    sigind = np.fmin(int(np.rint(gauss_prob * float(ngd))), ngd - 1)
                    chi2_sigrej = chi2_srt[sigind]
                    sigrej_eff = np.fmax(np.sqrt(chi2_sigrej), sigrej)
                    #  Maximum sigrej is sigrej_ceil (unless this is a standard)
                    #sigrej_eff = np.fmin(sigrej_eff, sigrej_ceil)
                    msgs.info('Measured effective rejection from distribution of chi^2')
                    msgs.info('Instead of rejecting sigrej = {:5.2f}'.format(sigrej) +
                              ', use threshold sigrej_eff = {:5.2f}'.format(sigrej_eff))
                    # Explicitly mask > sigrej outliers using the distribution of chi2 but only in the region that was actually fit.
                    # This prevents e.g. excessive masking of slit edges
                    outmask.flat[isub[igood1]] = outmask.flat[isub[igood1]] & (chi2[igood1] < chi2_sigrej) & (
                                sciivar.flat[isub[igood1]] > 0.0)
                    nrej = outmask.flat[isub[igood1]].sum()
                    msgs.info(
                        'Iteration = {:d}'.format(iiter) + ', rejected {:d}'.format(nrej) + ' of ' + '{:d}'.format(
                            igood1.sum()) + 'fit pixels')

            else:
                msgs.warn('ERROR: Bspline sky subtraction failed after 4 iterations of bkpt spacing')
                msgs.warn('       Moving on......')
                obj_profiles = np.zeros_like(obj_profiles)
                # Just replace with the global sky
                skyimage.flat[isub] = global_sky.flat[isub]

        if use_profile_mask:
            outmask_extract = outmask
        else:
            outmask_extract = inmask

        # Now that the iterations of profile fitting and sky subtraction are completed,
        # loop over the objwork objects in this grouping and perform the final extractions.
        for ii in range(objwork):
            iobj = group[ii]
            msgs.info('Extracting obj # {:d}'.format(iobj + 1) + ' of {:d}'.format(nobj) +
                      ' with objid = {:d}'.format(sobjs[iobj].OBJID) + ' on slit # {:d}'.format(sobjs[iobj].slit_order) +
                      ' at x = {:5.2f}'.format(sobjs[iobj].SPAT_PIXPOS))
            this_profile = obj_profiles[:, :, ii]
            trace = np.outer(sobjs[iobj].TRACE_SPAT, np.ones(nspat))
            # Optimal
            objmask = ((spat_img >= (trace - 2.0 * box_rad)) & (spat_img <= (trace + 2.0 * box_rad)))
            extract.extract_optimal(sciimg, modelivar * thismask, (outmask_extract & objmask), waveimg, skyimage, rn2_img, thismask, this_profile,
                            box_rad, sobjs[iobj])
            # Boxcar
            extract.extract_boxcar(sciimg, modelivar*thismask, (outmask_extract & objmask),
                                           waveimg, skyimage, rn2_img, box_rad, sobjs[iobj])
            sobjs[iobj].min_spat = min_spat
            sobjs[iobj].max_spat = max_spat


    # If requested display the model fits for this slit
    if show_resids:
        viewer, ch = ginga.show_image((sciimg - skyimage - objimage) * np.sqrt(modelivar) * thismask)
        # TODO add error checking here to see if ginga exists
        canvas = viewer.canvas(ch._chname)
        out1 = canvas.clear()
        out2 = ch.cut_levels(-5.0, 5.0)
        out3 = ch.set_color_algorithm('linear')
        # Overplot the traces
        for spec in sobjs:
            if spec.hand_extract_flag is False:
                color = 'magenta'
            else:
                color = 'orange'
            ginga.show_trace(viewer, ch, spec.TRACE_SPAT, spec.name, color=color)

        # These are the pixels that were masked by the extraction
        spec_mask, spat_mask = np.where((outmask == False) & (inmask == True))
        nmask = len(spec_mask)
        # note: must cast numpy floats to regular python floats to pass the remote interface
        points_mask = [dict(type='point', args=(float(spat_mask[i]), float(spec_mask[i]), 2),
                            kwargs=dict(style='plus', color='red')) for i in range(nmask)]

        # These are the pixels that were originally masked
        spec_omask, spat_omask = np.where((inmask == False) & (thismask == True))
        nomask = len(spec_omask)
        # note: must cast numpy floats to regular python floats to pass the remote interface
        points_omask = [dict(type='point', args=(float(spat_omask[i]), float(spec_omask[i]), 2),
                             kwargs=dict(style='plus', color='cyan')) for i in range(nomask)]

        # Labels for the points
        text_mask = [dict(type='text', args=(nspat / 2, nspec / 2, 'masked by extraction'),
                          kwargs=dict(color='red', fontsize=20))]
        text_omask = [dict(type='text', args=(nspat / 2, nspec / 2 + 30, 'masked initially'),
                           kwargs=dict(color='cyan', fontsize=20))]

        canvas_list = points_mask + points_omask + text_mask + text_omask
        canvas.add('constructedcanvas', canvas_list)

    return (skyimage[thismask], objimage[thismask], modelivar[thismask], outmask[thismask])


def ech_local_skysub_extract(sciimg, sciivar, fullmask, tilts, waveimg, global_sky, rn2img,
                             left, right, slitmask, sobjs, order_vec, spat_pix=None,
                             fit_fwhm=False, min_snr=2.0,bsp=0.6, extract_maskwidth=4.0,
                             trim_edg=(3,3), std=False, prof_nsigma=None, niter=4, box_rad_order=7,
                             sigrej=3.5, bkpts_optimal=True, sn_gauss=4.0, model_full_slit=False,
                             model_noise=True, debug_bkpts=False, show_profile=False,
                             show_resids=False, show_fwhm=False):
    """
    Perform local sky subtraction, profile fitting, and optimal extraction slit by slit

    Args:
        sciimg:
        sciivar:
        fullmask: BPM mask from image
        tilts:
        waveimg:
        global_sky:
        rn2img:
        left (`numpy.ndarray`_):
            Spatial-pixel coordinates for the left edges of each
            order.
        right (`numpy.ndarray`_):
            Spatial-pixel coordinates for the right edges of each
            order.
        slitmask (`numpy.ndarray`_):
            Image identifying the 0-indexed order associated with
            each pixel. Pixels with -1 are not associatead with any
            order.
        sobjs:
        order_vec:
        spat_pix:
        fit_fwhm:
        min_snr:
        bsp:
        extract_maskwidth:
        trim_edg:
        std:
        prof_nsigma:
        niter:
        box_rad_order (int???):
            Code assumes an np.ndarray even though the default value is int!!
        sigrej:
        bkpts_optimal:
        sn_gauss:
        model_full_slit:
        model_noise:
        debug_bkpts:
        show_profile:
        show_resids:
        show_fwhm:

    Returns:
        skymodel, objmodel, ivarmodel, outmask, sobjs

    """

    bitmask = imagebitmask.ImageBitMask()

    # Allocate the images that are needed
    # Initialize to mask in case no objects were found
    outmask = np.copy(fullmask)
    extractmask = (fullmask == 0)
    # TODO case of no objects found should be properly dealt with by local_skysub_extract
    # Initialize to zero in case no objects were found
    objmodel = np.zeros_like(sciimg)
    # Set initially to global sky in case no objects were found
    skymodel  = np.copy(global_sky)
    # Set initially to sciivar in case no obects were found.
    ivarmodel = np.copy(sciivar)
    sobjs = sobjs.copy()

    norders = order_vec.size
    slit_vec = np.arange(norders)

    # Find the spat IDs
    gdslit_spat = np.unique(slitmask[slitmask >= 0]).astype(int)  # Unique sorts
    if gdslit_spat.size != norders:
        msgs.error("You have not dealt with masked orders properly")

    if (np.sum(sobjs.sign > 0) % norders) == 0:
        nobjs = int((np.sum(sobjs.sign > 0)/norders))
    else:
        msgs.error('Number of specobjs in sobjs is not an integer multiple of the number or ordres!')

    order_snr = np.zeros((norders, nobjs))
    uni_objid = np.unique(sobjs[sobjs.sign > 0].ECH_OBJID)
    for iord in range(norders):
        for iobj in range(nobjs):
            ind = (sobjs.ECH_ORDERINDX == iord) & (sobjs.ECH_OBJID == uni_objid[iobj])
            order_snr[iord,iobj] = sobjs[ind].ech_snr

    # Compute the average SNR and find the brightest object
    snr_bar = np.mean(order_snr,axis=0)
    srt_obj = snr_bar.argsort()[::-1]
    ibright = srt_obj[0] # index of the brightest object
    # Now extract the orders in descending order of S/N for the brightest object
    srt_order_snr = order_snr[:,ibright].argsort()[::-1]
    fwhm_here = np.zeros(norders)
    fwhm_was_fit = np.zeros(norders,dtype=bool)
    # Print out a status message
    str_out = ''
    for iord in srt_order_snr:
        str_out += '{:<8d}{:<8d}{:>10.2f}'.format(slit_vec[iord], order_vec[iord], order_snr[iord,ibright]) + msgs.newline()
    dash = '-'*27
    dash_big = '-'*40
    msgs.info(msgs.newline() + 'Reducing orders in order of S/N of brightest object:' + msgs.newline() + dash +
              msgs.newline() + '{:<8s}{:<8s}{:>10s}'.format('slit','order','S/N') + msgs.newline() + dash +
              msgs.newline() + str_out)
    # Loop over orders in order of S/N ratio (from highest to lowest) for the brightest object
    for iord in srt_order_snr:
        order = order_vec[iord]
        msgs.info("Local sky subtraction and extraction for slit/order: {:d}/{:d}".format(iord,order))
        other_orders = (fwhm_here > 0) & np.invert(fwhm_was_fit)
        other_fit    = (fwhm_here > 0) & fwhm_was_fit
        # Loop over objects in order of S/N ratio (from highest to lowest)
        for iobj in srt_obj:
            if (order_snr[iord, iobj] <= min_snr) & (np.sum(other_orders) >= 3):
                if iobj == ibright:
                    # If this is the brightest object then we extrapolate the FWHM from a fit
                    #fwhm_coeffs = np.polyfit(order_vec[other_orders], fwhm_here[other_orders], 1)
                    #fwhm_fit_eval = np.poly1d(fwhm_coeffs)
                    #fwhm_fit = fwhm_fit_eval(order_vec[iord])
                    fwhm_was_fit[iord] = True
                    # Either perform a linear fit to the FWHM or simply take the median
                    if fit_fwhm:
                        minx = 0.0
                        maxx = fwhm_here[other_orders].max()
                        # ToDO robust_poly_fit needs to return minv and maxv as outputs for the fits to be usable downstream
                        fit_mask, fwhm_coeffs = utils.robust_polyfit_djs(order_vec[other_orders], fwhm_here[other_orders],1,
                                                                        function='polynomial',maxiter=25,lower=2.0, upper=2.0,
                                                                        maxrej=1,sticky=False, minx=minx, maxx=maxx)
                        fwhm_this_ord = utils.func_val(fwhm_coeffs, order_vec[iord], 'polynomial', minx=minx, maxx=maxx)
                        fwhm_all = utils.func_val(fwhm_coeffs, order_vec, 'polynomial', minx=minx, maxx=maxx)
                        fwhm_str = 'linear fit'
                    else:
                        fit_mask = np.ones_like(order_vec[other_orders],dtype=bool)
                        fwhm_this_ord = np.median(fwhm_here[other_orders])
                        fwhm_all = np.full(norders,fwhm_this_ord)
                        fwhm_str = 'median '
                    indx = (sobjs.ECH_OBJID == uni_objid[iobj]) & (sobjs.ECH_ORDERINDX == iord)
                    for spec in sobjs[indx]:
                        spec.FWHM = fwhm_this_ord

                    str_out = ''
                    for slit_now, order_now, snr_now, fwhm_now in zip(slit_vec[other_orders], order_vec[other_orders],order_snr[other_orders,ibright], fwhm_here[other_orders]):
                        str_out += '{:<8d}{:<8d}{:>10.2f}{:>10.2f}'.format(slit_now, order_now, snr_now, fwhm_now) + msgs.newline()
                    msgs.info(msgs.newline() + 'Using' +  fwhm_str + ' for FWHM of object={:d}'.format(uni_objid[iobj]) +
                              ' on slit/order: {:d}/{:d}'.format(iord,order) + msgs.newline() + dash_big +
                              msgs.newline() + '{:<8s}{:<8s}{:>10s}{:>10s}'.format('slit', 'order','SNR','FWHM') +
                              msgs.newline() + dash_big +
                              msgs.newline() + str_out[:-8] +
                              fwhm_str.upper() +  ':{:<8d}{:<8d}{:>10.2f}{:>10.2f}'.format(iord, order, order_snr[iord,ibright], fwhm_this_ord) +
                              msgs.newline() + dash_big)
                    if show_fwhm:
                        plt.plot(order_vec[other_orders][fit_mask], fwhm_here[other_orders][fit_mask], marker='o', linestyle=' ',
                        color='k', mfc='k', markersize=4.0, label='orders informing fit')
                        if np.any(np.invert(fit_mask)):
                            plt.plot(order_vec[other_orders][np.invert(fit_mask)],
                                     fwhm_here[other_orders][np.invert(fit_mask)], marker='o', linestyle=' ',
                                     color='magenta', mfc='magenta', markersize=4.0, label='orders rejected by fit')
                        if np.any(other_fit):
                            plt.plot(order_vec[other_fit], fwhm_here[other_fit], marker='o', linestyle=' ',
                            color='lawngreen', mfc='lawngreen',markersize=4.0, label='fits to other low SNR orders')
                        plt.plot([order_vec[iord]], [fwhm_this_ord], marker='o', linestyle=' ',color='red', mfc='red', markersize=6.0,label='this order')
                        plt.plot(order_vec, fwhm_all, color='cornflowerblue', zorder=10, linewidth=2.0, label=fwhm_str)
                        plt.legend()
                        plt.show()
                else:
                    # If this is not the brightest object then assign it the FWHM of the brightest object
                    indx     = np.where((sobjs.ECH_OBJID == uni_objid[iobj]) & (sobjs.ECH_ORDERINDX == iord))[0][0]
                    indx_bri = np.where((sobjs.ECH_OBJID == uni_objid[ibright]) & (sobjs.ECH_ORDERINDX == iord))[0][0]
                    spec = sobjs[indx]
                    spec.FWHM = sobjs[indx_bri].FWHM

        thisobj = (sobjs.ECH_ORDERINDX == iord) # indices of objects for this slit
        thismask = slitmask == gdslit_spat[iord] # pixels for this slit
        # True  = Good, False = Bad for inmask
        inmask = (fullmask == 0) & thismask
        # Local sky subtraction and extraction
        skymodel[thismask], objmodel[thismask], ivarmodel[thismask], extractmask[thismask] = local_skysub_extract(
            sciimg, sciivar, tilts, waveimg, global_sky,rn2img, thismask,
            left[:,iord], right[:,iord], sobjs[thisobj], spat_pix=spat_pix,
            ingpm=inmask,std = std, bsp=bsp, extract_maskwidth=extract_maskwidth, trim_edg=trim_edg,
            prof_nsigma=prof_nsigma, niter=niter, box_rad=box_rad_order[iord], sigrej=sigrej, bkpts_optimal=bkpts_optimal,
            sn_gauss=sn_gauss, model_full_slit=model_full_slit, model_noise=model_noise, debug_bkpts=debug_bkpts,
            show_resids=show_resids, show_profile=show_profile)

        # update the FWHM fitting vector for the brighest object
        indx = (sobjs.ECH_OBJID == uni_objid[ibright]) & (sobjs.ECH_ORDERINDX == iord)
        fwhm_here[iord] = np.median(sobjs[indx].FWHMFIT)
        # Did the FWHM get updated by the profile fitting routine in local_skysub_extract? If so, include this value
        # for future fits
        if np.abs(fwhm_here[iord] - sobjs[indx].FWHM) >= 0.01:
            fwhm_was_fit[iord] = False

    # Set the bit for pixels which were masked by the extraction.
    # For extractmask, True = Good, False = Bad
    iextract = (fullmask == 0) & (extractmask == False)
    # Undefined inverse variances
    outmask[iextract] = bitmask.turn_on(outmask[iextract], 'EXTRACT')

    # Return
    return skymodel, objmodel, ivarmodel, outmask, sobjs

<|MERGE_RESOLUTION|>--- conflicted
+++ resolved
@@ -16,11 +16,7 @@
 from IPython import embed
 
 from pypeit.images import imagebitmask
-<<<<<<< HEAD
-from pypeit.core import basis, pixels, extract, pydl
-=======
 from pypeit.core import basis, pixels, extract
->>>>>>> e8302787
 from pypeit import msgs, utils, ginga, bspline
 from pypeit.core.moment import moment1d
 
@@ -141,10 +137,6 @@
             lsky_ivar = inmask_fit[pos_sky].astype(float)/3.0**2  # set errors to just be 3.0 in the log
             #lsky_ivar = np.full(lsky.shape, 0.1)
             # Init bspline to get the sky breakpoints (kludgy)
-<<<<<<< HEAD
-            #tmp = pydl.bspline(wsky[pos_sky], nord=4, bkspace=bsp)
-=======
->>>>>>> e8302787
             lskyset, outmask, lsky_fit, red_chi, exit_status \
                     = utils.bspline_profile(pix[pos_sky], lsky, lsky_ivar, np.ones_like(lsky),
                                             ingpm=inmask_fit[pos_sky], upper=sigrej, lower=sigrej,
@@ -312,10 +304,6 @@
         return np.zeros_like(wave), np.zeros_like(wave), outmask
 
     ncoeff = npoly + nobj
-<<<<<<< HEAD
-#    skyset = pydl.bspline(None, fullbkpt=sset.breakpoints, nord=sset.nord, npoly=npoly)
-=======
->>>>>>> e8302787
     skyset = bspline.bspline(None, fullbkpt=sset.breakpoints, nord=sset.nord, npoly=npoly)
     # Set coefficients for the sky.
     # The rehshape below deals with the different sizes of the coeff for npoly = 1 vs npoly > 1
@@ -329,10 +317,6 @@
     sky_bmodel, _ = skyset.value(wave, x2=spatial)
 
     obj_bmodel = np.zeros(sky_bmodel.shape)
-<<<<<<< HEAD
-#    objset = pydl.bspline(None, fullbkpt=sset.breakpoints, nord=sset.nord)
-=======
->>>>>>> e8302787
     objset = bspline.bspline(None, fullbkpt=sset.breakpoints, nord=sset.nord)
     objset.mask = sset.mask
     for i in range(nobj):
@@ -380,10 +364,6 @@
     pix = pix[isrt]
     piximg_min = pix.min()
     piximg_max = pix.max()
-<<<<<<< HEAD
-#    bset0 = pydl.bspline(pix, nord=4, bkspace=bsp_min)
-=======
->>>>>>> e8302787
     bset0 = bspline.bspline(pix, nord=4, bkspace=bsp_min)
     fullbkpt_grid = bset0.breakpoints
     keep = (fullbkpt_grid >= piximg_min) & (fullbkpt_grid <= piximg_max)
