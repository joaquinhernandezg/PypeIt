"""
Module for performing two-dimensional coaddition of spectra.

.. include common links, assuming primary doc root is up one directory
.. include:: ../include/links.rst
"""
from pathlib import Path
import os
import copy

from IPython import embed

import numpy as np
from scipy import ndimage
from matplotlib import pyplot as plt
from astropy.table import Table, vstack
from astropy.io import fits

from pypeit import msgs
from pypeit import io
from pypeit import utils
from pypeit import specobjs
from pypeit import slittrace
from pypeit import extraction
from pypeit import find_objects
from pypeit.images import pypeitimage
from pypeit.core import findobj_skymask
from pypeit.core.wavecal import wvutils
from pypeit.core import coadd
#from pypeit.core import parse
from pypeit import calibrations
from pypeit import spec2dobj
from pypeit.core.moment import moment1d
from pypeit.manual_extract import ManualExtractionObj


class CoAdd2D:

    """
    Main routine to run the extraction for 2d coadds.

    Algorithm steps are as follows:
        - Fill this in.

    This performs 2d coadd specific tasks, and then also performs some
    of the tasks analogous to the pypeit.extract_one method. Docs coming
    soon....
    """
    # Superclass factory method generates the subclass instance
    @classmethod
    def get_instance(cls, spec2dfiles, spectrograph, par, det=1, offsets=None, weights='auto',
                     spec_samp_fact=1.0, spat_samp_fact=1.0,
                     sn_smooth_npix=None, bkg_redux=False, find_negative=False, show=False,
                     show_peaks=False, debug_offsets=False, debug=False, **kwargs_wave):
        """
        Instantiate the subclass appropriate for the provided spectrograph.

        The class to instantiate must match the ``pypeline``
        attribute of the provided ``spectrograph``, and must be a
        subclass of :class:`CoAdd2D`; see the parent class
        instantiation for parameter descriptions.

        Returns:
            :class:`CoAdd2D`: One of the subclasses with
            :class:`CoAdd2D` as its base.
        """

        return next(c for c in cls.__subclasses__() 
                    if c.__name__ == (spectrograph.pypeline + 'CoAdd2D'))(
                        spec2dfiles, spectrograph, par, det=det, offsets=offsets, weights=weights,
                        spec_samp_fact=spec_samp_fact, spat_samp_fact=spat_samp_fact,
                        sn_smooth_npix=sn_smooth_npix, bkg_redux=bkg_redux, find_negative=find_negative,
                        show=show, show_peaks=show_peaks, debug_offsets=debug_offsets, debug=debug,
                        **kwargs_wave)

    def __init__(self, spec2d, spectrograph, par, det=1, offsets=None, weights='auto',
                 spec_samp_fact=1.0, spat_samp_fact=1.0,
                 sn_smooth_npix=None, bkg_redux=False, find_negative=False, show=False,
                 show_peaks=False, debug_offsets=False, debug=False, **kwargs_wave):
        """

        Args:
            spec2d_files (:obj:`list`):
                List of spec2d files or a list of
                :class:`~pypeit.spec2dobj.Spec2dObj` objects.
            spectrograph (:class:`~pypeit.spectrographs.spectrograph.Spectrograph`):
                The instrument used to collect the data to be reduced.
            par (:class:`~pypeit.par.parset.ParSet`):
                Processing parameters.
            det (:obj:`int`, :obj:`tuple`, optional):
                The 1-indexed detector number(s) to process.  If a tuple, it
                must include detectors viable as a mosaic for the provided
                spectrograph; see
                :func:`~pypeit.spectrographs.spectrograph.Spectrograph.allowed_mosaics`.
            offsets (`numpy.ndarray`_, optional):
                Spatial offsets to be applied to each image before coadding. For
                the default mode of None, images are registered automatically
                using the trace of the brightest object. Input offsets are not
                yet supported.
            weights (:obj:`str`, :obj:`list`, `numpy.ndarray`_):
                Mode for the weights used to coadd images. Options are
                ``'auto'`` (default), ``'uniform'``, or a list/array of weights
                with ``shape = (nexp,)`` to apply to the image. Note ``'auto'``
                is not allowed if offsets are input.
            spec_samp_fact (:obj:`float`, optional):
                Make the wavelength grid sampling finer (``spec_samp_fact`` less
                than 1.0) or coarser (``spec_samp_fact`` greater than 1.0) by
                this sampling factor. This basically multiples the 'native'
                spectral pixel size by ``spec_samp_fact``, i.e. the units of
                ``spec_samp_fact`` are pixels.
            spat_samp_fact (:obj:`float`, optional):
                Make the spatial sampling finer (``spat_samp_fact`` less
                than 1.0) or coarser (``spat_samp_fact`` greather than 1.0) by
                this sampling factor. This basically multiples the 'native'
                spatial pixel size by ``spat_samp_fact``, i.e. the units of
                ``spat_samp_fact`` are pixels.
            sn_smooth_npix (:obj:`int`, optional):
                Number of pixels to median filter by when computing S/N used to
                decide how to scale and weight spectra. If set to None, the code
                will simply take 10% of the image size in the spectral
                direction.  TODO: for truncated echelle orders we should be
                doing something more intelligent.
            bkg_redux (:obj:`bool`, optional):
                If True, the sciImg has been subtracted by
                a background image (e.g. standard treatment in the IR)
                This parameter is passed to pypeit.reduce for determining the reduction steps.
            find_negative (:obj:`bool`, optional):
                Do the images have negative trace as would be generated by
                differencing two science frames? This parameter is passed to
                pypeit.reduce for determining the reduction steps. If True, then
                find and mask negative object traces.
            show (:obj:`bool`, optional):
                Show results in ginga
            show_peaks (:obj:`bool`, optional):
                Plot the QA for the object finding algorithm peak finding to the
                screen.
            debug_offset (:obj:`bool`, optional):
                Plot QA for debugging the automatic determination of offsets to
                the screen.
            debug (:obj:`bool`, optional):
                Show QA for debugging.
            **kwargs_wave
                Keyword arguments passed to
                :func:`pypeit.core.coadd.get_wave_grid`, which determine how the
                wavelength grid is created for the 2d coadding.
        """

        # Use Cases:
        # offsets
        #    1) offsets = 'auto' -- auto compute offsets from brightest object (if exists)
        #    2) offsets not 'auto' (i.e. a list) - use them
        #    -------------- only for Multislit --------------
        #    3) offsets = 'maskdef_offsets' - use `maskdef_offset` saved in SlitTraceSet
        #    4) offsets = 'header' - use the dither offsets recorded in the header
        # ===============================================================================
        # weights
        #    1) weights = 'auto' -- if brightest object exists auto compute weights,
        #                           otherwise use uniform weights
        #    2) weights = 'uniform' -- use uniform weights
        #    3) weights is a list - use them

        self.spec2d = spec2d
        self.spectrograph = spectrograph
        self.par = par

        # This can be a single integer for a single detector or a tuple for
        # multiple detectors placed in a mosaic.
        self.det = det

        # This is the string name of the detector or mosaic used when saving the
        # processed data to PypeIt's main output files
        self.detname = self.spectrograph.get_det_name(self.det)

        self.weights = weights
        self.spec_samp_fact = spec_samp_fact
        self.spat_samp_fact = spat_samp_fact
        self.bkg_redux = bkg_redux
        self.find_negative = find_negative
        self.show = show
        self.show_peaks = show_peaks
        self.debug_offsets = debug_offsets
        self.debug = debug
        self.offsets = None
        self.stack_dict = None
        self.pseudo_dict = None

        self.objid_bri = None
        self.slitidx_bri = None
        self.snr_bar_bri = None
        self.use_weights = None
        self.wave_grid = None
        self.good_slits = None
        self.maskdef_offset = None


        # Load the stack_dict
        self.stack_dict = self.load_coadd2d_stacks(self.spec2d)
        self.pypeline = self.spectrograph.pypeline

        self.nexp = len(self.spec2d)

        # Check that there are the same number of slits on every exposure
        nslits_list = [slits.nslits for slits in self.stack_dict['slits_list']]
        if not len(set(nslits_list)) == 1:
            msgs.error('Not all of your exposures have the same number of slits. Check your inputs')
        # This is the number of slits of the single (un-coadded) frames
        self.nslits_single = nslits_list[0]

        # Check that nspec is the same for all the exposures
        self.nspec_array = np.array([slits.nspec for slits in self.stack_dict['slits_list']])
        self.nspec_max = self.nspec_array.max()

        # Check that binning is the same for all the exposures
        binspec_list = [slits.binspec for slits in self.stack_dict['slits_list']]
        binspat_list = [slits.binspat for slits in self.stack_dict['slits_list']]
        if not len(set(binspec_list)) == 1:
            msgs.error('Not all of your exposures have the same spectral binning. Check your inputs')
        if not len(set(binspat_list)) == 1:
            msgs.error('Not all of your exposures have the same spatial binning. Check your inputs')
        self.binning = np.array([self.stack_dict['slits_list'][0].binspec,
                                 self.stack_dict['slits_list'][0].binspat])

        self.spat_ids = self.stack_dict['slits_list'][0].spat_id

        # If smoothing is not input, smooth by 10% of the maximum spectral dimension
        self.sn_smooth_npix = sn_smooth_npix if sn_smooth_npix is not None else 0.1*self.nspec_max

    @staticmethod
    def default_par(spectrograph, inp_cfg=None, det=None, slits=None):
        """
        Get the default 2D coadding parameters.

        Args:
            spectrograph (:obj:`str`):
                The PypeIt-specific name of the spectrograph used to collect the
                data.
            inp_cfg (:obj:`dict`, optional):
                An existing set of parameters to add to.
            det (:obj:`list`, :obj:`str`, :obj:`tuple`, optional):
                Limit the coadding to this (set of) detector(s)/detector mosaic(s)
            slits (:obj:`list`, :obj:`str`, optional):
                Limit the coadding to this (set of) slit(s)

        Returns:
            :obj:`dict`: The default set of parameters.
        """
        cfg = dict(rdx=dict(spectrograph=spectrograph))
        if inp_cfg is not None:
            cfg = utils.recursive_update(cfg, dict(inp_cfg))
        if det is not None:
            cfg['rdx']['detnum'] = det
        if slits is not None:
            utils.add_sub_dict(cfg, 'coadd2d')
            cfg['coadd2d']['only_slits'] = slits
        # TODO: Heliocentric for coadd2d needs to be thought through. Currently
        # turning it off.
        utils.add_sub_dict(cfg, 'calibrations')
        utils.add_sub_dict(cfg['calibrations'], 'wavelengths')
        cfg['calibrations']['wavelengths']['refframe'] = 'observed'
        # TODO: Flexure correction for coadd2d needs to be thought through.
        # Currently turning it off.
        utils.add_sub_dict(cfg, 'flexure')
        cfg['flexure']['spec_method'] = 'skip'
        # TODO: This is currently the default for 2d coadds, but we need a way
        # to toggle it on/off
        utils.add_sub_dict(cfg, 'reduce')
        utils.add_sub_dict(cfg['reduce'], 'findobj')
        cfg['reduce']['findobj']['skip_skysub'] = True

        return cfg

    @staticmethod
    def default_basename(spec2d_files):
        """
        Construct the base name of the output spec2d file produced by coadding.

        Args:
            spec2d_files (:obj:`list`):
                The list of PypeIt spec2d files to be coadded.

        Returns:
            :obj:`str`: The root base name for the output coadd2d spec2d file.
        """
        # Get the output basename
        frsthdr = fits.getheader(spec2d_files[0])
        lasthdr = fits.getheader(spec2d_files[-1])
        if 'FILENAME' not in frsthdr:
            msgs.error(f'Missing FILENAME keyword in {spec2d_files[0]}.  Set the basename '
                        'using the command-line option.')
        if 'FILENAME' not in lasthdr:
            msgs.error(f'Missing FILENAME keyword in {spec2d_files[-1]}.  Set the basename '
                        'using the command-line option.')
        if 'TARGET' not in frsthdr:
            msgs.error(f'Missing TARGET keyword in {spec2d_files[0]}.  Set the basename '
                        'using the command-line option.')
        return f"{io.remove_suffix(frsthdr['FILENAME'])}-" \
                f"{io.remove_suffix(lasthdr['FILENAME'])}-{frsthdr['TARGET']}"

    @staticmethod
    def output_paths(spec2d_files, par):
        """
        Construct the names and ensure the existence of the science and QA output directories.

        Args:
            spec2d_files (:obj:`list`):
                The list of PypeIt spec2d files to be coadded.  The top-level
                directory for the coadd2d output directories is assumed to be
                same as used by the basic reductions.  For example, if one of
                the spec2d files is
                ``/path/to/reductions/Science/spec2d_file.fits``, the parent
                directory for the coadd2d directories is
                ``/path/to/reductions/``.
            par (:class:`~pypeit.par.pypeitpar.PypeItPar`):
                Full set of parameters.  The only used parameters are
                ``par['rdx']['scidir']`` and ``par['rdx']['qadir']``.  WARNING:
                This also *alters* the value of ``par['rdx']['qadir']``!!

        Returns:
            :obj:`tuple`: Two strings with the names of (1) the science output
            directory and (2) the QA output directory.  The function also
            creates both directories if they do not exist.
        """
        # Science output directory
        pypeit_scidir = Path(spec2d_files[0]).parent
        coadd_scidir = pypeit_scidir.parent / f"{par['rdx']['scidir']}_coadd"
        if not coadd_scidir.exists():
            coadd_scidir.mkdir(parents=True)
        # QA directory
        par['rdx']['qadir'] += '_coadd'
        qa_path = pypeit_scidir.parent / par['rdx']['qadir'] / 'PNGs'
        if not qa_path.exists():
            qa_path.mkdir(parents=True)
        return str(coadd_scidir), str(qa_path)

    def good_slitindx(self, only_slits=None):
        """
        This provides an array of index of slits in the un-coadded frames that are considered good for 2d coadding.
        A bitmask common to all the un-coadded frames is used to determine which slits are good. Also,
        If the `only_slits` parameter is provided only those slits are considered good for 2d coadding.

        Args:
            only_slits (:obj:`list`, optional):
                List of slits to combine. It must be `slitord_id`

        Returns:
            `numpy.ndarray`_: array of index of good slits in the un-coadded frames
        """

        only_slits = [only_slits] if (only_slits is not None and
                                      isinstance(only_slits, (int, np.integer))) else only_slits

        # This creates a unified bpm common to all frames
        slits0 = self.stack_dict['slits_list'][0]
        # bpm for the first frame
        reduce_bpm = (slits0.mask > 0) & (np.invert(slits0.bitmask.flagged(slits0.mask,
                                                                           flag=slits0.bitmask.exclude_for_reducing)))
        for i in range(1, self.nexp):
            # update bpm with the info from the other frames
            slits = self.stack_dict['slits_list'][i]
            reduce_bpm |= (slits.mask > 0) & (np.invert(slits.bitmask.flagged(slits.mask,
                                                                              flag=slits.bitmask.exclude_for_reducing)))
        # this are the good slit index according to the bpm mask
        good_slitindx = np.where(np.logical_not(reduce_bpm))[0]

        # If we want to coadd all the good slits
        if only_slits is None:
            return good_slitindx

        # If instead we want to coadd only a selected (by the user) number of slits
        # this are the `slitord_id` of the slits that we want to coadd
        only_slits = np.atleast_1d(only_slits)
        # create an array of slit index that are selected by the user and are also good slits
        good_onlyslits = np.array([], dtype=int)
        for islit in only_slits:
            if islit not in slits0.slitord_id[good_slitindx]:
                # Warnings for the slits that are selected by the user but NOT good slits
                msgs.warn('Slit {} cannot be coadd because masked'.format(islit))
            else:
                indx = np.where(slits0.slitord_id[good_slitindx] == islit)[0]
                good_onlyslits = np.append(good_onlyslits, good_slitindx[indx])
        return good_onlyslits

    def optimal_weights(self, slitorderid, objid, const_weights=False):
        """
        Determine optimal weights for 2d coadds. This script grabs the information from SpecObjs list for the
        object with specified slitid and objid and passes to coadd.sn_weights to determine the optimal weights for
        each exposure.

        Parameters
        ----------
        slitorderid : :obj:`int`
           The slit or order id that has the brightest object whose
           S/N will be used to determine the weight for each frame.
        objid : `numpy.ndarray`_
           Array of object indices with shape = (nexp,) of the
           brightest object whose S/N will be used to determine the
           weight for each frame.
        const_weights : :obj:`bool`
           Use constant weights for coadding the exposures.
           Default=False

        Returns
        -------
        rms_sn : ndarray, shape = (len(specobjs_list),)
            Root mean square S/N value for each input spectra
        weights : ndarray, shape (len(specobjs_list),)
            Weights to be applied to the spectra. These are
            signal-to-noise squared weights.
        """

        nexp = len(self.stack_dict['specobjs_list'])
        nspec = self.stack_dict['specobjs_list'][0][0].TRACE_SPAT.shape[0]
        # Grab the traces, flux, wavelength and noise for this slit and objid.
        waves, fluxes, ivars, gpms = [], [], [], []
        #flux_stack = np.zeros((nspec, nexp), dtype=float)
        #ivar_stack = np.zeros((nspec, nexp), dtype=float)
        #wave_stack = np.zeros((nspec, nexp), dtype=float)
        #mask_stack = np.zeros((nspec, nexp), dtype=bool)

        for iexp, sobjs in enumerate(self.stack_dict['specobjs_list']):
            ithis = sobjs.slitorder_objid_indices(slitorderid, objid[iexp])
            if not np.any(ithis):
                msgs.error('Slit/order or OBJID provided not valid. Optimal weights cannot be determined.')
            # check if OPT_COUNTS is available
            if sobjs[ithis][0].has_opt_ext():
                wave_iexp, flux_iexp, ivar_iexp, gpm_iexp = sobjs[ithis][0].get_opt_ext()
                waves.append(wave_iexp)
                fluxes.append(flux_iexp)
                ivars.append(ivar_iexp)
                gpms.append(gpm_iexp)
            # check if BOX_COUNTS is available
            elif sobjs[ithis][0].has_box_ext():
                wave_iexp, flux_iexp, ivar_iexp, gpm_iexp = sobjs[ithis][0].get_box_ext()
                waves.append(wave_iexp)
                fluxes.append(flux_iexp)
                ivars.append(ivar_iexp)
                gpms.append(gpm_iexp)
                msgs.warn(f'Optimal extraction not available for object '
                          f'{objid[iexp]} of slit/order {slitorderid} in exp {iexp}. Using box extraction.')
            else:
                msgs.error(f'Optimal weights cannot be determined because '
                           f'flux not available in slit/order = {slitorderid}')

        # TODO For now just use the zero as the reference for the wavelengths? Perhaps we should be rebinning the data though?
        rms_sn, weights = coadd.sn_weights(fluxes, ivars, gpms, self.sn_smooth_npix, const_weights=const_weights)
        return rms_sn, weights

    def coadd(self, only_slits=None, interp_dspat=True):
        """
        Construct a 2d co-add of a stack of PypeIt spec2d reduction outputs.
        This method calls loops over slits/orders and performs the 2d-coadd by
        calling coadd.compute.coadd2d, which 'rectifies' images by coadding them
        about the reference_trace_stack.

        Parameters
        ----------
        only_slits : list, optional
           List of slits to operate on. Not currently supported, i.e. the code
           can currently only stack everything because the slit/reduction
           bitmask checking is not yet implemented. Default = None
        interp_dspat : bool, optional
           Interpolate in the spatial coordinate image to faciliate running
           through core.extract.local_skysub_extract.  Default=True


        Returns
        -------
        coadd_list : list
            List of dictionaries, one for each slit, containing the 2d stack.
            # TODO Make this a PypeIt object, with data model yada-yada.

        """
        # get slit index that indicates which slits are good for coadding
        self.good_slits = self.good_slitindx(only_slits=only_slits)
        # get the number of slits that are going to be coadded
        self.nslits_coadded = self.good_slits.size

        coadd_list = []
        for slit_idx in self.good_slits:
            msgs.info('Performing 2d coadd for slit: {:d}/{:d}'.format(slit_idx, self.nslits_single - 1))
            ref_trace_stack = self.reference_trace_stack(slit_idx, offsets=self.offsets,
                                                         objid=self.objid_bri)

            thismask_stack = [np.abs(slitmask - self.stack_dict['slits_list'][0].spat_id[slit_idx]) <= self.par['coadd2d']['spat_toler'] for slitmask in self.stack_dict['slitmask_stack']]
            # maskdef info
            maskdef_dict = self.get_maskdef_dict(slit_idx, ref_trace_stack)

            # weights
            #if not isinstance(self.use_weights, str) and self.use_weights.ndim > 2:
            #    weights = self.use_weights[slit_idx]
            #else:
            #    weights = self.use_weights
            if not isinstance(self.use_weights, str):
                weights = self.use_weights[slit_idx]
            else:
                weights = self.use_weights
            # Perform the 2d coadd
            # NOTE: mask_stack is a gpm, and this is called inmask_stack in
            # compute_coadd2d, and outmask in coadd_dict is also a gpm
            mask_stack = [mask == 0 for mask in self.stack_dict['mask_stack']]
            coadd_dict = coadd.compute_coadd2d(ref_trace_stack, self.stack_dict['sciimg_stack'],
                                               self.stack_dict['sciivar_stack'],
                                               self.stack_dict['skymodel_stack'],
                                               mask_stack,
#                                               self.stack_dict['tilts_stack'],
                                               thismask_stack,
                                               self.stack_dict['waveimg_stack'],
                                               self.wave_grid, self.spat_samp_fact,
                                               maskdef_dict=maskdef_dict,
                                               weights=weights, interp_dspat=interp_dspat)
            coadd_list.append(coadd_dict)

        return coadd_list

    def create_pseudo_image(self, coadd_list):
        """
        ..todo.. see below

        THIS UNDOCUMENTED CODE PROBABLY SHOULD GENERATE AND RETURN
        STANDARD PYPEIT OBJCTS INSTEAD OF SOME UNDEFINED DICT"""

        # Check that self.nslit is equal to len(coadd_list)
        if self.nslits_coadded != len(coadd_list):
            msgs.error('Wrong number of slits for the 2d coadded frame')

        nspec_vec = np.zeros(self.nslits_coadded,dtype=int)
        nspat_vec = np.zeros(self.nslits_coadded,dtype=int)
        for islit, cdict in enumerate(coadd_list):
            nspec_vec[islit]=cdict['nspec']
            nspat_vec[islit]=cdict['nspat']

        # Determine the size of the pseudo image
        nspat_pad = 10
        nspec_pseudo = nspec_vec.max()
        nspat_pseudo = int(np.sum(nspat_vec) + (self.nslits_coadded + 1)*nspat_pad)  # Cast for SlitTraceSet
        spec_vec_pseudo = np.arange(nspec_pseudo)
        shape_pseudo = (nspec_pseudo, nspat_pseudo)
        imgminsky_pseudo = np.zeros(shape_pseudo)
        sciivar_pseudo = np.zeros(shape_pseudo)
        waveimg_pseudo = np.zeros(shape_pseudo)
        waveimg_mid_pseudo = np.zeros(shape_pseudo)
        tilts_pseudo = np.zeros(shape_pseudo)
        spat_img_pseudo = np.zeros(shape_pseudo)
        nused_pseudo = np.zeros(shape_pseudo, dtype=int)
        inmask_pseudo = np.zeros(shape_pseudo, dtype=bool)
        wave_mid = np.zeros((nspec_pseudo, self.nslits_coadded))
        wave_mask = np.zeros((nspec_pseudo, self.nslits_coadded),dtype=bool)
        wave_min = np.zeros((nspec_pseudo, self.nslits_coadded))
        wave_max = np.zeros((nspec_pseudo, self.nslits_coadded))
        dspat_mid = np.zeros((nspat_pseudo, self.nslits_coadded))

        spat_left = nspat_pad
        slit_left = np.zeros((nspec_pseudo, self.nslits_coadded))
        slit_righ = np.zeros((nspec_pseudo, self.nslits_coadded))
        spec_min1 = np.zeros(self.nslits_coadded)
        spec_max1 = np.zeros(self.nslits_coadded)

        # maskdef info
        all_maskdef_ids = np.array([cc['maskdef_id'] for cc in coadd_list])
        if None not in all_maskdef_ids:
            maskdef_id = np.zeros(self.nslits_coadded, dtype=int)
            maskdef_objpos = np.zeros(self.nslits_coadded)
            maskdef_slitcen = np.zeros((nspec_pseudo, self.nslits_coadded))
            maskdef_designtab = Table()
        else:
            maskdef_id = None
            maskdef_objpos = None
            maskdef_slitcen = None
            maskdef_designtab = None

        nspec_grid = self.wave_grid_mid.size
        for islit, coadd_dict in enumerate(coadd_list):
            spat_righ = spat_left + nspat_vec[islit]
            ispec = slice(0,nspec_vec[islit])
            ispat = slice(spat_left,spat_righ)
            imgminsky_pseudo[ispec, ispat] = coadd_dict['imgminsky']
            sciivar_pseudo[ispec, ispat] = coadd_dict['sciivar']
            waveimg_pseudo[ispec, ispat] = coadd_dict['waveimg']
            # NOTE: inmask is a gpm
            inmask_pseudo[ispec, ispat] = coadd_dict['outmask']
            image_temp = (coadd_dict['dspat'] - coadd_dict['dspat_mid'][0] + spat_left) #*coadd_dict['outmask']
            # spat_img_pseudo is the sub-pixel image position on the rebinned pseudo image
            spat_img_pseudo[ispec, ispat] = image_temp
            nused_pseudo[ispec, ispat] = coadd_dict['nused']
            wave_min[ispec, islit] = coadd_dict['wave_min']
            wave_max[ispec, islit] = coadd_dict['wave_max']
            wave_mid[ispec, islit] = coadd_dict['wave_mid']
            # waveimg_mid_pseudo image containing the bin centers that the data was rebinned onto
            waveimg_mid_pseudo[ispec, ispat] = np.repeat(wave_mid[ispec, islit][:, np.newaxis], nspat_vec[islit], axis=1)
            # Patch locations where the waveimg is zero with the midpoints of the grid. This prevents discontinuities
            # in the wavelength image. This means howver that the 2d wavelength image has wavelengths with
            # two different meanings, i.e. where unmasked they are averaged rebinned wavelengths, but where masked
            # it is the original grid.
            # TODO THink about whether we should just use the fixed grid wavelengths throughout as the waveimg rather than
            # have this hybrid defintion.
            waveimg_pseudo[ispec, ispat][np.logical_not(inmask_pseudo[ispec, ispat])] = \
                waveimg_mid_pseudo[ispec, ispat][np.logical_not(inmask_pseudo[ispec, ispat])]
            wave_mask[ispec, islit] = True
            tilts_pseudo[ispec, ispat] = (waveimg_pseudo[ispec, ispat] - coadd_dict['wave_min'][0])/(coadd_dict['wave_max'][-1] - coadd_dict['wave_min'][0])

            # Fill in the rest of the wave_mid with the corresponding points in the wave_grid
            #wave_this = wave_mid[wave_mask[:,islit], islit]
            #ind_upper = np.argmin(np.abs(self.wave_grid_mid - wave_this.max())) + 1
            #if nspec_vec[islit] != nspec_pseudo:
            #    wave_mid[nspec_vec[islit]:, islit] = self.wave_grid_mid[ind_upper:ind_upper + (nspec_pseudo-nspec_vec[islit])]


            dspat_mid[ispat, islit] = coadd_dict['dspat_mid']
            slit_left[:,islit] = np.full(nspec_pseudo, spat_left)
            slit_righ[:,islit] = np.full(nspec_pseudo, spat_righ)
            spec_max1[islit] = nspec_vec[islit]-1
            spat_left = spat_righ + nspat_pad

            # maskdef info
            if None not in all_maskdef_ids:
                maskdef_id[islit] = coadd_dict['maskdef_id']
                maskdef_objpos[islit] = coadd_dict['maskdef_objpos']
                maskdef_slitcen[:, islit] = np.full(nspec_pseudo, coadd_dict['maskdef_slitcen'])
                if coadd_dict['maskdef_designtab'] is not None:
                    maskdef_designtab = vstack([maskdef_designtab, coadd_dict['maskdef_designtab']])

        slits_pseudo \
                = slittrace.SlitTraceSet(slit_left, slit_righ, self.pypeline, detname=self.detname,
                                         nspat=nspat_pseudo, PYP_SPEC=self.spectrograph.name,
                                         specmin=spec_min1, specmax=spec_max1,
                                         maskdef_id=maskdef_id, maskdef_objpos=maskdef_objpos,
                                         maskdef_offset=0., maskdef_slitcen=maskdef_slitcen,
                                         maskdef_designtab=maskdef_designtab)

        # change value of spat_id in maskdef_designtab
        # needs to be done here because spat_id is computed in slittrace
        if maskdef_designtab is not None:
            slits_pseudo.maskdef_designtab['SPAT_ID'] = slits_pseudo.spat_id

        # assign ech_order if exist
        slits_pseudo.ech_order = self.stack_dict['slits_list'][0].ech_order[self.good_slits] \
            if self.stack_dict['slits_list'][0].ech_order is not None else None
        slitmask_pseudo = slits_pseudo.slit_img()
        # This is a kludge to deal with cases where bad wavelengths result in large regions where the slit is poorly sampled,
        # which wreaks havoc on the local sky-subtraction
        min_slit_frac = 0.70
        spec_min = np.zeros(self.nslits_coadded)
        spec_max = np.zeros(self.nslits_coadded)
        for islit in range(self.nslits_coadded):
            spat_id = slits_pseudo.spat_id[islit]
            slit_width = np.sum(inmask_pseudo & (slitmask_pseudo == spat_id), axis=1)
            slit_width_img = np.outer(slit_width, np.ones(nspat_pseudo))
            med_slit_width = np.median(slit_width_img[slitmask_pseudo == spat_id])
            # TODO -- need inline docs
            nspec_eff = np.sum(slit_width > min_slit_frac*med_slit_width)
            nsmooth = int(np.fmax(np.ceil(nspec_eff*0.02),10))
            slit_width_sm = ndimage.filters.median_filter(slit_width, size=nsmooth, mode='reflect')
            igood = (slit_width_sm > min_slit_frac*med_slit_width)
            # TODO -- need inline docs
            spec_min[islit] = spec_vec_pseudo[igood].min()
            spec_max[islit] = spec_vec_pseudo[igood].max()
            bad_pix = (slit_width_img < min_slit_frac*med_slit_width) & (slitmask_pseudo == spat_id)
            inmask_pseudo[bad_pix] = False

        # Update slits_pseudo
        slits_pseudo.specmin = spec_min
        slits_pseudo.specmax = spec_max

        return dict(nspec=nspec_pseudo, nspat=nspat_pseudo, imgminsky=imgminsky_pseudo,
                    sciivar=sciivar_pseudo, inmask=inmask_pseudo, tilts=tilts_pseudo,
                    waveimg=waveimg_pseudo, waveimg_mid=waveimg_mid_pseudo, spat_img=spat_img_pseudo, slits=slits_pseudo,
                    wave_mask=wave_mask, wave_mid=wave_mid, wave_min=wave_min, wave_max=wave_max)

    def reduce(self, pseudo_dict, show=False, clear_ginga=True, show_peaks=False, show_skysub_fit=False, basename=None):
        """
        Method to run the reduction on coadd2d pseudo images

        Args:
            pseudo_dict (dict):
               Dictionary containing coadd2d pseudo images
            show (bool):
               If True, show the outputs to ginga and the screen analogous to run_pypeit with the -s option
            show_peaks (bool):
               If True, plot the object finding QA to the screen.
            basename (str):
               The basename for the spec2d output files.

        Returns:

        """

        show = self.show if show is None else show
        show_peaks = self.show_peaks if show_peaks is None else show_peaks
        # NOTE: inmask is a gpm
        sciImage = pypeitimage.PypeItImage(pseudo_dict['imgminsky'], ivar=pseudo_dict['sciivar'],
                                           bpm=np.logical_not(pseudo_dict['inmask']))
        sciImage.detector = self.stack_dict['detectors'][0]
        #
        slitmask_pseudo = pseudo_dict['slits'].slit_img()
        sciImage.build_mask(slitmask=slitmask_pseudo)

        # Make changes to parset specific to 2d coadds
        parcopy = copy.deepcopy(self.par)
        parcopy['reduce']['findobj']['trace_npoly'] = 3        # Low order traces since we are rectified

        # Manual extraction.
        manual_obj = None
        if self.par['coadd2d']['manual'] is not None and len(self.par['coadd2d']['manual']) > 0:
            manual_obj = ManualExtractionObj.by_fitstbl_input('None', self.par['coadd2d']['manual'], self.spectrograph)
        # Get bpm mask. There should not be any masked slits because we excluded those already
        # before the coadd, but we need to pass a bpm to FindObjects and Extract
        slits = pseudo_dict['slits']
        #pseudo_reduce_bpm = (slits.mask > 0) & (np.invert(slits.bitmask.flagged(slits.mask,
        #                                                                 flag=slits.bitmask.exclude_for_reducing)))

        # Initiate FindObjects object
        objFind = find_objects.FindObjects.get_instance(sciImage, pseudo_dict['slits'], self.spectrograph, parcopy,
                                                        'science_coadd2d', tilts=pseudo_dict['tilts'],
                                                        bkg_redux=self.bkg_redux, manual=manual_obj,
                                                        find_negative=self.find_negative, basename=basename,
                                                        clear_ginga=clear_ginga, show=show)
        if show:
            gpm = sciImage.select_flag(invert=True)
            objFind.show('image', image=pseudo_dict['imgminsky']*gpm.astype(float), chname='imgminsky', slits=True)

        global_sky_pseudo, sobjs_obj = objFind.run(show_peaks=show or show_peaks, show_skysub_fit=show_skysub_fit)

        # maskdef stuff
        if parcopy['reduce']['slitmask']['assign_obj'] and slits.maskdef_designtab is not None:
            # Get plate scale
            platescale = sciImage.detector.platescale * self.spat_samp_fact

            # Assign slitmask design information to detected objects
            slits.assign_maskinfo(sobjs_obj, platescale, None, TOLER=parcopy['reduce']['slitmask']['obj_toler'])

            if parcopy['reduce']['slitmask']['extract_missing_objs'] is True:
                # Set the FWHM for the extraction of missing objects
                fwhm = slits.get_maskdef_extract_fwhm(sobjs_obj, platescale,
                                                      parcopy['reduce']['slitmask']['missing_objs_fwhm'],
                                                      parcopy['reduce']['findobj']['find_fwhm'])
                # Assign undetected objects
                sobjs_obj = slits.mask_add_missing_obj(sobjs_obj, None, fwhm,
                                                       parcopy['reduce']['slitmask']['missing_objs_boxcar_rad']/platescale)

        # Initiate Extract object
        exTract = extraction.Extract.get_instance(sciImage, pseudo_dict['slits'], sobjs_obj, self.spectrograph, parcopy,
                                                  'science_coadd2d', global_sky=None, tilts=pseudo_dict['tilts'],
                                                  waveimg=pseudo_dict['waveimg'], bkg_redux=self.bkg_redux,
                                                  basename=basename, show=show)

        skymodel_pseudo, objmodel_pseudo, ivarmodel_pseudo, outmask_pseudo, sobjs, _, _ = exTract.run(
            model_noise=False, spat_pix=pseudo_dict['spat_img'])


        # Add the rest to the pseudo_dict
        pseudo_dict['skymodel'] = skymodel_pseudo
        pseudo_dict['objmodel'] = objmodel_pseudo
        pseudo_dict['ivarmodel'] = ivarmodel_pseudo
        pseudo_dict['outmask'] = outmask_pseudo
        pseudo_dict['sobjs'] = sobjs
        self.pseudo_dict=pseudo_dict

        return pseudo_dict['imgminsky'], pseudo_dict['sciivar'], skymodel_pseudo, \
               objmodel_pseudo, ivarmodel_pseudo, outmask_pseudo, sobjs, sciImage.detector, slits, \
               pseudo_dict['tilts'], pseudo_dict['waveimg']



    def snr_report(self, snr_bar, slitid=None):
        """
        ..todo.. I need a doc string

        Args:
            snr_bar:
            slitid:

        Returns:

        """

        # Print out a report on the SNR
        msg_string = msgs.newline() + '-------------------------------------'
        msg_string += msgs.newline() + '  Summary for highest S/N object'
        if slitid is not None:
            msg_string += msgs.newline() + '      found on slitid = {:d}            '.format(slitid)
        msg_string += msgs.newline() + '-------------------------------------'
        msg_string += msgs.newline() + '           exp#        S/N'
        for iexp, snr in enumerate(snr_bar):
            msg_string += msgs.newline() + '            {:d}         {:5.2f}'.format(iexp, snr)

        msg_string += msgs.newline() + '-------------------------------------'
        msgs.info(msg_string)

    def offsets_report(self, offsets, offsets_method):
        """
        Print out a report on the offsets

        Args:
            offsets:
            offsets_method:

        Returns:

        """

        if offsets_method is not None and offsets is not None:
            msg_string = msgs.newline() + '---------------------------------------------'
            msg_string += msgs.newline() + ' Summary of offsets from {}     '.format(offsets_method)
            msg_string += msgs.newline() + '---------------------------------------------'
            msg_string += msgs.newline() + '           exp#      offset                  '
            for iexp, off in enumerate(offsets):
                msg_string += msgs.newline() + '            {:d}        {:5.2f}'.format(iexp, off)
            msg_string += msgs.newline() + '-----------------------------------------------'
            msgs.info(msg_string)

    def offset_slit_cen(self, slitid, offsets):
        """
        Offset the slit centers of the slit designated by slitid by the provided offsets

        Args:
            slitid (int):
               ID of the slit that is being offset
            offsets (list, `numpy.ndarray`_):
               A list or array of offsets that are being applied to the slit center

        Returns:
            :obj:`list`: A list of reference traces for the 2d coadding that
            have been offset.
        """
        return [slits.center[:,slitid] - offsets[iexp] 
                    for iexp, slits in enumerate(self.stack_dict['slits_list'])]
#        ref_trace_stack = []
#        for iexp, slits in enumerate(self.stack_dict['slits_list']):
#            ref_trace_stack.append(slits.center[:,slitid] - offsets[iexp])
#        return ref_trace_stack

    def get_wave_grid(self, **kwargs_wave):
        """
        Routine to create a wavelength grid for 2d coadds using all of the
        wavelengths of the extracted objects. Calls
        :func:`~pypeit.core.wavecal.wvutils.get_wave_grid`.

        Args:
            **kwargs_wave (dict):
                Optional argumments for
                :func:`~pypeit.core.wavecal.wvutils.get_wave_grid`.

        Returns:
            tuple: Returns the following:
                - wave_grid (np.ndarray): New wavelength grid, not
                  masked
                - wave_grid_mid (np.ndarray): New wavelength grid
                  evaluated at the centers of the wavelength bins, that
                  is this grid is simply offset from wave_grid by
                  dsamp/2.0, in either linear space or log10 depending
                  on whether linear or (log10 or velocity) was
                  requested.  For iref or concatenate the linear
                  wavelength sampling will be calculated.
                - dsamp (float): The pixel sampling for wavelength grid
                  created.
        """
        nobjs_tot = int(np.array([len(spec) for spec in self.stack_dict['specobjs_list']]).sum())
        # TODO: Do we need this flag since we can determine whether or not we have specobjs from nobjs_tot?
        #  This all seems a bit hacky
        if self.par['coadd2d']['use_slits4wvgrid'] or nobjs_tot==0:
            nslits_tot = np.sum([slits.nslits for slits in self.stack_dict['slits_list']])
            #waves = np.zeros((self.nspec_max, nslits_tot*3))
            #gpm = np.zeros_like(waves, dtype=bool)
            waves, gpms = [], []
            box_radius = 3.
            #indx = 0
            # Loop on the exposures
            for iexp, (waveimg, slitmask, slits) in enumerate(zip(self.stack_dict['waveimg_stack'],
                                                self.stack_dict['slitmask_stack'],
                                                self.stack_dict['slits_list'])):
                slits_left, slits_righ, _ = slits.select_edges()
                row = np.arange(slits_left.shape[0])
                # Loop on the slits
                for kk, spat_id in enumerate(slits.spat_id):
                    mask = slitmask == spat_id
                    # Create apertures at 5%, 50%, and 95% of the slit width to cover full range of wavelengths
                    # on this slit
                    trace_spat = slits_left[:, kk][:,np.newaxis] +  np.outer((slits_righ[:,kk] - slits_left[:,kk]),[0.05,0.5,0.95])
                    box_denom = moment1d(waveimg * mask > 0.0, trace_spat, 2 * box_radius, row=row)[0]
                    wave_box = moment1d(waveimg * mask, trace_spat, 2 * box_radius,
                                    row=row)[0] / (box_denom + (box_denom == 0.0))
                    waves += [wave for wave in wave_box.T]
                    gpms  += [wave > 0. for wave in wave_box.T]
                    #waves[:self.nspec_array[iexp], indx:indx+3] = wave_box
                    # TODO -- This looks a bit risky
                    #gpm[:self.nspec_array[iexp], indx: indx+3] = wave_box > 0.
                    #indx += 3
        else:
            waves, gpms = [], []
            #waves = np.zeros((self.nspec_max, nobjs_tot))
            #gpm = np.zeros_like(waves, dtype=bool)
            #indx = 0
            for iexp, spec_this in enumerate(self.stack_dict['specobjs_list']):
                for spec in spec_this:
<<<<<<< HEAD
                    waves.append(spec.OPT_WAVE)
                    gpms.append(spec.OPT_MASK)
                    # TODO -- OPT_MASK is likely to become a bpm with int values
                    #gpm[:self.nspec_array[iexp], indx] = spec.OPT_MASK
                    #indx += 1
=======
                    # NOTE: BOX extraction usage needed for quicklook
                    waves[:self.nspec_array[iexp], indx] \
                            = spec.OPT_WAVE if spec.OPT_WAVE is not None else spec.BOX_WAVE
                    # TODO -- OPT_MASK is likely to become a bpm with int values
                    gpm[:self.nspec_array[iexp], indx] \
                            = spec.OPT_MASK if spec.OPT_MASK is not None else spec.BOX_MASK
                    indx += 1
>>>>>>> 974b8e7a

        wave_grid, wave_grid_mid, dsamp = wvutils.get_wave_grid(waves=waves, gpms=gpms,
                                                                spec_samp_fact=self.spec_samp_fact,
                                                                **kwargs_wave)

        return wave_grid, wave_grid_mid, dsamp

    def load_coadd2d_stacks(self, spec2d, chk_version=False):
        """
        Routine to read in required images for 2d coadds given a list of spec2d files.

        Args:
            spec2d_files: list
               List of spec2d filenames
            det: int
               detector in question

        Returns:
            dict: Dictionary containing all the images and keys required
            for perfomring 2d coadds.
        """
        redux_path = os.getcwd()

        # Grab the files
        #head2d_list = []

        # Image stacks
        sciimg_stack = []
        waveimg_stack = []
        skymodel_stack = []
        sciivar_stack = []
        mask_stack = []
        slitmask_stack = []
        #tilts_stack = []
        # Object stacks
        specobjs_list = []
        slits_list = []
        nfiles =len(spec2d)
        detectors_list = []
        maskdef_designtab_list = []
        spat_flexure_list = []
        for ifile, f in enumerate(spec2d):
            if isinstance(f, spec2dobj.Spec2DObj):
                # If spec2d is a list of objects
                s2dobj = f
            else:
                # If spec2d is a list of files, option to also use spec1ds
                s2dobj = spec2dobj.Spec2DObj.from_file(f, self.detname, chk_version=chk_version)
                spec1d_file = f.replace('spec2d', 'spec1d')
                if os.path.isfile(spec1d_file):
                    sobjs = specobjs.SpecObjs.from_fitsfile(spec1d_file, chk_version=chk_version)
                    this_det = sobjs.DET == self.detname
                    specobjs_list.append(sobjs[this_det])
            # TODO the code should run without a spec1d file, but we need to implement that
            slits_list.append(s2dobj.slits)
            detectors_list.append(s2dobj.detector)
            maskdef_designtab_list.append(s2dobj.maskdef_designtab)
            spat_flexure_list.append(s2dobj.sci_spat_flexure)

            sciimg_stack.append(s2dobj.sciimg)
            waveimg_stack.append(s2dobj.waveimg)
            skymodel_stack.append(s2dobj.skymodel)
            sciivar_stack.append(s2dobj.ivarmodel)
            mask_stack.append(s2dobj.bpmmask.mask)
            slitmask_stack.append(s2dobj.slits.slit_img(flexure=s2dobj.sci_spat_flexure))

        return dict(specobjs_list=specobjs_list, slits_list=slits_list,
                    slitmask_stack=slitmask_stack,
                    sciimg_stack=sciimg_stack, sciivar_stack=sciivar_stack,
                    skymodel_stack=skymodel_stack, mask_stack=mask_stack,
                    waveimg_stack=waveimg_stack,
                    redux_path=redux_path,
                    detectors=detectors_list,
                    spectrograph=self.spectrograph.name,
                    pypeline=self.spectrograph.pypeline,
                    maskdef_designtab_list=maskdef_designtab_list,
                    spat_flexure_list=spat_flexure_list)
    #                    tilts_stack=tilts_stack, waveimg_stack=waveimg_stack,

    def check_input(self, input, type='weights'):
        """
        Check that the number of input values (weights or offsets) is the same as the number of exposures
        Args:
            input (:obj:`list` or `numpy.ndarray`_): User input values (e.g., weights or offsets)
            type (:obj:`str`): String defining what the quantities are

        Returns:
            :obj:`list` or `numpy.ndarray`_: User input values
        """
        if isinstance(input, (list, np.ndarray)):
            if len(input) != self.nexp:
                msgs.error(f'If {type} are input it must be a list/array with same number of elements as exposures')
            return np.atleast_1d(input)
        msgs.error(f'Unrecognized format for {type}')

    def compute_offsets(self, offsets):
        """
        Determine self.offsets, the offset of the frames to be coadded with respect to the first frame.
        This is partially overloaded by the child methods.

        Args:
            offsets (:obj:`list` or :obj:`str`):
                Value that guides the determination of the offsets.
                It could be a list of offsets, or a string.

        """
        msgs.info('Get Offsets')
        # 1) offsets are provided in the header of the spec2d files
        if offsets == 'header':
            msgs.info('Using offsets from header')
            pscale = self.stack_dict['detectors'][0].platescale
            dithoffs = [self.spectrograph.get_meta_value(f, 'dithoff') for f in self.spec2d]
            if None in dithoffs:
                msgs.error('Dither offsets keyword not found for one or more spec2d files. '
                           'Choose another option for `offsets`')
            dithoffs_pix = - np.array(dithoffs) / pscale
            self.offsets = dithoffs_pix[0] - dithoffs_pix
            self.offsets_report(self.offsets, 'header keyword')

        elif self.objid_bri is None and offsets == 'auto':
            msgs.error('Offsets cannot be computed because no unique reference object '
                       'with the highest S/N was found. To continue, provide offsets in `Coadd2DPar`')

        # 2) a list of offsets is provided by the user (no matter if we have a bright object or not)
        elif isinstance(offsets, (list, np.ndarray)):
            msgs.info('Using user input offsets')
            # use them
            self.offsets = self.check_input(offsets, type='offsets')
            self.offsets_report(self.offsets, 'user input')

        # 3) parset `offsets` is = 'maskdef_offsets' (no matter if we have a bright object or not)
        elif offsets == 'maskdef_offsets':
            if self.maskdef_offset is not None:
                # the offsets computed during the main reduction (`run_pypeit`) are used
                msgs.info('Determining offsets using maskdef_offset recoded in SlitTraceSet')
                self.offsets = self.maskdef_offset[0] - self.maskdef_offset
                self.offsets_report(self.offsets, 'maskdef_offset')
            else:
                # if maskdef_offsets were not computed during the main reduction, we cannot continue
                msgs.error('No maskdef_offset recoded in SlitTraceSet')

        # 4) parset `offsets` = 'auto' but we have a bright object
        elif offsets == 'auto' and self.objid_bri is not None:
            # see child method
            pass
        else:
            msgs.error('Invalid value for `offsets`')

    def compute_weights(self, weights):
        """
        Determine self.use_weights, the weights to be used in the coadd2d.
        This is partially overloaded by the child methods.

        Args:
            weights (:obj:`list` or :obj:`str`):
                Value that guides the determination of the weights.
                It could be a list of weights or a string. If 'auto' the weight will be computed using
                the brightest trace, if 'uniform' uniform weights will be used.

        """
        msgs.info('Get Weights')

        # 1) User input weight
        if isinstance(weights, (list, np.ndarray)):
            # use those inputs
            self.use_weights = self.check_input(weights, type='weights')
            msgs.info('Using user input weights')

        # 2) No bright object and parset `weights` is 'auto' or 'uniform',
        # or Yes bright object but the user wants still to use uniform weights
        elif ((self.objid_bri is None) and (weights in ['auto', 'uniform'])) or \
                ((self.objid_bri is not None) and (weights == 'uniform')):
            # use uniform weights
            self.use_weights = 'uniform'
            if weights == 'auto':
                # warn if the user had put `auto` in the parset
                msgs.warn('Weights cannot be computed because no unique reference object '
                          'with the highest S/N was found. Using uniform weights instead.')
            elif weights == 'uniform':
                msgs.info('Using uniform weights')

        # 3) Bright object exists and parset `weights` is equal to 'auto'
        elif (self.objid_bri is not None) and (weights == 'auto'):
            # see child method
            pass
        else:
            msgs.error('Invalid value for `weights`')

    def get_brightest_object(self, specobjs_list, spat_ids):
        """
        Dummy method to identify the brightest object. Overloaded by child methods.

        Parameters
        ----------
        specobjs_list
        spat_ids

        Returns
        -------

        """
        pass

    def reference_trace_stack(self, slitid, offsets=None, objid=None):
        """
        Dummy method to obtain the stack of reference traces. Overloaded by child methods.

        Args:
            slitid:
            offsets:
            objid:

        Returns:

        """
        pass

    def get_maskdef_dict(self, slit_idx, ref_trace_stack):
        """
        Dummy method to get maskdef info. Overloaded by child methods.

        Args:
            slit_idx:
            ref_trace_stack:

        Returns:

        """

        return dict(maskdef_id=None, maskdef_objpos=None, maskdef_designtab=None)


# Multislit can coadd with:
# 1) input offsets or if offsets is None, it will find the brightest trace and compute them
# 2) specified weights, or if weights is None and auto_weights=True, it will compute weights using the brightest object

# Echelle can either stack with:
# 1) input offsets or if offsets is None, it will find the objid of brightest trace and stack all orders relative to the trace of this object.
# 2) specified weights, or if weights is None and auto_weights=True,
#    it will use wavelength dependent weights determined from the spectrum of the brightest objects objid on each order

class MultiSlitCoAdd2D(CoAdd2D):
    """
    Child of Coadd2d for Multislit and Longslit reductions. For documentation see CoAdd2d parent class above.

        # Multislit can coadd with:
        # 1) input offsets or if offsets is None, it will find the brightest trace and compute them
        # 2) specified weights, or if weights is None and auto_weights=True, it will compute weights using the brightest object


    """
    def __init__(self, spec2d_files, spectrograph, par, det=1, offsets=None, weights='auto',
                 spec_samp_fact=1.0, spat_samp_fact=1.0, sn_smooth_npix=None,
                 bkg_redux=False, find_negative=False, show=False, show_peaks=False, debug_offsets=False, debug=False, **kwargs_wave):
        super().__init__(spec2d_files, spectrograph, det=det, offsets=offsets, weights=weights,
                                               spec_samp_fact=spec_samp_fact, spat_samp_fact=spat_samp_fact,
                                               sn_smooth_npix=sn_smooth_npix, bkg_redux=bkg_redux, find_negative=find_negative, par=par,
                                        show=show, show_peaks=show_peaks, debug_offsets=debug_offsets,
                                        debug=debug, **kwargs_wave)

        # maskdef offset
        self.maskdef_offset = np.array([slits.maskdef_offset for slits in self.stack_dict['slits_list']])

        # Default wave_method for Multislit is linear
        kwargs_wave['wave_method'] = 'linear' if 'wave_method' not in kwargs_wave else kwargs_wave['wave_method']
        self.wave_grid, self.wave_grid_mid, self.dsamp = self.get_wave_grid(**kwargs_wave)

        # Check if the user-input object to compute offsets and weights exists
        if self.par['coadd2d']['user_obj'] is not None:
            if len(self.par['coadd2d']['user_obj']) != 2:
                msgs.error('Parameter `user_obj` must include both SLITID and OBJID.')
            else:
                user_slit, user_objid = self.par['coadd2d']['user_obj']
                # does it exists?
                user_obj_exist = []
                for sobjs in self.stack_dict['specobjs_list']:
                    user_obj_exist.append(np.any(sobjs.slitorder_objid_indices(user_slit, user_objid)))
                if not np.all(user_obj_exist):
                    msgs.error('Object provided through `user_obj` does not exist in all the exposures.')

        # find if there is a bright object we could use
        if len(self.stack_dict['specobjs_list']) > 0 and self.par['coadd2d']['user_obj'] is not None:
            _slitidx_bri = np.where(self.spat_ids == user_slit)[0][0]
            self.objid_bri, self.slitidx_bri, self.spatid_bri, self.snr_bar_bri = \
                np.repeat(user_objid, self.nexp), _slitidx_bri, user_slit, None
        elif len(self.stack_dict['specobjs_list']) > 0 and (offsets == 'auto' or weights == 'auto'):
            self.objid_bri, self.slitidx_bri, self.spatid_bri, self.snr_bar_bri = \
                self.get_brightest_obj(self.stack_dict['specobjs_list'], self.spat_ids)
        else:
            self.objid_bri, self.slitidx_bri, self.spatid_bri, self.snr_bar_bri = (None,)*4

        # get self.use_weights
        self.compute_weights(weights)

        # get self.offsets
        self.compute_offsets(offsets)

    # TODO When we run multislit, we actually compute the rebinned images twice. Once here to compute the offsets
    # and another time to weighted_combine the images in compute2d. This could be sped up
    # TODO The reason we rebin the images for the purposes of computing the offsets is to deal with combining
    # data that are dithered in the spectral direction. In these situations you cannot register the two dithered
    # reference objects into the same frame without first rebinning them onto the same grid.

    def compute_offsets(self, offsets):
        """
        Determine self.offsets, the offset of the frames to be coadded with respect to the first frame

        Args:
            offsets (:obj:`list` or :obj:`str`):
                Value that guides the determination of the offsets.
                It could be a list of offsets, or a string, or None. If equal to 'maskdef_offsets' the
                offsets computed during the slitmask design matching will be used.
        """
        super().compute_offsets(offsets)

        # adjustment for multislit to case 4) parset `offsets` = 'auto' but we have a bright object
        if offsets == 'auto' and self.objid_bri is not None:
            # Compute offsets using the bright object
            if self.par['coadd2d']['user_obj'] is not None:
                offsets_method = 'user object on slitid = {:d}'.format(self.spatid_bri)
            else:
                offsets_method = 'brightest object found on slit: {:d} with avg SNR={:5.2f}'.format(self.spatid_bri,np.mean(self.snr_bar_bri))

            msgs.info(f'Determining offsets using {offsets_method}')
            thismask_stack = [np.abs(slitmask - self.spatid_bri) <= self.par['coadd2d']['spat_toler'] for slitmask in self.stack_dict['slitmask_stack']]

            # TODO Need to think abbout whether we have multiple tslits_dict for each exposure or a single one
            trace_stack_bri = [slits.center[:, self.slitidx_bri] 
                                    for slits in self.stack_dict['slits_list']]
#            trace_stack_bri = []
#            for slits in self.stack_dict['slits_list']:
#                trace_stack_bri.append(slits.center[:, self.slitidx_bri])
            # Determine the wavelength grid that we will use for the current slit/order

            ## TODO: Should the spatial and spectral samp_facts here match those of the final coadded data, or she would
            ## compute offsets at full resolution??
            wave_bins = coadd.get_wave_bins(thismask_stack, self.stack_dict['waveimg_stack'], self.wave_grid)
            dspat_bins, dspat_stack = coadd.get_spat_bins(thismask_stack, trace_stack_bri)

            sci_list = [[sciimg - skymodel for sciimg, skymodel in zip(self.stack_dict['sciimg_stack'], self.stack_dict['skymodel_stack'])]]
            var_list = [[utils.inverse(sciivar) for sciivar in self.stack_dict['sciivar_stack']]]

            msgs.info('Rebinning Images')
            mask_stack = [mask == 0 for mask in self.stack_dict['mask_stack']]
            sci_list_rebin, var_list_rebin, norm_rebin_stack, nsmp_rebin_stack = coadd.rebin2d(
                wave_bins, dspat_bins, self.stack_dict['waveimg_stack'], dspat_stack, thismask_stack, mask_stack, sci_list, var_list)
            thismask = np.ones_like(sci_list_rebin[0][0,:,:],dtype=bool)
            nspec_pseudo, nspat_pseudo = thismask.shape
            slit_left = np.full(nspec_pseudo, 0.0)
            slit_righ = np.full(nspec_pseudo, nspat_pseudo)
            inmask = norm_rebin_stack > 0
            traces_rect = np.zeros((nspec_pseudo, self.nexp))
            sobjs = specobjs.SpecObjs()
            for iexp in range(self.nexp):
                sobjs_exp = findobj_skymask.objs_in_slit(
                    sci_list_rebin[0][iexp,:,:], utils.inverse(var_list_rebin[0][iexp,:,:]), thismask, slit_left, slit_righ,
                    inmask=inmask[iexp,:,:], fwhm=self.par['reduce']['findobj']['find_fwhm'],
                    trim_edg=self.par['reduce']['findobj']['find_trim_edge'],
                    maxdev=self.par['reduce']['findobj']['find_maxdev'],
                    ncoeff=3, snr_thresh=self.par['reduce']['findobj']['snr_thresh'], nperslit=1,
                    find_min_max=self.par['reduce']['findobj']['find_min_max'],
                    show_trace=self.debug_offsets, show_peaks=self.debug_offsets)
                sobjs.add_sobj(sobjs_exp)
                traces_rect[:, iexp] = sobjs_exp.TRACE_SPAT
            # Now deterimine the offsets. Arbitrarily set the zeroth trace to the reference
            med_traces_rect = np.median(traces_rect,axis=0)
            offsets = med_traces_rect[0] - med_traces_rect
            # TODO create a QA with this
            if self.debug_offsets:
                for iexp in range(self.nexp):
                    plt.plot(traces_rect[:, iexp], linestyle='--', label='original trace')
                    plt.plot(traces_rect[:, iexp] + offsets[iexp], label='shifted traces')
                    plt.legend()
                plt.show()

            self.offsets = offsets
            self.offsets_report(self.offsets, offsets_method)

    def compute_weights(self, weights):
        """
        Determine self.use_weights, the weights to be used in the coadd2d

        Args:
            weights (:obj:`list` or :obj:`str`):
                Value that guides the determination of the weights.
                It could be a list of weights or a string. If equal to 'auto', the weight will be computed
                using the brightest trace, if 'uniform' uniform weights will be used.

        """

        super().compute_weights(weights)

        # adjustment for multislit to case 3) Bright object exists and parset `weights` is equal to 'auto'
        if (self.objid_bri is not None) and (weights == 'auto'):
            # compute weights using bright object
            _, self.use_weights = self.optimal_weights(self.spatid_bri, self.objid_bri, const_weights=True)
            if self.par['coadd2d']['user_obj'] is not None:
                msgs.info(f'Weights computed using a unique reference object in slit={self.spatid_bri} provided by the user')
            else:
                msgs.info(f'Weights computed using a unique reference object in slit={self.spatid_bri} with the highest S/N')
                self.snr_report(self.snr_bar_bri, slitid=self.spatid_bri)

    def get_brightest_obj(self, specobjs_list, spat_ids):

        """
        Utility routine to find the brightest object in each exposure given a specobjs_list for MultiSlit reductions.

        Args:
            specobjs_list: list
               List of SpecObjs objects.
            spat_ids (`numpy.ndarray`_):

        Returns:
            tuple: Returns the following:
                - objid: ndarray, int, shape (len(specobjs_list),):
                  Array of object ids representing the brightest object
                  in each exposure
                - slit_idx (int): 0-based index
                - spat_id (int): SPAT_ID for slit that highest S/N ratio object is on
                  (only for pypeline=MultiSlit)
                - snr_bar: ndarray, float, shape (len(list),): Average
                  S/N over all the orders for this object
        """
        msgs.info('Finding brightest object')
        nexp = len(specobjs_list)
        nslits = spat_ids.size

        slit_snr_max = np.zeros((nslits, nexp), dtype=float)
        bpm = np.ones(slit_snr_max.shape, dtype=bool)
        objid_max = np.zeros((nslits, nexp), dtype=int)
        # Loop over each exposure, slit, find the brighest object on that slit for every exposure
        for iexp, sobjs in enumerate(specobjs_list):
            msgs.info("Working on exposure {}".format(iexp))
            #nspec_now = self.nspec_array[iexp]
            for islit, spat_id in enumerate(spat_ids):
                ithis = np.abs(sobjs.SLITID - spat_id) <= self.par['coadd2d']['spat_toler']
                #nobj_slit = np.sum(ithis)
                if np.any(ithis):
                    objid_this = sobjs[ithis].OBJID
                    waves, fluxes, ivars, gpms = [], [], [], []
                    #flux = np.zeros((nspec_now, nobj_slit))
                    #ivar = np.zeros((nspec_now, nobj_slit))
                    #wave = np.zeros((nspec_now, nobj_slit))
                    #mask = np.zeros((nspec_now, nobj_slit), dtype=bool)
                    #remove_indx = []
                    for iobj, spec in enumerate(sobjs[ithis]):
                        # check if OPT_COUNTS is available
                        if spec.has_opt_ext():
                            wave_iobj, flux_iobj, ivar_iobj, gpm_iobj = spec.get_opt_ext()
                            waves.append(wave_iobj)
                            fluxes.append(flux_iobj)
                            ivars.append(ivar_iobj)
                            gpms.append(gpm_iobj)
                        # check if BOX_COUNTS is available
                        elif spec.has_box_ext():
                            wave_iobj, flux_iobj, ivar_iobj, gpm_iobj = spec.get_box_ext()
                            waves.append(wave_iobj)
                            fluxes.append(flux_iobj)
                            ivars.append(ivar_iobj)
                            gpms.append(gpm_iobj)
                            msgs.warn(f'Optimal extraction not available for obj {spec.OBJID} '
                                      f'in slit {spat_id}. Using box extraction.')
                        # if both are not available, we remove the object in this slit,
                        # because otherwise coadd.sn_weights will crash
                        else:
                            msgs.warn(f'Optimal and Boxcar extraction not available for obj {spec.OBJID} in slit {spat_id}.')
                            #remove_indx.append(iobj)
                    # if there are objects on this slit left, we can proceed with computing rms_sn
                    if len(waves) > 0:
                        #len(remove_indx) < nobj_slit:
                        #flux = np.delete(flux, remove_indx,1)
                        #ivar = np.delete(ivar, remove_indx,1)
                        #wave = np.delete(wave, remove_indx,1)
                        #mask = np.delete(mask, remove_indx,1)
                        rms_sn, weights = coadd.sn_weights(fluxes, ivars, gpms, None, const_weights=True)
                        imax = np.argmax(rms_sn)
                        slit_snr_max[islit, iexp] = rms_sn[imax]
                        objid_max[islit, iexp] = objid_this[imax]
                        bpm[islit, iexp] = False

        # Find the highest snr object among all the slits
        if np.all(bpm):
            msgs.warn('You do not appear to have a unique reference object that was traced as the highest S/N '
                      'ratio on the same slit of every exposure')
            return None, None, None, None
        else:
            # mask the bpm
            slit_snr_max_masked = np.ma.array(slit_snr_max, mask=bpm)
            slit_snr = np.mean(slit_snr_max_masked, axis=1)
            slitid = np.argmax(slit_snr)
            snr_bar_mean = slit_snr[slitid]
            snr_bar = slit_snr_max[slitid, :]
            objid = objid_max[slitid, :]
        return objid, slitid, spat_ids[slitid], snr_bar

    # TODO add an option here to actually use the reference trace for cases where they are on the same slit and it is
    # single slit???
    def reference_trace_stack(self, slitid, offsets=None, objid=None):
        """
        ..todo..  I need a doc string

        Args:
            slitid:
            offsets:
            objid:

        Returns:

        """

        return self.offset_slit_cen(slitid, offsets)

    def get_maskdef_dict(self, slit_idx, ref_trace_stack):
        """

        Args:
            slit_idx (:obj:`int`): index of a slit in the uncoadded frames
            ref_trace_stack(`numpy.ndarray`_): Stack of reference traces about
             which the images are rectified and coadded.  It is the slitcen appropriately
            shifted according the frames offsets. Shape is (nspec, nimgs).

        Returns:
            :obj:`dict`: Dictionary containing all the maskdef info. The quantities saved
            are: maskdef_id, maskdef_objpos, maskdef_slitcen, maskdef_designtab. To learn what
            they are see :class:`~pypeit.slittrace.SlitTraceSet` datamodel.

        """
        # maskdef info
        if self.par['calibrations']['slitedges']['use_maskdesign'] and \
                self.stack_dict['slits_list'][0].maskdef_id is not None and \
                self.stack_dict['slits_list'][0].maskdef_objpos is not None and \
                self.stack_dict['maskdef_designtab_list'][0] is not None:
            # maskdef_designtab info for only this slit
            this_idx = self.stack_dict['maskdef_designtab_list'][0]['SPAT_ID'] == self.stack_dict['slits_list'][0].spat_id[slit_idx]
            this_maskdef_designtab = self.stack_dict['maskdef_designtab_list'][0][this_idx]
            # remove columns that that are irrelevant in the coadd2d frames
            this_maskdef_designtab.remove_columns(['TRACEID', 'TRACESROW', 'TRACELPIX', 'TRACERPIX',
                                                   'SLITLMASKDEF', 'SLITRMASKDEF'])
            this_maskdef_designtab.meta['MASKRMSL'] = 0.
            this_maskdef_designtab.meta['MASKRMSR'] = 0.

            # maskdef_id for this slit
            imaskdef_id = self.stack_dict['slits_list'][0].maskdef_id[slit_idx]

            # maskdef_slitcenters. This trace the slit center along the spectral direction.
            # But here we take only the value at the mid point

            maskdef_slitcen_pixpos = self.stack_dict['slits_list'][0].maskdef_slitcen[self.nspec_array[0]//2, slit_idx] + self.maskdef_offset
            # binned maskdef_slitcenters position with respect to the center of the slit in ref_trace_stack
            # this value should be the same for each exposure, but in case there are differences we take the mean value

            slit_cen_dspat_vec = np.zeros(self.nexp)
            for iexp, (ref_trace, maskdef_slitcen) in enumerate(zip(ref_trace_stack, maskdef_slitcen_pixpos)):
                nspec_this = ref_trace.shape[0]
                slit_cen_dspat_vec[iexp] = (maskdef_slitcen - ref_trace[nspec_this//2])/self.spat_samp_fact

            imaskdef_slitcen_dspat = np.mean(slit_cen_dspat_vec)

            # expected position of the targeted object from slitmask design (as distance from left slit edge)
            imaskdef_objpos = self.stack_dict['slits_list'][0].maskdef_objpos[slit_idx]

            # find left edge
            slits_left, _, _ = self.stack_dict['slits_list'][0].select_edges(flexure=self.stack_dict['spat_flexure_list'][0])
            # targeted object spat pix
            nspec_this = slits_left.shape[0]
            maskdef_obj_pixpos = imaskdef_objpos + self.maskdef_offset + slits_left[nspec_this//2, slit_idx]
            # binned expected object position with respect to the center of the slit in ref_trace_stack
            # this value should be the same for each exposure, but in case there are differences we take the mean value

            objpos_dspat_vec = np.zeros(self.nexp)
            for iexp, (ref_trace, maskdef_obj) in enumerate(zip(ref_trace_stack, maskdef_obj_pixpos)):
                nspec_this = ref_trace.shape[0]
                objpos_dspat_vec[iexp] = (maskdef_obj - ref_trace[nspec_this//2])/self.spat_samp_fact

            imaskdef_objpos_dspat = np.mean(objpos_dspat_vec)

        else:
            this_maskdef_designtab = None
            imaskdef_id = None
            imaskdef_slitcen_dspat = None
            imaskdef_objpos_dspat = None

        return dict(maskdef_id=imaskdef_id, maskdef_objpos=imaskdef_objpos_dspat,
                    maskdef_slitcen=imaskdef_slitcen_dspat, maskdef_designtab=this_maskdef_designtab)


class EchelleCoAdd2D(CoAdd2D):
    """
    Coadd Echelle reductions.
    
    For documentation see :class:`CoAdd2D`.

    Echelle can either stack with:

        - input ``offsets`` or if ``offsets`` is None, it will find
          the ``objid`` of brightest trace and stack all orders
          relative to the trace of this object.

        - specified ``weights``, or if ``weights`` is None and
          ``auto_weights`` is True, it will use wavelength dependent
          weights determined from the spectrum of the brightest
          objects ``objid`` on each order

    """
    def __init__(self, spec2d_files, spectrograph, par, det=1, offsets=None, weights='auto',
                 spec_samp_fact=1.0, spat_samp_fact=1.0, sn_smooth_npix=None,
                 bkg_redux=False, find_negative=False, show=False, show_peaks=False, debug_offsets=False, debug=False,
                 **kwargs_wave):
        super().__init__(spec2d_files, spectrograph, det=det, offsets=offsets, weights=weights,
                                             spec_samp_fact=spec_samp_fact, spat_samp_fact=spat_samp_fact,
                                             sn_smooth_npix=sn_smooth_npix, bkg_redux=bkg_redux, find_negative=find_negative,
                                             par=par, show=show, show_peaks=show_peaks, debug_offsets=debug_offsets,
                                             debug=debug, **kwargs_wave)

        # Default wave_method for Echelle is log10
        kwargs_wave['wave_method'] = 'log10' if 'wave_method' not in kwargs_wave else kwargs_wave['wave_method']
        self.wave_grid, self.wave_grid_mid, self.dsamp = self.get_wave_grid(**kwargs_wave)

        # Check if the user-input object to compute offsets and weights exists
        if self.par['coadd2d']['user_obj'] is not None:
            if not isinstance(self.par['coadd2d']['user_obj'], int):
                msgs.error('Parameter `user_obj` must include only the object OBJID.')
            else:
                user_objid = self.par['coadd2d']['user_obj']
                # does it exists?
                user_obj_exist = []
                for sobjs in self.stack_dict['specobjs_list']:
                    for iord in range(self.nslits_single):
                        user_obj_exist.append(np.any(sobjs.slitorder_objid_indices(sobjs.ECH_ORDER[iord], user_objid)))
                if not np.all(user_obj_exist):
                    msgs.error('Object provided through `user_obj` does not exist in all the exposures.')

        # find if there is a bright object we could use
        if len(self.stack_dict['specobjs_list']) > 0 and self.par['coadd2d']['user_obj'] is not None:
            self.objid_bri, self.slitidx_bri, self.snr_bar_bri = np.repeat(user_objid, self.nexp), None, None
        elif len(self.stack_dict['specobjs_list']) > 0 and (offsets == 'auto' or weights == 'auto'):
            self.objid_bri, self.slitidx_bri, self.snr_bar_bri = \
                self.get_brightest_obj(self.stack_dict['specobjs_list'], self.nslits_single)
        else:
            self.objid_bri, self.slitidx_bri, self.snr_bar_bri = (None,)*3

        # get self.use_weights
        self.compute_weights(weights)

        # get self.offsets
        self.compute_offsets(offsets)

    def compute_offsets(self, offsets):
        """
        Determine self.offsets, the offset of the frames to be coadded with respect to the first frame

        Args:
            offsets (:obj:`list` or :obj:`str`):
                Value that guides the determination of the offsets.
                It could be a list of offsets, or a string, or None.

        """
        super().compute_offsets(offsets)

        # adjustment for echelle to case 2): a list of offsets is provided by the user
        if isinstance(self.offsets, (list, np.ndarray)):
            self.objid_bri = None

        # adjustment for echelle to case 4) parset `offsets` = 'auto' but we have a bright object
        elif offsets == 'auto' and self.objid_bri is not None:
            # offsets are not determined, but the bright object is used to construct
            # a reference trace (this is done in coadd using method `reference_trace_stack`)
            self.offsets = None
            if self.par['coadd2d']['user_obj'] is not None:
                msgs.info('Reference trace about which 2d coadd is performed is computed using user object')
            else:
                msgs.info('Reference trace about which 2d coadd is performed is computed using the brightest object')

    def compute_weights(self, weights):
        """
        Determine self.use_weights, the weights to be used in the coadd2d

        Args:
            weights (:obj:`list` or :obj:`str`):
                Value that guides the determination of the weights.
                It could be a list of weights or a string. If 'auto' the weight will be computed using
                the brightest trace, if 'uniform' uniform weights will be used.

        """
        super().compute_weights(weights)

        # adjustment for echelle to case 3) Bright object exists and parset `weights` is equal to 'auto'
        if (self.objid_bri is not None) and (weights == 'auto'):
            # computing a list of weights for all the slitord_ids that we than parse in coadd
            slitord_ids = self.stack_dict['slits_list'][0].slitord_id
            use_weights = []
            for id in slitord_ids:
                _, iweights = self.optimal_weights(id, self.objid_bri)
                use_weights.append(iweights)
            self.use_weights = np.array(use_weights)
            if self.par['coadd2d']['user_obj'] is not None:
                msgs.info('Weights computed using a unique reference object provided by the user')
            else:
                msgs.info('Weights computed using a unique reference object with the highest S/N')
                self.snr_report(self.snr_bar_bri)

    def get_brightest_obj(self, specobjs_list, nslits):
        """
        Utility routine to find the brightest object in each exposure given a specobjs_list for Echelle reductions.

        Args:
            specobjs_list: list
               List of SpecObjs objects.
            echelle: bool, default=True, optional

        Returns:
            tuple: Returns the following:
                - objid: ndarray, int, shape (len(specobjs_list),):
                  Array of object ids representing the brightest object
                  in each exposure
                - snr_bar: ndarray, float, shape (len(list),): Average
                  S/N over all the orders for this object
        """
        msgs.info('Finding brightest object')
        nexp = len(specobjs_list)

        objid = np.zeros(nexp, dtype=int)
        snr_bar = np.zeros(nexp)
        # norders = specobjs_list[0].ech_orderindx.max() + 1
        for iexp, sobjs in enumerate(specobjs_list):
            msgs.info("Working on exposure {}".format(iexp))
            uni_objid = np.unique(sobjs.ECH_OBJID)
            nobjs = len(uni_objid)
            order_snr = np.zeros((nslits, nobjs), dtype=float)
            bpm = np.ones((nslits, nobjs), dtype=bool)
            for iord in range(nslits):
                for iobj in range(nobjs):
                    ind = (sobjs.ECH_ORDERINDX == iord) & (sobjs.ECH_OBJID == uni_objid[iobj])
                    # check if OPT_COUNTS is available
                    if sobjs[ind][0].has_opt_ext():
                        wave, flux, ivar, mask = sobjs[ind][0].get_opt_ext()
                    # check if BOX_COUNTS is available
                    elif sobjs[ind][0].has_box_ext():
                        wave, flux, ivar, mask = sobjs[ind][0].get_box_ext()
                        msgs.warn(f'Optimal extraction not available for object {sobjs[ind][0].ECH_OBJID} '
                                  f'in order {sobjs[ind][0].ECH_ORDER}. Using box extraction.')
                    else:
                        flux = None
                        msgs.warn(f'Optimal and Boxcar extraction not available for '
                                  f'object {sobjs[ind][0].ECH_OBJID} in order {sobjs[ind][0].ECH_ORDER}.')
                        continue
                    if flux is not None:
                        rms_sn, weights = coadd.sn_weights(wave, flux, ivar, mask, self.sn_smooth_npix, const_weights=True)
                        order_snr[iord, iobj] = rms_sn
                        bpm[iord, iobj] = False

            # Compute the average SNR and find the brightest object
            if not np.all(bpm):
                # mask the bpm
                order_snr_masked = np.ma.array(order_snr, mask=bpm)
                snr_bar_vec = np.mean(order_snr_masked, axis=0)
                objid[iexp] = uni_objid[snr_bar_vec.argmax()]
                snr_bar[iexp] = snr_bar_vec[snr_bar_vec.argmax()]
        if 0 in snr_bar:
            msgs.warn('You do not appear to have a unique reference object that was traced as the highest S/N '
                      'ratio for every exposure')
            return None, None, None
        return objid, None, snr_bar

    def reference_trace_stack(self, slitid, offsets=None, objid=None):
        """
        Utility function for determining the reference trace about
        which 2d coadds are performed.

        There are two modes of operation to determine the reference
        trace for the 2d coadd of a given slit/order:

            #. ``offsets``: We stack about the center of the slit for
               the slit in question with the input offsets added

            #. ``ojbid``: We stack about the trace of a reference
               object for this slit given for each exposure by the
               input objid

        Either offsets or objid must be provided, but the code will
        raise an exception if both are provided.

        Args:
            slitid (int):
                The slit or order that we are currently considering
            stack_dict (dict):
                Dictionary containing all the images and keys
                required for performing 2d coadds.
            offsets (list, `numpy.ndarray`_):
                An array of offsets with the same dimensionality as
                the nexp, the numer of images being coadded.
            objid (list, `numpy.ndarray`_):
                An array of objids with the same dimensionality as
                the nexp, the number of images being coadded.

        Returns:
            :obj:`list`: A list of reference traces for the 2d coadding that
            have been offset

        """

        if offsets is not None and objid is not None:
            msgs.error('You can only input offsets or an objid, but not both')
        if isinstance(offsets, (list, np.ndarray)):
            return self.offset_slit_cen(slitid, offsets)

        if objid is not None:
            specobjs_list = self.stack_dict['specobjs_list']
            ref_trace_stack = []
            for iexp, sobjs in enumerate(specobjs_list):
                ithis = (sobjs.ECH_ORDERINDX == slitid) & (sobjs.ECH_OBJID == objid[iexp])
                ref_trace_stack.append(sobjs[ithis][0].TRACE_SPAT)
            return ref_trace_stack

        msgs.error('You must input either offsets or an objid to determine the stack of '
                   'reference traces')
<|MERGE_RESOLUTION|>--- conflicted
+++ resolved
@@ -892,21 +892,12 @@
             #indx = 0
             for iexp, spec_this in enumerate(self.stack_dict['specobjs_list']):
                 for spec in spec_this:
-<<<<<<< HEAD
-                    waves.append(spec.OPT_WAVE)
-                    gpms.append(spec.OPT_MASK)
+                    # NOTE: BOX extraction usage needed for quicklook
+                    waves.append(spec.OPT_WAVE if spec.OPT_WAVE is not None else spec.BOX_WAVE)
+                    gpms.append(spec.OPT_MASK if spect.OPT_MASK is not None else spec.BOX_MASK)
                     # TODO -- OPT_MASK is likely to become a bpm with int values
                     #gpm[:self.nspec_array[iexp], indx] = spec.OPT_MASK
                     #indx += 1
-=======
-                    # NOTE: BOX extraction usage needed for quicklook
-                    waves[:self.nspec_array[iexp], indx] \
-                            = spec.OPT_WAVE if spec.OPT_WAVE is not None else spec.BOX_WAVE
-                    # TODO -- OPT_MASK is likely to become a bpm with int values
-                    gpm[:self.nspec_array[iexp], indx] \
-                            = spec.OPT_MASK if spec.OPT_MASK is not None else spec.BOX_MASK
-                    indx += 1
->>>>>>> 974b8e7a
 
         wave_grid, wave_grid_mid, dsamp = wvutils.get_wave_grid(waves=waves, gpms=gpms,
                                                                 spec_samp_fact=self.spec_samp_fact,
