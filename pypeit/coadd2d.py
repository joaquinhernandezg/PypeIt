"""
Module for performing two-dimensional coaddition of spectra.

.. include common links, assuming primary doc root is up one directory
.. include:: ../include/links.rst
"""
import os
import copy

from IPython import embed

import numpy as np
from scipy import ndimage
from matplotlib import pyplot as plt

from pypeit import msgs
from pypeit import specobjs
from pypeit import slittrace
from pypeit import reduce
from pypeit.images import pypeitimage
from pypeit.core import extract
from pypeit.core.wavecal import wvutils
from pypeit.core import coadd
from pypeit.core import parse
from pypeit import calibrations
from pypeit import spec2dobj
from pypeit.core.moment import moment1d
from pypeit.manual_extract import ManualExtractionObj


class CoAdd2D:

    """
    Main routine to run the extraction for 2d coadds.

    Algorithm steps are as follows:
        - Fill this in.

    This performs 2d coadd specific tasks, and then also performs some
    of the tasks analogous to the pypeit.extract_one method. Docs coming
    soon....
    """


    # Superclass factory method generates the subclass instance
    @classmethod
    def get_instance(cls, spec2dfiles, spectrograph, par, det=1, offsets=None, weights='auto',
                     spec_samp_fact=1.0, spat_samp_fact=1.0,
                     sn_smooth_npix=None, ir_redux=False, find_negative=False, show=False,
                     show_peaks=False, debug_offsets=False, debug=False, **kwargs_wave):
        """
        Instantiate the subclass appropriate for the provided spectrograph.

        The class to instantiate must match the ``pypeline``
        attribute of the provided ``spectrograph``, and must be a
        subclass of :class:`CoAdd2D`; see the parent class
        instantiation for parameter descriptions.

        Returns:
            :class:`CoAdd2D`: One of the subclasses with
            :class:`CoAdd2D` as its base.
        """

        return next(c for c in cls.__subclasses__() 
                    if c.__name__ == (spectrograph.pypeline + 'CoAdd2D'))(
                        spec2dfiles, spectrograph, par, det=det, offsets=offsets, weights=weights,
                        spec_samp_fact=spec_samp_fact, spat_samp_fact=spat_samp_fact,
                        sn_smooth_npix=sn_smooth_npix, ir_redux=ir_redux, find_negative=find_negative,
                        show=show, show_peaks=show_peaks, debug_offsets=debug_offsets, debug=debug,
                        **kwargs_wave)

    def __init__(self, spec2d, spectrograph, par, det=1, offsets=None, weights='auto',
                 spec_samp_fact=1.0, spat_samp_fact=1.0,
                 sn_smooth_npix=None, ir_redux=False, find_negative=False, show=False,
                 show_peaks=False, debug_offsets=False, debug=False, **kwargs_wave):
        """

        Parameters
        ----------
            spec2d_files (list):
               List of spec2d files or a list of Spec2dObj objects
            spectrograph (:class:`pypeit.spectrographs.spectrograph.Spectrograph`):
                The instrument used to collect the data to be reduced.
            par (:class:`pypeit.par.parset.ParSet`):
                Parset object
            det (int): optional
                Detector to reduce
            offsets (ndarray): default=None
                Spatial offsets to be applied to each image before coadding. For the default mode of None, images
                are registered automatically using the trace of the brightest object. Input offsets are not yet supported.
            weights (str, list or ndarray):
                Mode for the weights used to coadd images. Options are 'auto' (default), 'uniform', or list/array of
                weights with shape = (nexp,) can be input and will be applied to the image. Note 'auto' is not allowed
                if offsets are input, and if set this will cause an exception.
            spec_samp_fact (float, optional):
                Make the wavelength grid  sampling finer (samp_fact < 1.0) or coarser (samp_fact > 1.0) by this
                sampling factor. This basically multiples the 'native' spectral pixels by spec_samp_fact, i.e. units
                spec_samp_fact are pixels.
            spat_samp_fact (float, optional):
                Make the spatial wavelength finer (samp_fact < 1.0) or coarser (samp_fact > 1.0) by this spatial
                sampling factor.  This increases the spatial pixel size by spat_samp_fact, i.e. units
                of spat_samp_fact are pixels.
            sn_smooth_npix (int): optional, default=None
                Number of pixels to median filter by when computing S/N used to decide how to scale and weight spectra. If
                set to None, the code will simply take 10% of the image size in the spectral direction.
                TODO: for truncated echelle orders we should be doing something more intelligent.
            ir_redux (bool): optional, default=False
                Is this an near-IR reduction, True=yes. This parameter is passed to pypeit.reduce for determining the
                reduction steps.
            find_negative (bool, optional):
                Do the images have negative trace as would be generated by differencing two science frames? This parameter
                is passed to pypeit.reduce for determining the reduction steps. If True, then
                find and mask negative object traces. Default=False
            show (bool): optional, default=False
                Show results to ginga
            show_peaks (bool): optional, default=False
                Show the QA for object finding algorithm peak finding to the screen.
            debug_offset (bool): optional, default=False
                Show QA for debugging the automatic determination of offsets to the screen.
            debug (bool): optional, default=False
                Show QA for debugging.
            **kwargs_wave
                Keyword arguments pass to `pypeit.core.coadd.get_wvae_grid` which determine how the wavelength grid
                is created for the 2d coadding.
        """

        ## Use Cases:
        #  1) offsets is None -- auto compute offsets from brightest object, so then default to auto_weights=True
        #  2) offsets not None, weights = None (uniform weighting) or weights is not None (input weights)
        #  3) offsets not None, auto_weights=True (Do not support)
        if offsets is not None and 'auto' in weights:
            msgs.error("Automatic weights cannot be computed for input offsets. "
                       "Set weights='uniform' or input an array of weights with shape (nexp,)")
        self.spec2d = spec2d
        self.spectrograph = spectrograph
        self.par = par
        self.det = det
        self.offsets = offsets
        self.weights = weights
        self.spec_samp_fact = spec_samp_fact
        self.spat_samp_fact = spat_samp_fact
        self.ir_redux = ir_redux
        self.find_negative = find_negative
        self.show = show
        self.show_peaks = show_peaks
        self.debug_offsets = debug_offsets
        self.debug = debug
        self.stack_dict = None
        self.pseudo_dict = None

        self.objid_bri = None
        self.slitid_bri  = None
        self.snr_bar_bri = None


        # Load the stack_dict
        self.stack_dict = self.load_coadd2d_stacks(self.spec2d)
        self.pypeline = self.spectrograph.pypeline

        # Check that there are the same number of slits on every exposure
        nslits_list = [slits.nslits for slits in self.stack_dict['slits_list']]
        if not len(set(nslits_list))==1:
            msgs.error('Not all of your exposures have the same number of slits. Check your inputs')
        # TODO: Do the same check above but for the shape and binning
        # of the input images?
        self.nslits = nslits_list[0]
        self.nexp = len(self.stack_dict['specobjs_list'])
        self.nspec = self.stack_dict['slits_list'][0].nspec
        self.binning = np.array([self.stack_dict['slits_list'][0].binspec,
                                 self.stack_dict['slits_list'][0].binspat])
        self.spat_ids = self.stack_dict['slits_list'][0].spat_id

        # If smoothing is not input, smooth by 10% of the spectral dimension
        self.sn_smooth_npix = sn_smooth_npix if sn_smooth_npix is not None else 0.1*self.nspec

        # maskdef info
        self.maskdef_id = np.array([slits.maskdef_id for slits in self.stack_dict['slits_list']])
        self.maskdef_offset = np.array([slits.maskdef_offset for slits in self.stack_dict['slits_list']])
        self.maskdef_objpos = np.array([slits.maskdef_objpos for slits in self.stack_dict['slits_list']])
        self.maskdef_slitcen = np.array([slits.maskdef_slitcen for slits in self.stack_dict['slits_list']])

    def optimal_weights(self, slitorderid, objid, const_weights=False):
        """
        Determine optimal weights for 2d coadds. This script grabs the information from SpecObjs list for the
        object with specified slitid and objid and passes to coadd.sn_weights to determine the optimal weights for
        each exposure.

        Parameters
        ----------
        slitorderid : :obj:`int`
           The slit or order id that has the brightest object whose
           S/N will be used to determine the weight for each frame.
        objid : `numpy.ndarray`_
           Array of object indices with shape = (nexp,) of the
           brightest object whose S/N will be used to determine the
           weight for each frame.
        const_weights : :obj:`bool`
           Use constant weights for coadding the exposures.
           Default=False

        Returns
        -------
        rms_sn : ndarray, shape = (len(specobjs_list),)
            Root mean square S/N value for each input spectra
        weights : ndarray, shape (len(specobjs_list),)
            Weights to be applied to the spectra. These are
            signal-to-noise squared weights.
        """

        nexp = len(self.stack_dict['specobjs_list'])
        nspec = self.stack_dict['specobjs_list'][0][0].TRACE_SPAT.shape[0]
        # Grab the traces, flux, wavelength and noise for this slit and objid.
        flux_stack = np.zeros((nspec, nexp), dtype=float)
        ivar_stack = np.zeros((nspec, nexp), dtype=float)
        wave_stack = np.zeros((nspec, nexp), dtype=float)
        mask_stack = np.zeros((nspec, nexp), dtype=bool)

        for iexp, sobjs in enumerate(self.stack_dict['specobjs_list']):
            ithis = sobjs.slitorder_objid_indices(slitorderid, objid[iexp])
            flux_stack[:, iexp] = sobjs[ithis].OPT_COUNTS
            ivar_stack[:, iexp] = sobjs[ithis].OPT_COUNTS_IVAR
            wave_stack[:, iexp] = sobjs[ithis].OPT_WAVE
            mask_stack[:, iexp] = sobjs[ithis].OPT_MASK

        # TODO For now just use the zero as the reference for the wavelengths? Perhaps we should be rebinning the data though?
        rms_sn, weights = coadd.sn_weights(wave_stack, flux_stack, ivar_stack, mask_stack, self.sn_smooth_npix,
                                           const_weights=const_weights)
        return rms_sn, weights.T


    def coadd(self, only_slits=None, interp_dspat=True):
        """
        Construct a 2d co-add of a stack of PypeIt spec2d reduction outputs.
        This method calls loops over slits/orders and performs the 2d-coadd by
        calling coadd.compute.coadd2d, which 'rectifies' images by coadding them
        about the reference_trace_stack.

        Parameters
        ----------
        only_slits : list, optional
           List of slits to operate on. Not currently supported, i.e. the code
           can currently only stack everything because the slit/reduction
           bitmask checking is not yet implemented. Default = None
        interp_dspat : bool, optional
           Interpolate in the spatial coordinate image to faciliate running
           through core.extract.local_skysub_extract.  Default=True


        Returns
        -------
        coadd_list : list
            List of dictionaries, one for each slit, containing the 2d stack.
            # TODO Make this a PypeIt object, with data model yada-yada.

        """

        only_slits = [only_slits] if (only_slits is not None and
                                      isinstance(only_slits, (int, np.int, np.int64, np.int32))) else only_slits
        # TODO We should be checking the bitmask for the reductions or something here??
        #  Yes, definitely
        if only_slits is None:
            slits = self.stack_dict['slits_list'][0]
            reduce_bpm = (slits.mask > 0) & (np.invert(slits.bitmask.flagged(
                slits.mask, flag=slits.bitmask.exclude_for_reducing)))
            good_slits = np.where(np.invert(reduce_bpm))[0]
        else:
            embed(header='DEAL WITH bitmask')

        coadd_list = []
        for slit_idx in good_slits:
            slitord_id = self.stack_dict['slits_list'][0].slitord_id[slit_idx]
            msgs.info('Performing 2d coadd for slit: {:d}/{:d}'.format(slit_idx, self.nslits - 1))
            ref_trace_stack = self.reference_trace_stack(slit_idx, offsets=self.offsets,
                                                         objid=self.objid_bri)
            thismask_stack = np.abs(self.stack_dict['slitmask_stack'] - self.stack_dict['slits_list'][0].spat_id[slit_idx]) <= self.par['coadd2d']['spat_toler']

            # TODO Can we get rid of this one line simply making the weights returned by parse_weights an
            # (nslit, nexp) array?
            # This one line deals with the different weighting strategies between MultiSlit echelle. Otherwise, we
            # would need to copy this method twice in the subclasses
            if 'auto_echelle' in self.use_weights:
                rms_sn, weights = self.optimal_weights(slitord_id, self.objid_bri)
            else:
                weights = self.use_weights
            # Perform the 2d coadd
            coadd_dict = coadd.compute_coadd2d(ref_trace_stack, self.stack_dict['sciimg_stack'],
                                           self.stack_dict['sciivar_stack'],
                                           self.stack_dict['skymodel_stack'],
                                           self.stack_dict['mask_stack'] == 0,
                                           self.stack_dict['tilts_stack'],
                                               thismask_stack,
                                           self.stack_dict['waveimg_stack'],
                                           self.wave_grid, self.spat_samp_fact,
                                           weights=weights, interp_dspat=interp_dspat)
            coadd_list.append(coadd_dict)

        return coadd_list


    def create_pseudo_image(self, coadd_list):
        """
        ..todo.. see below

        THIS UNDOCUMENTED CODE PROBABLY SHOULD GENERATE AND RETURN
        STANDARD PYPEIT OBJCTS INSTEAD OF SOME UNDEFINED DICT"""


        # Masking
        # TODO -- Make this a method or something
        slits = self.stack_dict['slits_list'][0]
        reduce_bpm = (slits.mask > 0) & (np.invert(slits.bitmask.flagged(
            slits.mask, flag=slits.bitmask.exclude_for_reducing)))
        good_slits = np.where(np.invert(reduce_bpm))[0]

        nspec_vec = np.zeros(self.nslits,dtype=int)
        nspat_vec = np.zeros(self.nslits,dtype=int)
        for kk, cdict in enumerate(coadd_list):
            islit = good_slits[kk]
            nspec_vec[islit]=cdict['nspec']
            nspat_vec[islit]=cdict['nspat']

        # Determine the size of the pseudo image
        nspat_pad = 10
        nspec_pseudo = nspec_vec.max()
        nspat_pseudo = int(np.sum(nspat_vec) + (self.nslits + 1)*nspat_pad)  # Cast for SlitTraceSet
        spec_vec_pseudo = np.arange(nspec_pseudo)
        shape_pseudo = (nspec_pseudo, nspat_pseudo)
        imgminsky_pseudo = np.zeros(shape_pseudo)
        sciivar_pseudo = np.zeros(shape_pseudo)
        waveimg_pseudo = np.zeros(shape_pseudo)
        tilts_pseudo = np.zeros(shape_pseudo)
        spat_img_pseudo = np.zeros(shape_pseudo)
        nused_pseudo = np.zeros(shape_pseudo, dtype=int)
        inmask_pseudo = np.zeros(shape_pseudo, dtype=bool)
        wave_mid = np.zeros((nspec_pseudo, self.nslits))
        wave_mask = np.zeros((nspec_pseudo, self.nslits),dtype=bool)
        wave_min = np.zeros((nspec_pseudo, self.nslits))
        wave_max = np.zeros((nspec_pseudo, self.nslits))
        dspat_mid = np.zeros((nspat_pseudo, self.nslits))

        spat_left = nspat_pad
        slit_left = np.zeros((nspec_pseudo, self.nslits))
        slit_righ = np.zeros((nspec_pseudo, self.nslits))
        spec_min1 = np.zeros(self.nslits)
        spec_max1 = np.zeros(self.nslits)

        nspec_grid = self.wave_grid_mid.size
        for kk, coadd_dict in enumerate(coadd_list):
            islit = good_slits[kk]
            spat_righ = spat_left + nspat_vec[islit]
            ispec = slice(0,nspec_vec[islit])
            ispat = slice(spat_left,spat_righ)
            imgminsky_pseudo[ispec, ispat] = coadd_dict['imgminsky']
            sciivar_pseudo[ispec, ispat] = coadd_dict['sciivar']
            waveimg_pseudo[ispec, ispat] = coadd_dict['waveimg']
            tilts_pseudo[ispec, ispat] = coadd_dict['tilts']
            # spat_img_pseudo is the sub-pixel image position on the rebinned pseudo image
            inmask_pseudo[ispec, ispat] = coadd_dict['outmask']
            image_temp = (coadd_dict['dspat'] -  coadd_dict['dspat_mid'][0] + spat_left)*coadd_dict['outmask']
            spat_img_pseudo[ispec, ispat] = image_temp
            nused_pseudo[ispec, ispat] = coadd_dict['nused']
            wave_min[ispec, islit] = coadd_dict['wave_min']
            wave_max[ispec, islit] = coadd_dict['wave_max']
            wave_mid[ispec, islit] = coadd_dict['wave_mid']
            wave_mask[ispec, islit] = True
            # Fill in the rest of the wave_mid with the corresponding points in the wave_grid
            #wave_this = wave_mid[wave_mask[:,islit], islit]
            #ind_upper = np.argmin(np.abs(self.wave_grid_mid - wave_this.max())) + 1
            #if nspec_vec[islit] != nspec_pseudo:
            #    wave_mid[nspec_vec[islit]:, islit] = self.wave_grid_mid[ind_upper:ind_upper + (nspec_pseudo-nspec_vec[islit])]


            dspat_mid[ispat, islit] = coadd_dict['dspat_mid']
            slit_left[:,islit] = np.full(nspec_pseudo, spat_left)
            slit_righ[:,islit] = np.full(nspec_pseudo, spat_righ)
            spec_max1[islit] = nspec_vec[islit]-1
            spat_left = spat_righ + nspat_pad

        slits_pseudo \
                = slittrace.SlitTraceSet(slit_left, slit_righ, self.pypeline, nspat=nspat_pseudo,
                                         PYP_SPEC=self.spectrograph.name,
                                         specmin=spec_min1, specmax=spec_max1, ech_order=slits.ech_order)
                                         #master_key=self.stack_dict['master_key_dict']['trace'],
                                         #master_dir=self.master_dir)
        slitmask_pseudo = slits_pseudo.slit_img()
        # This is a kludge to deal with cases where bad wavelengths result in large regions where the slit is poorly sampled,
        # which wreaks havoc on the local sky-subtraction
        min_slit_frac = 0.70
        spec_min = np.zeros(self.nslits)
        spec_max = np.zeros(self.nslits)
        for slit_idx in good_slits:
            spat_id = slits_pseudo.spat_id[slit_idx]
            slit_width = np.sum(inmask_pseudo*(slitmask_pseudo == spat_id),axis=1)
            slit_width_img = np.outer(slit_width, np.ones(nspat_pseudo))
            med_slit_width = np.median(slit_width_img[slitmask_pseudo == spat_id])
            # TODO -- need inline docs
            nspec_eff = np.sum(slit_width > min_slit_frac*med_slit_width)
            nsmooth = int(np.fmax(np.ceil(nspec_eff*0.02),10))
            slit_width_sm = ndimage.filters.median_filter(slit_width, size=nsmooth, mode='reflect')
            igood = (slit_width_sm > min_slit_frac*med_slit_width)
            # TODO -- need inline docs
            spec_min[slit_idx] = spec_vec_pseudo[igood].min()
            spec_max[slit_idx] = spec_vec_pseudo[igood].max()
            bad_pix = (slit_width_img < min_slit_frac*med_slit_width) & (slitmask_pseudo == spat_id)
            inmask_pseudo[bad_pix] = False

        # Update slits_pseudo
        slits_pseudo.specmin = spec_min
        slits_pseudo.specmax = spec_max

        return dict(nspec=nspec_pseudo, nspat=nspat_pseudo, imgminsky=imgminsky_pseudo,
                    sciivar=sciivar_pseudo, inmask=inmask_pseudo, tilts=tilts_pseudo,
                    waveimg=waveimg_pseudo, spat_img=spat_img_pseudo, slits=slits_pseudo,
                    wave_mask=wave_mask, wave_mid=wave_mid, wave_min=wave_min, wave_max=wave_max)

    def reduce(self, pseudo_dict, show=None, show_peaks=None):
        """
        ..todo.. Please document me

        Args:
            pseudo_dict:
            show:
            show_peaks:

        Returns:

        """

        show = self.show if show is None else show
        show_peaks = self.show_peaks if show_peaks is None else show_peaks
        sciImage = pypeitimage.PypeItImage(image=pseudo_dict['imgminsky'],
                                           ivar=pseudo_dict['sciivar'],
                                           bpm=np.zeros_like(pseudo_dict['inmask'].astype(int)),  # Dummy bpm
                                           rn2img=np.zeros_like(pseudo_dict['inmask']).astype(float),  # Dummy rn2img
                                           crmask=np.invert(pseudo_dict['inmask'].astype(bool)))
        sciImage.detector = self.stack_dict['detectors'][0]
        #
        slitmask_pseudo = pseudo_dict['slits'].slit_img()
        sciImage.build_mask(slitmask=slitmask_pseudo)

        # Make changes to parset specific to 2d coadds
        parcopy = copy.deepcopy(self.par)
        parcopy['reduce']['findobj']['trace_npoly'] = 3        # Low order traces since we are rectified

        # Build the Calibrate object
        caliBrate = calibrations.Calibrations(None, self.par['calibrations'], self.spectrograph, None)
        caliBrate.slits = pseudo_dict['slits']

        # Manual extraction
        if len(self.par['coadd2d']['manual'].strip()) > 0:
            manual_obj = ManualExtractionObj.by_fitstbl_input(
<<<<<<< HEAD
                'None', self.par['coadd2d']['manual'])
=======
                'None', self.par['coadd2d']['manual']) 
>>>>>>> 864d9d3e
            manual_dict = manual_obj.dict_for_objfind()
        else:
            manual_dict = None

        redux=reduce.Reduce.get_instance(sciImage, self.spectrograph, parcopy, caliBrate,
                                         'science_coadd2d', ir_redux=self.ir_redux, find_negative=self.find_negative,
                                         det=self.det, show=show)

        # Set the tilts and waveimg attributes from the psuedo_dict here, since we generate these dynamically from fits
        # normally, but this is not possible for coadds
        redux.tilts = pseudo_dict['tilts']
        redux.waveimg = pseudo_dict['waveimg']
        redux.binning = self.binning

        # Masking
        #  TODO: Treat the masking of the slits objects
        #   from every exposure, come up with an aggregate mask (if it is masked on one slit,
        #   mask the slit for all) and that should be propagated into the slits object in the psuedo_dict
        slits = self.stack_dict['slits_list'][0]
        reduce_bpm = (slits.mask > 0) & (np.invert(slits.bitmask.flagged(
            slits.mask, flag=slits.bitmask.exclude_for_reducing)))
        redux.reduce_bpm = reduce_bpm

        if show:
            gpm = sciImage.select_flag(invert=True)
            redux.show('image', image=pseudo_dict['imgminsky']*gpm.astype(float),
                       chname='imgminsky', slits=True, clear=True)

        # TODO:
        #  Object finding, this appears inevitable for the moment, since we need to be able to call find_objects
        #  outside of reduce. I think the solution here is to create a method in reduce for that performs the modified
        #  2d coadd reduce
        sobjs_obj, nobj, skymask_init = redux.find_objects(
            sciImage.image, show_peaks=show_peaks,
            manual_extract_dict=manual_dict)

        # Local sky-subtraction
        global_sky_pseudo = np.zeros_like(pseudo_dict['imgminsky']) # No global sky for co-adds since we go straight to local
        skymodel_pseudo, objmodel_pseudo, ivarmodel_pseudo, outmask_pseudo, sobjs \
                = redux.local_skysub_extract(global_sky_pseudo, sobjs_obj,
                                             spat_pix=pseudo_dict['spat_img'], model_noise=False,
                                             show_profile=show, show=show)

        if self.find_negative:
            sobjs.purge_neg()

        # Add the rest to the pseudo_dict
        pseudo_dict['skymodel'] = skymodel_pseudo
        pseudo_dict['objmodel'] = objmodel_pseudo
        pseudo_dict['ivarmodel'] = ivarmodel_pseudo
        pseudo_dict['outmask'] = outmask_pseudo
        pseudo_dict['sobjs'] = sobjs
        self.pseudo_dict=pseudo_dict

        return pseudo_dict['imgminsky'], pseudo_dict['sciivar'], skymodel_pseudo, \
               objmodel_pseudo, ivarmodel_pseudo, outmask_pseudo, sobjs, sciImage.detector, pseudo_dict['slits'], \
               pseudo_dict['tilts'], pseudo_dict['waveimg']



#    def save_masters(self):
#
#        # Write out the pseudo master files to disk
#        master_key_dict = self.stack_dict['master_key_dict']
#
#        # TODO: These saving operations are a temporary kludge
#        # spectrograph is needed for header
#        waveImage = WaveImage(self.pseudo_dict['waveimg'], PYP_SPEC=self.spectrograph.spectrograph)
#        wave_filename = masterframe.construct_file_name(WaveImage, master_key_dict['arc'], self.master_dir)
#        waveImage.to_master_file(wave_filename)
#
#        # TODO: Assumes overwrite=True
#        slit_filename = masterframe.construct_file_name(self.pseudo_dict['slits'], master_key_dict['trace'], self.master_dir)
#        self.pseudo_dict['slits'].to_master_file(slit_filename) #self.master_dir, master_key_dict['trace'], self.spectrograph.spectrograph)
#    '''

    def snr_report(self, snr_bar, slitid=None):
        """
        ..todo.. I need a doc string

        Args:
            snr_bar:
            slitid:

        Returns:

        """

        # Print out a report on the SNR
        msg_string = msgs.newline() + '-------------------------------------'
        msg_string += msgs.newline() + '  Summary for highest S/N object'
        if slitid is not None:
            msg_string += msgs.newline() + '      found on slitid = {:d}            '.format(slitid)
        msg_string += msgs.newline() + '-------------------------------------'
        msg_string += msgs.newline() + '           exp#        S/N'
        for iexp, snr in enumerate(snr_bar):
            msg_string += msgs.newline() + '            {:d}         {:5.2f}'.format(iexp, snr)

        msg_string += msgs.newline() + '-------------------------------------'
        msgs.info(msg_string)

    def get_good_slits(self, only_slits):
        """
        ..todo.. I need a doc string

        Args:
            only_slits:

        Returns:

        """

        only_slits = [only_slits] if (only_slits is not None and
                                        isinstance(only_slits, (int, np.int, np.int64, np.int32))) else only_slits
        good_slits = np.arange(self.nslits) if only_slits is None else only_slits
        return good_slits

    def offset_slit_cen(self, slitid, offsets):
        """
        ..todo.. I need a doc string

        Args:
            slitid:
            offsets:

        Returns:

        """
        ref_trace_stack = np.zeros((self.stack_dict['slits_list'][0].nspec, len(offsets)),
                                   dtype=float)
        for iexp, slits in enumerate(self.stack_dict['slits_list']):
            ref_trace_stack[:,iexp] = slits.center[:,slitid] - offsets[iexp]
        return ref_trace_stack

    def get_wave_grid(self, **kwargs_wave):
        """
        Routine to create a wavelength grid for 2d coadds using all of the
        wavelengths of the extracted objects. Calls
        :func:`~pypeit.core.wavecal.wvutils.get_wave_grid`.

        Args:
            **kwargs_wave (dict):
                Optional argumments for
                :func:`~pypeit.core.wavecal.wvutils.get_wave_grid`.

        Returns:
            tuple: Returns the following:
                - wave_grid (np.ndarray): New wavelength grid, not
                  masked
                - wave_grid_mid (np.ndarray): New wavelength grid
                  evaluated at the centers of the wavelength bins, that
                  is this grid is simply offset from wave_grid by
                  dsamp/2.0, in either linear space or log10 depending
                  on whether linear or (log10 or velocity) was
                  requested.  For iref or concatenate the linear
                  wavelength sampling will be calculated.
                - dsamp (float): The pixel sampling for wavelength grid
                  created.
        """
        nobjs_tot = int(np.array([len(spec) for spec in self.stack_dict['specobjs_list']]).sum())
        # TODO: Do we need this flag since we can determine whether or not we have specobjs from nobjs_tot?
        #  This all seems a bit hacky
        if self.par['coadd2d']['use_slits4wvgrid'] or nobjs_tot==0:
            nslits_tot = np.sum([slits.nslits for slits in self.stack_dict['slits_list']])
            waves = np.zeros((self.nspec, nslits_tot*3))
            gpm = np.zeros_like(waves, dtype=bool)
            box_radius = 3.
            indx = 0
            # Loop on the exposures
            for waveimg, slitmask, slits in zip(self.stack_dict['waveimg_stack'],
                                                self.stack_dict['slitmask_stack'],
                                                self.stack_dict['slits_list']):
                slits_left, slits_righ, _ = slits.select_edges()
                row = np.arange(slits_left.shape[0])
                # Loop on the slits
                for kk, spat_id in enumerate(slits.spat_id):
                    mask = slitmask == spat_id
                    # Create apertures at 5%, 50%, and 95% of the slit width to cover full range of wavelengths
                    # on this slit
                    trace_spat = slits_left[:, kk][:,np.newaxis] +  np.outer((slits_righ[:,kk] - slits_left[:,kk]),[0.05,0.5,0.95])
                    box_denom = moment1d(waveimg * mask > 0.0, trace_spat, 2 * box_radius, row=row)[0]
                    wave_box = moment1d(waveimg * mask, trace_spat, 2 * box_radius,
                                    row=row)[0] / (box_denom + (box_denom == 0.0))
                    waves[:, indx:indx+3] = wave_box
                    # TODO -- This looks a bit risky
                    gpm[:, indx: indx+3] = wave_box > 0.
                    indx += 3
        else:
            waves = np.zeros((self.nspec, nobjs_tot))
            gpm = np.zeros_like(waves, dtype=bool)
            indx = 0
            for spec_this in self.stack_dict['specobjs_list']:
                for spec in spec_this:
                    waves[:, indx] = spec.OPT_WAVE
                    # TODO -- OPT_MASK is likely to become a bpm with int values
                    gpm[:, indx] = spec.OPT_MASK
                    indx += 1

        wave_grid, wave_grid_mid, dsamp = wvutils.get_wave_grid(waves, masks=gpm,
                                                                spec_samp_fact=self.spec_samp_fact,
                                                                **kwargs_wave)
        return wave_grid, wave_grid_mid, dsamp

    def load_coadd2d_stacks(self, spec2d, chk_version=False):
        """
        Routine to read in required images for 2d coadds given a list of spec2d files.

        Args:
            spec2d_files: list
               List of spec2d filenames
            det: int
               detector in question

        Returns:
            dict: Dictionary containing all the images and keys required
            for perfomring 2d coadds.
        """

        # Get the detector string
        sdet = parse.get_dnum(self.det, prefix=False)

        # Get the master dir

        redux_path = os.getcwd()

        # Grab the files
        #head2d_list = []
        specobjs_list = []
        slits_list = []
        nfiles =len(spec2d)
        detectors_list = []
        for ifile, f in enumerate(spec2d):
            if isinstance(f, spec2dobj.Spec2DObj):
                # If spec2d is a list of objects
                s2dobj = f
            else:
                # If spec2d is a list of files, option to also use spec1ds
                s2dobj = spec2dobj.Spec2DObj.from_file(f, self.det, chk_version=chk_version)
                spec1d_file = f.replace('spec2d', 'spec1d')
                if os.path.isfile(spec1d_file):
                    sobjs = specobjs.SpecObjs.from_fitsfile(spec1d_file, chk_version=chk_version)
                    this_det = sobjs.DET == self.det
                    specobjs_list.append(sobjs[this_det])
            # TODO the code should run without a spec1d file, but we need to implement that
            slits_list.append(s2dobj.slits)
            detectors_list.append(s2dobj.detector)

            if ifile == 0:
                sciimg_stack = np.zeros((nfiles,) + s2dobj.sciimg.shape, dtype=float)
                waveimg_stack = np.zeros_like(sciimg_stack, dtype=float)
                tilts_stack = np.zeros_like(sciimg_stack, dtype=float)
                skymodel_stack = np.zeros_like(sciimg_stack, dtype=float)
                sciivar_stack = np.zeros_like(sciimg_stack, dtype=float)
                mask_stack = np.zeros_like(sciimg_stack, dtype=float)
                slitmask_stack = np.zeros_like(sciimg_stack, dtype=int)

            sciimg_stack[ifile, :, :] = s2dobj.sciimg
            waveimg_stack[ifile, :, :] = s2dobj.waveimg
            skymodel_stack[ifile, :, :] = s2dobj.skymodel
            sciivar_stack[ifile, :, :] = s2dobj.ivarmodel
            mask_stack[ifile, :, :] = s2dobj.bpmmask
            # TODO -- Set back after done testing
            slitmask_stack[ifile, :, :] = s2dobj.slits.slit_img(flexure=s2dobj.sci_spat_flexure)
            #slitmask_stack[ifile, :, :] = spec2DObj.slits.slit_img(flexure=0.)
            _spat_flexure = 0. if s2dobj.sci_spat_flexure is None else s2dobj.sci_spat_flexure
            #_tilt_flexure_shift = _spat_flexure - spec2DObj.tilts.spat_flexure if spec2DObj.tilts.spat_flexure is not None else _spat_flexure
            tilts_stack[ifile,:,:] = s2dobj.tilts #.fit2tiltimg(slitmask_stack[ifile, :, :], flexure=_tilt_flexure_shift)


        return dict(specobjs_list=specobjs_list, slits_list=slits_list,
                    slitmask_stack=slitmask_stack,
                    sciimg_stack=sciimg_stack, sciivar_stack=sciivar_stack,
                    skymodel_stack=skymodel_stack, mask_stack=mask_stack,
                    tilts_stack=tilts_stack, waveimg_stack=waveimg_stack,
                    redux_path=redux_path,
                    detectors=detectors_list,
                    spectrograph=self.spectrograph.name,
                    pypeline=self.spectrograph.pypeline)


    def parse_weights(self, weights):
        """
        Dummy method to parse weights. Overloaded by child methods


        Parameters
        ----------
        weights

        Returns
        -------

        """
        pass

    def compute_offsets(self):
        """
        Dummy method to compute offsets. Overloaded by child methods.

        Returns
        -------

        """
        pass

    def get_brightest_object(self, specobjs_list, spat_ids):
        """
        Dummy method to identify the brightest object. Overloaded by child methods.

        Parameters
        ----------
        specobjs_list
        spat_ids

        Returns
        -------

        """
        pass

    def reference_trace_stack(self, slitid, offsets=None, objid=None):
        """
        Dummy method to obtain the stack of reference traces. Overloaded by child methods.

        Args:
            slitid:
            offsets:
            objid:

        Returns:

        """
        pass


# Multislit can coadd with:
# 1) input offsets or if offsets is None, it will find the brightest trace and compute them
# 2) specified weights, or if weights is None and auto_weights=True, it will compute weights using the brightest object

# Echelle can either stack with:
# 1) input offsets or if offsets is None, it will find the objid of brightest trace and stack all orders relative to the trace of this object.
# 2) specified weights, or if weights is None and auto_weights=True,
#    it will use wavelength dependent weights determined from the spectrum of the brightest objects objid on each order

class MultiSlitCoAdd2D(CoAdd2D):
    """
    Child of Coadd2d for Multislit and Longslit reductions. For documentation see CoAdd2d parent class above.

        # Multislit can coadd with:
        # 1) input offsets or if offsets is None, it will find the brightest trace and compute them
        # 2) specified weights, or if weights is None and auto_weights=True, it will compute weights using the brightest object


    """
    def __init__(self, spec2d_files, spectrograph, par, det=1, offsets=None, weights='auto',
                 spec_samp_fact=1.0, spat_samp_fact=1.0, sn_smooth_npix=None,
                 ir_redux=False, find_negative=False, show=False, show_peaks=False, debug_offsets=False, debug=False, **kwargs_wave):
        super(MultiSlitCoAdd2D, self).__init__(spec2d_files, spectrograph, det=det, offsets=offsets, weights=weights,
                                               spec_samp_fact=spec_samp_fact, spat_samp_fact=spat_samp_fact,
                                               sn_smooth_npix=sn_smooth_npix, ir_redux=ir_redux, find_negative=find_negative, par=par,
                                        show=show, show_peaks=show_peaks, debug_offsets=debug_offsets,
                                        debug=debug, **kwargs_wave)


        ## Use Cases:
        #  1) offsets is None -- auto compute offsets from brightest object, so then default to auto_weights=True
        #  2) offsets not None, weights = None (uniform weighting) or weights is not None (input weights)
        #  3) offsets not None, auto_weights=True (Do not support)
        #  4) offsets == 'maskdef_offsets', weights = None (uniform weighting) or weights is not None (input weights)

        # Default wave_method for Multislit is linear
        kwargs_wave['wave_method'] = 'linear' if 'wave_method' not in kwargs_wave else kwargs_wave['wave_method']
        self.wave_grid, self.wave_grid_mid, self.dsamp = self.get_wave_grid(**kwargs_wave)

        if offsets is None:
            self.objid_bri, self.spatid_bri, self.snr_bar_bri, self.offsets = self.compute_offsets()

        elif offsets == 'maskdef_offsets':
            if self.maskdef_offset is not None:
                self.offsets = self.compute_offsets_from_maskdef()
            else:
                msgs.error('No maskdef_offsets available.')

        self.use_weights = self.parse_weights(weights)

    def parse_weights(self, weights):

        if 'auto' in weights:
            rms_sn, use_weights = self.optimal_weights(self.spatid_bri, self.objid_bri, const_weights=True)
            return use_weights
        elif 'uniform' in weights:
            return 'uniform'
        elif isinstance(weights, (list, np.ndarray)):
            if len(weights) != self.nexp:
                msgs.error('If weights are input it must be a list/array with same number of elements as exposures')
            return weights
        else:
            msgs.error('Unrecognized format for weights')

    def compute_offsets_from_maskdef(self):

        msgs.info('Determining offsets using maskdef_offset recoded in SlitTraceSet')

        offsets = self.maskdef_offset[0] - self.maskdef_offset
        # Print out a report on the offsets
        msg_string = msgs.newline() + '---------------------------------------------'
        msg_string += msgs.newline() + ' Summary of offsets from maskdef_offset   '
        msg_string += msgs.newline() + '---------------------------------------------'
        msg_string += msgs.newline() + '           exp#      offset                  '
        for iexp, off in enumerate(offsets):
            msg_string += msgs.newline() + '            {:d}        {:5.2f}'.format(iexp, off)
        msg_string += msgs.newline() + '-----------------------------------------------'
        msgs.info(msg_string)
        return offsets

    # TODO When we run multislit, we actually compute the rebinned images twice. Once here to compute the offsets
    # and another time to weighted_combine the images in compute2d. This could be sped up
    # TODO The reason we rebin the images for the purposes of computing the offsets is to deal with combining
    # data that are dithered in the spectral direction. In these situations you cannot register the two dithered
    # reference objects into the same frame without first rebinning them onto the same grid.
    def compute_offsets(self):

        objid_bri, slitidx_bri, spatid_bri, snr_bar_bri = self.get_brightest_obj(self.stack_dict['specobjs_list'],
                                                                    self.spat_ids)
        msgs.info('Determining offsets using brightest object on slit: {:d} with avg SNR={:5.2f}'.format(spatid_bri,np.mean(snr_bar_bri)))
        thismask_stack = np.abs(self.stack_dict['slitmask_stack'] - spatid_bri) <= self.par['coadd2d']['spat_toler']
        trace_stack_bri = np.zeros((self.nspec, self.nexp))
        # TODO Need to think abbout whether we have multiple tslits_dict for each exposure or a single one
        for iexp in range(self.nexp):
            trace_stack_bri[:,iexp] = self.stack_dict['slits_list'][iexp].center[:,slitidx_bri]
#            trace_stack_bri[:,iexp] = (self.stack_dict['tslits_dict_list'][iexp]['slit_left'][:,slitid_bri] +
#                                       self.stack_dict['tslits_dict_list'][iexp]['slit_righ'][:,slitid_bri])/2.0
        # Determine the wavelength grid that we will use for the current slit/order

        ## TODO: Should the spatial and spectral samp_facts here match those of the final coadded data, or she would
        ## compute offsets at full resolution??
        wave_bins = coadd.get_wave_bins(thismask_stack, self.stack_dict['waveimg_stack'], self.wave_grid)
        dspat_bins, dspat_stack = coadd.get_spat_bins(thismask_stack, trace_stack_bri)

        sci_list = [self.stack_dict['sciimg_stack'] - self.stack_dict['skymodel_stack']]
        var_list = []

        msgs.info('Rebinning Images')
        sci_list_rebin, var_list_rebin, norm_rebin_stack, nsmp_rebin_stack = coadd.rebin2d(
            wave_bins, dspat_bins, self.stack_dict['waveimg_stack'], dspat_stack, thismask_stack,
            (self.stack_dict['mask_stack'] == 0), sci_list, var_list)
        thismask = np.ones_like(sci_list_rebin[0][0,:,:],dtype=bool)
        nspec_pseudo, nspat_pseudo = thismask.shape
        slit_left = np.full(nspec_pseudo, 0.0)
        slit_righ = np.full(nspec_pseudo, nspat_pseudo)
        inmask = norm_rebin_stack > 0
        traces_rect = np.zeros((nspec_pseudo, self.nexp))
        sobjs = specobjs.SpecObjs()
        #specobj_dict = {'setup': 'unknown', 'slitid': 999, 'orderindx': 999, 'det': self.det, 'objtype': 'unknown',
        #                'pypeline': 'MultiSLit' + '_coadd_2d'}
        for iexp in range(self.nexp):
            sobjs_exp, _ = extract.objfind(sci_list_rebin[0][iexp,:,:], thismask, slit_left, slit_righ,
                                           inmask=inmask[iexp,:,:], has_negative=self.find_negative,
                                           fwhm=self.par['reduce']['findobj']['find_fwhm'],
                                           trim_edg=self.par['reduce']['findobj']['find_trim_edge'],
                                           npoly_cont=self.par['reduce']['findobj']['find_npoly_cont'],
                                           maxdev=self.par['reduce']['findobj']['find_maxdev'],
                                           ncoeff=3, sig_thresh=self.par['reduce']['findobj']['sig_thresh'], nperslit=1,
                                           find_min_max=self.par['reduce']['findobj']['find_min_max'],
                                           show_trace=self.debug_offsets, show_peaks=self.debug_offsets)
            sobjs.add_sobj(sobjs_exp)
            traces_rect[:, iexp] = sobjs_exp.TRACE_SPAT
        # Now deterimine the offsets. Arbitrarily set the zeroth trace to the reference
        med_traces_rect = np.median(traces_rect,axis=0)
        offsets = med_traces_rect[0] - med_traces_rect
        # Print out a report on the offsets
        msg_string = msgs.newline()  + '---------------------------------------------'
        msg_string += msgs.newline() + ' Summary of offsets for highest S/N object   '
        msg_string += msgs.newline() + '         found on slitid = {:d}              '.format(spatid_bri)
        msg_string += msgs.newline() + '---------------------------------------------'
        msg_string += msgs.newline() + '           exp#      offset                  '
        for iexp, off in enumerate(offsets):
            msg_string += msgs.newline() + '            {:d}        {:5.2f}'.format(iexp, off)

        msg_string += msgs.newline() + '-----------------------------------------------'
        msgs.info(msg_string)
        if self.debug_offsets:
            for iexp in range(self.nexp):
                plt.plot(traces_rect[:, iexp], linestyle='--', label='original trace')
                plt.plot(traces_rect[:, iexp] + offsets[iexp], label='shifted traces')
                plt.legend()
            plt.show()

        return objid_bri, spatid_bri, snr_bar_bri, offsets

    def get_brightest_obj(self, specobjs_list, spat_ids):

        """
        Utility routine to find the brightest object in each exposure given a specobjs_list for MultiSlit reductions.

        Args:
            specobjs_list: list
               List of SpecObjs objects.
            spat_ids (`numpy.ndarray`_):

        Returns:
            tuple: Returns the following:
                - objid: ndarray, int, shape (len(specobjs_list),):
                  Array of object ids representing the brightest object
                  in each exposure
                - slit_idx (int): 0-based index
                - spat_id (int): SPAT_ID for slit that highest S/N ratio object is on
                  (only for pypeline=MultiSlit)
                - snr_bar: ndarray, float, shape (len(list),): Average
                  S/N over all the orders for this object
        """
        nexp = len(specobjs_list)
        nspec = specobjs_list[0][0].TRACE_SPAT.shape[0]
        nslits = spat_ids.size

        slit_snr_max = np.full((nslits, nexp), -np.inf)
        objid_max = np.zeros((nslits, nexp), dtype=int)
        # Loop over each exposure, slit, find the brighest object on that slit for every exposure
        for iexp, sobjs in enumerate(specobjs_list):
            msgs.info("Working on exposure {}".format(iexp))
            for islit, spat_id in enumerate(spat_ids):
                ithis = np.abs(sobjs.SLITID - spat_id) <= self.par['coadd2d']['spat_toler']
                nobj_slit = np.sum(ithis)
                if np.any(ithis):
                    objid_this = sobjs[ithis].OBJID
                    flux = np.zeros((nspec, nobj_slit))
                    ivar = np.zeros((nspec, nobj_slit))
                    wave = np.zeros((nspec, nobj_slit))
                    mask = np.zeros((nspec, nobj_slit), dtype=bool)
                    for iobj, spec in enumerate(sobjs[ithis]):
                        flux[:, iobj] = spec.OPT_COUNTS
                        ivar[:, iobj] = spec.OPT_COUNTS_IVAR
                        wave[:, iobj] = spec.OPT_WAVE
                        mask[:, iobj] = spec.OPT_MASK
                    rms_sn, weights = coadd.sn_weights(wave, flux, ivar, mask, None, const_weights=True)
                    imax = np.argmax(rms_sn)
                    slit_snr_max[islit, iexp] = rms_sn[imax]
                    objid_max[islit, iexp] = objid_this[imax]
        # Find the highest snr object among all the slits
        slit_snr = np.mean(slit_snr_max, axis=1)
        slitid = slit_snr.argmax()
        snr_bar_mean = slit_snr[slitid]
        snr_bar = slit_snr_max[slitid, :]
        objid = objid_max[slitid, :]
        if (snr_bar_mean == -np.inf):
            msgs.error('You do not appear to have a unique reference object that was traced as the highest S/N '
                       'ratio on the same slit of every exposure')

        self.snr_report(snr_bar, slitid=spat_ids[slitid])
        return objid, slitid, spat_ids[slitid], snr_bar

    # TODO add an option here to actually use the reference trace for cases where they are on the same slit and it is
    # single slit???
    def reference_trace_stack(self, slitid, offsets=None, objid=None):
        """
        ..todo..  I need a doc string

        Args:
            slitid:
            offsets:
            objid:

        Returns:

        """

        return self.offset_slit_cen(slitid, offsets)


class EchelleCoAdd2D(CoAdd2D):
    """
    Coadd Echelle reductions.
    
    For documentation see :class:`CoAdd2D`.

    Echelle can either stack with:

        - input ``offsets`` or if ``offsets`` is None, it will find
          the ``objid`` of brightest trace and stack all orders
          relative to the trace of this object.

        - specified ``weights``, or if ``weights`` is None and
          ``auto_weights`` is True, it will use wavelength dependent
          weights determined from the spectrum of the brightest
          objects ``objid`` on each order

    """
    def __init__(self, spec2d_files, spectrograph, par, det=1, offsets=None, weights='auto',
                 spec_samp_fact=1.0, spat_samp_fact=1.0, sn_smooth_npix=None,
                 ir_redux=False, find_negative=False, show=False, show_peaks=False, debug_offsets=False, debug=False,
                 **kwargs_wave):
        super(EchelleCoAdd2D, self).__init__(spec2d_files, spectrograph, det=det, offsets=offsets, weights=weights,
                                             spec_samp_fact=spec_samp_fact, spat_samp_fact=spat_samp_fact,
                                             sn_smooth_npix=sn_smooth_npix, ir_redux=ir_redux, find_negative=find_negative,
                                             par=par, show=show, show_peaks=show_peaks, debug_offsets=debug_offsets,
                                             debug=debug, **kwargs_wave)

        # Default wave_method for Echelle is log10
        kwargs_wave['wave_method'] = 'log10' if 'wave_method' not in kwargs_wave else kwargs_wave['wave_method']
        self.wave_grid, self.wave_grid_mid, self.dsamp = self.get_wave_grid(**kwargs_wave)

        self.objid_bri = None
        self.slitid_bri  = None
        self.snr_bar_bri = None
        if offsets is None:
            self.objid_bri, self.slitid_bri, self.snr_bar_bri = self.get_brightest_obj(self.stack_dict['specobjs_list'], self.nslits)
        else:
            # TODO -- Check the input offsets list matches the science images
            pass

        self.use_weights = self.parse_weights(weights)

    def parse_weights(self, weights):

        if 'auto' in weights:
            return 'auto_echelle'
        elif 'uniform' in weights:
            return 'uniform'
        elif isinstance(weights, (list, np.ndarray)):
            if len(weights) != self.nexp:
                msgs.error('If weights are input it must be a list/array with same number of elements as exposures')
            return weights
        else:
            msgs.error('Unrecognized format for weights')

    def get_brightest_obj(self, specobjs_list, nslits):
        """
        Utility routine to find the brightest object in each exposure given a specobjs_list for Echelle reductions.

        Args:
            specobjs_list: list
               List of SpecObjs objects.
            echelle: bool, default=True, optional

        Returns:
            tuple: Returns the following:
                - objid: ndarray, int, shape (len(specobjs_list),):
                  Array of object ids representing the brightest object
                  in each exposure
                - snr_bar: ndarray, float, shape (len(list),): Average
                  S/N over all the orders for this object
        """
        nexp = len(specobjs_list)

        objid = np.zeros(nexp, dtype=int)
        snr_bar = np.zeros(nexp)
        # norders = specobjs_list[0].ech_orderindx.max() + 1
        for iexp, sobjs in enumerate(specobjs_list):
            uni_objid = np.unique(sobjs.ECH_OBJID)
            nobjs = len(uni_objid)
            order_snr = np.zeros((nslits, nobjs))
            for iord in range(nslits):
                for iobj in range(nobjs):
                    ind = (sobjs.ECH_ORDERINDX == iord) & (sobjs.ECH_OBJID == uni_objid[iobj])
                    flux = sobjs[ind][0].OPT_COUNTS
                    ivar = sobjs[ind][0].OPT_COUNTS_IVAR
                    wave = sobjs[ind][0].OPT_WAVE
                    mask = sobjs[ind][0].OPT_MASK
                    rms_sn, weights = coadd.sn_weights(wave, flux, ivar, mask, self.sn_smooth_npix, const_weights=True)
                    order_snr[iord, iobj] = rms_sn

            # Compute the average SNR and find the brightest object
            snr_bar_vec = np.mean(order_snr, axis=0)
            objid[iexp] = uni_objid[snr_bar_vec.argmax()]
            snr_bar[iexp] = snr_bar_vec[snr_bar_vec.argmax()]

        self.snr_report(snr_bar)

        return objid, None, snr_bar

    def reference_trace_stack(self, slitid, offsets=None, objid=None):
        """
        Utility function for determining the reference trace about
        which 2d coadds are performed.

        There are two modes of operation to determine the reference
        trace for the 2d coadd of a given slit/order:

            #. ``offsets``: We stack about the center of the slit for
               the slit in question with the input offsets added

            #. ``ojbid``: We stack about the trace of a reference
               object for this slit given for each exposure by the
               input objid

        Either offsets or objid must be provided, but the code will
        raise an exception if both are provided.

        Args:
            slitid (int):
                The slit or order that we are currently considering
            stack_dict (dict):
                Dictionary containing all the images and keys
                required for performing 2d coadds.
            offsets (list, `numpy.ndarray`_):
                An array of offsets with the same dimensionality as
                the nexp, the numer of images being coadded.
            objid (list, `numpy.ndarray`_):
                An array of objids with the same dimensionality as
                the nexp, the number of images being coadded.

        Returns:
            `numpy.ndarray`: An array with shape (nspec, nexp)
            containing the reference trace for each of the nexp
            exposures.

        """

        if offsets is not None and objid is not None:
            msgs.errror('You can only input offsets or an objid, but not both')
        nexp = len(offsets) if offsets is not None else len(objid)
        if offsets is not None:
            return self.offset_slit_cen(slitid, offsets)
        elif objid is not None:
            specobjs_list = self.stack_dict['specobjs_list']
            nspec = specobjs_list[0][0].TRACE_SPAT.shape[0]
            # Grab the traces, flux, wavelength and noise for this slit and objid.
            ref_trace_stack = np.zeros((nspec, nexp), dtype=float)
            for iexp, sobjs in enumerate(specobjs_list):
                ithis = (sobjs.ECH_ORDERINDX == slitid) & (sobjs.ECH_OBJID == objid[iexp])
                ref_trace_stack[:, iexp] = sobjs[ithis].TRACE_SPAT
            return ref_trace_stack
        else:
            msgs.error('You must input either offsets or an objid to determine the stack of reference traces')
            return None
<|MERGE_RESOLUTION|>--- conflicted
+++ resolved
@@ -449,11 +449,7 @@
         # Manual extraction
         if len(self.par['coadd2d']['manual'].strip()) > 0:
             manual_obj = ManualExtractionObj.by_fitstbl_input(
-<<<<<<< HEAD
                 'None', self.par['coadd2d']['manual'])
-=======
-                'None', self.par['coadd2d']['manual']) 
->>>>>>> 864d9d3e
             manual_dict = manual_obj.dict_for_objfind()
         else:
             manual_dict = None
