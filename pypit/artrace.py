--- conflicted
+++ resolved
@@ -379,38 +379,14 @@
     msgs.info("Creating an image weighted by object pixels")
     rec_obj_img = np.zeros((sciframe.shape[0], sciframe.shape[1], nobj))
     for o in range(nobj):
-<<<<<<< HEAD
         lobj = slf._lordloc[det - 1][:, slitn] + triml + objreg[0][o] - 1.0
         robj = slf._lordloc[det - 1][:, slitn] + trimr + objreg[1][o]
         rec_obj_img[:, :, o] = np.clip(spatdir - lobj.reshape(sciframe.shape[0], 1), 0.0, 1.0) -\
                                np.clip(spatdir - robj.reshape(sciframe.shape[0], 1), 0.0, 1.0)
-=======
-        #msgs.info("obj {:d}".format(o))
-        obj = np.zeros(npix)
-        obj[objreg[0][o]:objreg[1][o]+1] = 1
-        scitmp = np.append(0.0, np.append(obj, 0.0))
-        objframe = scitmp.reshape(1, -1).repeat(sciframe.shape[0], axis=0)
-        objspl = interpolate.RectBivariateSpline(xint, yint, objframe,
-                                                 bbox=[0.0, 1.0, yint.min(), yint.max()],
-                                                 kx=1, ky=1, s=0)
-        xx, yy = np.meshgrid(np.linspace(0, 1.0, sciframe.shape[0]), np.arange(0, sciframe.shape[1]), indexing='ij')
-        lo = (slf._lordloc[det-1][:, slitn]+triml).reshape((-1, 1))
-        vv = ((yy-lo)/(npix-1.0)).flatten()
-        xx = xx.flatten()
-        wf = np.where((vv >= yint[0]) & (vv <= yint[-1]))
-        rec_obj_arr = objspl.ev(xx[wf], vv[wf])
-        idxarr = np.zeros(sciframe.shape).flatten()
-        idxarr[wf] = 1
-        idxarr = idxarr.reshape(sciframe.shape)
-        rec_img = np.zeros_like(sciframe)
-        rec_img[np.where(idxarr == 1)] = rec_obj_arr
-        rec_obj_img[:, :, o] = rec_img.copy()
->>>>>>> b86cac3d
     # Make an image of pixel weights for the background region of each object
     msgs.info("Creating an image weighted by background pixels")
     rec_bg_img = np.zeros((sciframe.shape[0], sciframe.shape[1], nobj))
     for o in range(nobj):
-<<<<<<< HEAD
         wll = np.where(bgreg[0][1:, o] > bgreg[0][:-1, o])[0]
         wlr = np.where(bgreg[0][1:, o] < bgreg[0][:-1, o])[0]
         # Background regions to the left of object
@@ -425,26 +401,6 @@
             lobj = slf._lordloc[det - 1][:, slitn] + triml + wrl[ii]
             robj = slf._lordloc[det - 1][:, slitn] + trimr + wrr[ii]
             rec_bg_img[:, :, o] += np.clip(spatdir - lobj.reshape(sciframe.shape[0], 1), 0.0, 1.0) - np.clip(spatdir - robj.reshape(sciframe.shape[0], 1), 0.0, 1.0)
-=======
-        #msgs.info("bkg {:d}".format(o))
-        backtmp = np.append(0.0, np.append(bgreg[0][:, o] + bgreg[1][:, o], 0.0))
-        bckframe = backtmp.reshape(1, -1).repeat(sciframe.shape[0], axis=0)
-        bckspl = interpolate.RectBivariateSpline(xint, yint, bckframe,
-                                                 bbox=[0.0, 1.0, yint.min(), yint.max()],
-                                                 kx=1, ky=1, s=0)
-        xx, yy = np.meshgrid(np.linspace(0, 1.0, sciframe.shape[0]), np.arange(0, sciframe.shape[1]), indexing='ij')
-        lo = (slf._lordloc[det-1][:, slitn]+triml).reshape((-1, 1))
-        vv = ((yy-lo)/(npix-1.0)).flatten()
-        xx = xx.flatten()
-        wf = np.where((vv >= yint[0]) & (vv <= yint[-1]))
-        rec_bg_arr = bckspl.ev(xx[wf], vv[wf])
-        idxarr = np.zeros(sciframe.shape).flatten()
-        idxarr[wf] = 1
-        idxarr = idxarr.reshape(sciframe.shape)
-        rec_img = np.zeros_like(sciframe)
-        rec_img[np.where(idxarr == 1)] = rec_bg_arr
-        rec_bg_img[:, :, o] = rec_img.copy()
->>>>>>> b86cac3d
     return rec_obj_img, rec_bg_img
 
 
