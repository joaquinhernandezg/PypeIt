--- conflicted
+++ resolved
@@ -2,12 +2,9 @@
 ------------------------
 
 - Hotfix for skysub regions GUI that used np.bool
-<<<<<<< HEAD
+- Hotfix to stop pypeit_setup from crashing on data from lbt_luci1, lbt_luci2, magellan_fire,
+  magellan_fire_long, p200_tspec, or vlt_sinfoni.
 - Instrumental FWHM map is calculated and output in ``Calibrations`` and ``spec1d`` files.
-=======
-- Hotfix to stop pypeit_setup from crashing on data from lbt_luci1, lbt_luci2, magellan_fire, 
-  magellan_fire_long, p200_tspec, or vlt_sinfoni.
->>>>>>> c0dfb650
 
 1.13.0 (2 June 2023)
 --------------------
