
0.13.2dev
---------

- Added PypeIt identify GUI script for manual wavelength calibration
- Add bitmask tests and print bitmask names that are invalid when
  exception raised.
- Parameter set keywords now sorted when exported to an rst table.
<<<<<<< HEAD
- docs docs and more docs
=======
- Enable user to scale flux of coadded 1D spectrum to a filter magnitude
- Hold RA/DEC as float (decimal degrees) in PypeIt and knock-on effects
- Add more cards to spec1d header output
- Fixes a few sensfunc bugs
- Added template for LRIS 600/7500
- Deal with non-extracted Standard



>>>>>>> 6e6a8e64

0.13.1 (07 Mar 2020)
--------------------

- Missed a required merge with master before tagging 0.13.0.

0.13.0 (07 Mar 2020)
--------------------

- Refactored sensitivity function, fluxing, and coadding scripts and
  algorithms.
- Added support for additional near-IR spectrographs.
- Restrict extrapolation in tilt fitting
- Implemented interactive sky region selection

0.12.3 (13 Feb 2020)
--------------------

- Implemented DataContainer
- Added fits I/O methods
- Implemented SlitTraceSet
- Setup of `pypeit.par.pypeitpar` parameter sets should now fault if the
  key is not valid for the given parameter set.  NOTE: The check may
  fail if there are identical keys for different parameter sets.
- Modification to add_sobj() for numpy 18

0.12.2 (14 Jan 2020)
--------------------

- Introduces quick look scripts for MOS and NIRES
- Bumps dependencies including Python 3.7
- Modest refactoring of reduce/extraction/skysub codes
- Refactor of ScienceImage Par into pieces
- Finally dealt with 'random' windowing of Shane_kast_red
- Dynamic namp setting for LRISr when instantiating Spectrograph

0.12.1 (07 Jan 2020)
--------------------

- Hotfixes: np.histogram error in core/coadd1d.py, np.linspace using
  float number of steps in core/wave.py, and sets numpy version to 1.16

0.12.0 (23 Dec 2019)
--------------------

- Implemented MOSFIRE and further implemented NIRSPEC for Y-band
  spectroscopy.
- Fixed bug in coadd2d.
- Add VLT/FORS filters to our database
- Improved DEIMOS frame typing
- Brings Gemini/GMOS into the suite (R400)
- Also an important change for autoid.full_template()
- Fixed trace extrapolation, to fix bugs in object finding. Tweaks to
  object finding algorithm.
- Major improvements to echelle object finding.
- Improved outlier rejection and coefficient fitting in pca_trace
- Major improvements to coadd routines in coadd1d
- Introduced telluric module and telluric correction routines
- Implemented tilt image type which is now a required frame type
- Streamlined and abstracted echelle properties and echelle routine in
  spectrograph classes.
- Revamped 2-d coadding routines and introduced 2-d coadding of
  MultiSlit data
- Improved ginga plotting routines.
- Fixed bug associated with astropy.stats.sigma_clipped_stats when
  astropy.stats.mad_std is used.
- Refactor BPM generation
- Merge raw_image loading with datasec_img and oscansec_img generation
- Sync datasec_img to image in ProcessRawImage
- Started (barely) on a path to having calibration images in counts and
  not ADU
- Refactors GMOS for get_rawimage method
- Enables GMOS overscan subtraction
- Adds R400 wavelength solution for old E2V chip
- Revises simple_calib() method for quick and dirty wavelength
  calibration
- Adds a related show_wvcalib script
- Changes to ech_combspec to better treat filenames
- Fixed bug when bias was set to 'force' which was not bias subtracting
- Implemented changes to vlt_xshooter_nir to now require darks taken
  between flats
- Made flat fielding code a bit more robust against hot pixels at edge
  of orders
- Added pypeit_chk_flat script to view flat images
- Refactored image objects into RawImage, ProcessRawImage, PypeItImage,
  BuildImage
- Moved load() and save() methods from MasterFrame to the individual
  calibration objects
- Converted ArcImage and FlatImages into counts
- Added code to allow for IVAR and RN2 image generation for calibs
- Added several from_master_file() instantiation methods
- Use coadd2d.weighted_combine() to stack calibration images
- Major refactor of slit edge tracing
- Added 'Identify' tool to allow manual identification and calibration
  of an arc spectrum
- Added support for WHT/ISIS
- Added 'Object Tracing' tool to allow interactive object tracing
- Added code of conduct
- Deprecated previous tracing code: `pypeit.traceslits` and
  `pypeit.core.trace_slits`, as well as some functions in
  `pypeit.core.extract` that were replaced by
  `pypeit.core.moment.moment1d` and functions in `pypeit.core.trace`.
- PCA now saved to MasterEdges file; added I/O methods
- Improved CuAr linelists and archives for Gemini wavelength solutions
- New data model for specobj and specobsj objects (spec1d)
- Started some improvements to Coadd2D, TBC
- Allow for the continuum of the arc image to be modeled and subtracted
  when tracing the line-centroid tilts
- Include a mask in the line detection in extracted central arc spectrum
  of each slit/order.  For VLT XShooter NIR, this was needed to ensure
  the sigma calculation didn't include the off-order spectral positions.
- Added a staticmethed to :class:`pypeit.edgetrace.EdgeTraceSet` that
  construces a ``tslits_dict`` object directly from the Master file.

0.11.0.1
---------

- Add DOI

0.11.0 (22 Jun 2019)
--------------------

- Add magellan_mage, including a new ThAr linelist and an archived
  solution
- Polish several key echelle methods
- Modify create_linelist to default to vacuum
- Update Xshooter, NIRES, and GNIRS
- Refactor ProcessImages into ProcessRawImage, PypeItImage,
  CalibrationImage, ScienceImage, and ImageMask
- Refactor ScienceImage into SciImgStack
- Fix arc tilts bug
- Started an X-Shooter doc and introduced a [process][bias] parameter
- Modified processing steps for bias + overscan subtraction
- Started notes on how to generate a new spectrograph in PypeIt
- Refactoring of reduce to take a ScienceImage object for the images and
  the mask
- Updates to many spectrograph files to put datasec, oscansec in the raw
  frame
- Add find_trim_edge and std_prof_nsigma parameters
- A bit of tuning for MagE
- Fixes for Echelle in fluxspec
- Writes a chosen set of header cards to the spec1D and coadd files
- Updates for FORS2
- Introduced new coadd1d module and some new coadd functinality.
- modified interface to robust_polyfit_djs, robust_optimize, and
  djs_reject.
- Added utility routine cap_ivar for capping the noise level.
- Fixed a bug in optimal extraction which was causing hot pixels when a
  large fraction of the pixels on the object profile were masked.
- Major bug fixes and improvements to echelle object finding. Orders
  which did not cover the entire detector were not being treated
  properly.

0.10.1 (22 May 2019)
--------------------

- Minor bug fix to allow for `None` exposure times when typing frames.

0.10.0 (21 May 2019)
--------------------

- Enable PyPI
- Streamline some of the instantiation at the beginning of
  PypeIt.__init__.
    - Moves the call to default_pypeit_par into config_specific_par.
    - Adds a finalize_usr_build() function to PypeItMetaData to
      consolidate the few opaque steps when finishing the meta data
      build.
- Hack for Kastr
- Turn on Shane Kastb grism wavelength solutions (not tested)
- Started splitting Arc Line Templates Notebook into pieces
- Allows for slice like syntax when defining calibration groups.
- Introduce 'tilt' frame type.  Not used yet.  Everything that's typed
  as an 'arc' is now also typed as a 'tilt'.
- Use matplotlib 'agg' backend to the top-level `__init__.py` to allow
  for running the code under a screen; may need a better approach.
- Numerous doc and style fixes
- Add `master_type` to `MasterFrame` (and derived classes), which is
  used to set the name of the master frame output file.
- Significant edits to `MasterFrame` to streamline IO for derived
  classes.  Lead to significant changes to `Calibrations`.
- Main paths now set in `PypeIt`.
- Allow `connect_to_ginga` to start up the ginga viewer.
- Add a pytest `skipif` that checks if the Cooked directory exists in
  the dev-suite.  Use this to run the tests that only need the raw image
  data or don't need the dev-suite at all.
- Move wavelength calibration save/load out of `pypeit.wavecalib` into
  `pypeit.core.wavecal.waveio.py`
- Rename default directory for calibration masters to `Masters` and
  removed inclusion of spectrograph name.
- Fix oscan sec in read_lris()
- Fix bad return in tracewave.tilts_find_lines()
- Several doc edits
- Fix handling of maskslits
- Fix flexure crashing
- Change `pypeit.spectrographs.spectrograph.get_image_section` to
  *always* return the sections ordered spectral then spatial to match
  the PypeIt convention to match how binning is returned.  Propagated to
  get_datasec_img.
- Changed all functions related to binning to ensure that binning is
  always ordered spectral vs. spatial with the PypeIt convention that
  images have shape (nspec,nspat).  Includes associated documentation.
- Allow `pypeit.bitmask.BitMask` and `pypeit.par.parset.ParSet` to save
  and load from fits file headers.
- Force BitMask definitions in framematch.py and processimages.py to use
  and OrderedDict.  They need to be an OrderedDicts for now to ensure
  that the bits assigned to each key is always the same. As of python
  3.7, normal dict types are guaranteed to preserve insertion order as
  part of its data model. When/if we require python 3.7, we can remove
  this (and other) OrderedDict usage in favor of just a normal dict.
- Changed default for add and rm slits parameters.
- Doc improvements and removal of old, commented methods.
- Edited function that replaces bad columns in images and added tests.
- Added `pypeit.io` with routines to:
    - manipulate `numpy.recarray` objects and converting them into
      `astropy.fits.BinTableHDU` objects.
    - gzip compress a file
    - general parser to pull lists of items from fits headers
- Added metadata to `MasterFrame` objects written to fits files.
- Added `'observed'` option for wavelength reference frame that skips
  any relative motion corrections.

0.9.3 (28 Feb 2019)
-------------------
- Fixed a bug that was introduced when the binning was switched to the
  PypeIt convention.
- Fixed a bug whereby 2d images were not being saved if no objects were
  detected.
- Revamped the naming convention of output files to have the original
  filename in it.

0.9.2 (25 Feb 2019)
-------------------

- Many doc string updates in top level routines (not core)
- Updates to install and cookbook docs
- Continued the process of requiring spectrograph and par in each base
  class
- More doc + cleaning at top level, e.g. base classes
- Eliminates BPM base class
- Hot fix for flatfield;  illumflat was getting divided into the
  pixelflatnrm image
- Implementation of 2d coadds including a script to perform them.
- Fixed bug in extract.fit_profile that was introduced when implementing
  2d coadds
- Polynomial order for object finding is now part of parset.
- Improved X-shooter object tracing by increasing order.
- Improved determination of threshold determination regions for object
  finding.
- Added S/N floor to ivar determination for image procing.
- Reworked master output for traceslits
- Fixed a bug associated with binned images being proc'd incorrectly.
- Fixed master_key outputs in headers to deal with different detectors.
- Modify -c in pypeit_setup to require a setup (or all) be specified
  when writing, e.g. 'all' or 'A,C'
- Generated a new spectrograph child for LRISr in long-slit read-out
  mode (only 2 amps, 1 per detector)
- Require astropy >=3.1  [required for coadding at the least]
- Fixed a circular import which required move qa from wavecal into
  autoid.
- Fixed a bug in LRIS-R that spectrograph which was not using binning
  for wavelength fwhm.
- Updated docs on add/rm slits.
- Fixed and tuned up fluxing script and fluxing routines.
- Introduce sky_sigrej parameter
- Better handling of ManualExtraction
- Add template for LRISr 600/5000 wavelengths
- PYDL LICENSE and licenses folder
- Updates for new Cooked (v1.0)

0.9.1 (4 Feb 2019)
------------------

- Move write method for sensitivity function
- Modify I/O for detnum parameter
- Modify idx code in SpecObj
- Fixed a bug on datatype formatting
- Reworked masteframe and all base classes to be more homogenous so that
  one only ever overloads the save_master and load_master methods.
- Many changes fixes wavecal/autoid.py to make the lines being used
  explicitly clear. This fixed many bugs in the the wavelength fitting
  that were recently introduced.
- Introduced reidentification algorithm for wavelengths and many
  associated algorithms. Reidentification is now the default for
  x-shooter and NIRES. Other changes to the wavelength interface and
  routines to make them more compatible with echelle.
- Tweaked LA cosmics defaults. Add instrument specific parameters in
  spectrograh classes along with routines that check binning and decide
  on best params for LRIS-RED
- Now updating cosmic ray masking after each global sky subtraction
- Major developments for echelle functionality, including object
  wavelengths, and reduction control flow.
- Introduced wavemodel.py to simulate/extract/ID sky and ThAr spectral
  emission lines.
- Significant refactor of tracing slit/edge orders and new docs+tests
- Changed back BPM image to be aligned with datasec *not* the raw image
  shape (without trimming)
- Renabled ability to add user supplied slits
- Miscellaneious echelle-related advances
- PNGs of X-Shooter fits
- Sped up trace plotting in ginga
- Fussed again with how time is handled in PypeIt.  Hopefully the last
  time..
- dispaxis renamed specaxis and dispflip to specflip
- Lots of VLT/X-Shooter development
- Removed a number of files that had been mistakingly added into the
  repo
- Now running on cooked v=0.92
- Allow for multiple paths to be defined in the pypeit file
- Changed the procedure used to identify instrument configurations and
  identify which frames to use when calibrating science exposures.
- Added configurations, calibration groups, and background index to
- Total revamp of Tilts. Arc line tracing significantly improved.
- Fixes to trace_crude_init, trace_fweight, and trace_gweight.
- Many other small bug fixes and modifications particularly in the
  fitting routines.
- Lots of development related to echelle functionality.
- Major enhancements to fitting routines (in utils)
- Make GMOS south works and update OH line lists, and also add LBT/MODS.
- Introduce calib groups
- Removes setup designation.  Largely replaced with master_key
- Refactor Calibrations class to handle new calib groups
- Refactor QA to handle new calib groups
- Refactor tests to handle new calib groups
- Pushed pieces of run_pypeit into the PypeIt class
- Removed future as a dependency
- Change point step size to 50 pixels in show_slits and show_trace for
  major speed up
- Implemented difference imaging for near-IR reductions for both
  Multislit and Echelle
- Fixed a bug in echelle object finding algorithm.
- Fixed bug in object finding associated with defining the background
  level for bright telluric standards and short slits.
- Implemented using standard stars as crutches for object tracing.
- Reworked the implementation of reuse_masters in the PypeIt class and
  in the Calibrations class.
- New behavior associated with the -o overwrite feature in run_pypeit.
  User prompting feature has been disabled. Existing science files will
  not be re-created unless the -o option is set.
- Fixed a bug where local sky subtraction was crashing when all the
  pixels get masked.
- Nearly resurrected simple_calib
- New method to build the fitstbl of meta data
- Refactor handling of meta data including a data model defining core
  and additional meta data
- Replaces metadata_keys with pypeit_file_keys for output to PypeIt file
- Updates new metadata approach for VLT, Keck, Lick, Gemini instruments
- Remove PypeItSetup call from within PypeIt
- Remove lacosmic specific method in Spectrograph;  replaced with
  config_specific_par
- setup block now required when running on a PypeIt file
- Introduced a new method of determining breakpoint locations for local
  sky subtraction which takes the sampling set by the wavelength tilts
  into account.
- Fixed a major bug in the near-IR difference imaging for the case of
  A-B, i.e. just two images.
- Introduced routines into core.procimg that will be used in 2-d
  co-adding.
- Tweaks to VLT X-SHOOTER spectrograph class to improve reductions.
- Moved methods for imaging processing from scienceimage class to
  processimages class.
- Introduce full_template() method for multi-slit wavelength
  calibrations; includes nsnippet parameter
- Generate full template files for LRIS, DEIMOS, Kastb
- Added a few new Arc lines for DEIMOS in the blue
- Introduce mask_frac_thresh and smash_range parameters for slit
  tracing; modified LRISb 300 defaults
- Updated slit tracing docs
- Introduced --show command in pypeit_chk_edges
- Added echelle specific local_skysub_extract driver.
- Refactored PypeIt and ScienceImage classes and introduced Reduce
  class. ScienceImage now only does proc-ing whereas reduction
  operations are done by Reduce. Reduce is now subclassed in an
  instrument specific way using instantiate_me instead of PypeIt. This
  was necessary to enable using the same reduction functionality for 2d
  coadds.
- Added and improved routines for upcoming coadd2d functionality.
- Fixed bug in weight determination for 1d spectral coadds.
- Major fixes and improvements to Telluric corrections and fluxing
  routines.
- Fluxing now implemented via a script.
- Turned flexure back on for several instruments
- Introduced VLT/FORS2 spectrograph
- Swapped binspec and binspat in parse binning methods
- Extended LRISr 1200_900 arc template
- Modified add/rm slit methods to be spec,spat
- Add an option in coadding to scale the coadded spectrum to a given
  magnitude in a given filter
- Extended DEIMOS 1200G template

0.9.0
-----

- Major refactor to rename most modules and incorporate the PYPIT ->
  PypeIt switch
- Add SlitMask, OpticalModel, and DetectorMap classes.  Implemented
  DEIMOSOpticalModel based on DEEP2 IDL code.
- Improved treatment of large offsets in
  pypeit.core.trace_slits.trace_gweight to be symmetric with
  trace_fweight. Large outlying pixels were breaking object tracing.
- Added thresholding in pypeit.core.tracewave to ensure that tilts are
  never crazy values due to extrapolation of fits which can break sky
  subtraction. 
- Turn off 2.7 Travis testing
- Integrated arclines into PypeIt
- Added KDTree algorithm to the wavelength calibration routines
- Modified debug/developer modes
- Update SpecObjs class; ndarray instead of list;  set() method
- Completely revamped object finding, global sky subtraction and local
  sky subtraction with new algorithms.
- Added -s option to run_pypeit for interactive outputs.
- Improved pypeit_show_spec2d script. 
- Fixed bug whereby -m --use_master was not being used by run_pypeit
  script.
- Overhaul of general algorithm for wavelength calibration
- Hot fix for bspline + requirements update
- Fixed issue with biases being written to disk as untrimmed. 
- Completely reworked flat fielding algorithm. 
- Fixed some parsing issues with the .pypeit file for cases where there
  is a whitepsace in the path.
- Implemented interactive plots with the -s option which allow the
  reduction to continue running.
- Modified global sky subtraction significantly to now do a polynomial
  fit. This greatly improves results for large slits.
- Updated loading of spectra and pypeit_show_1dspec script to work with
  new output data model.
- Implemeneted a new peak finding algorithm for arc lines which
  significantly improved wavelength fits.
- Added filtering of saturated arc lines which fixed issues with
  wavelength fits. 
- Added algorithms and data files for telluric correction of near-IR
  spectra.
- Revamped flat field roiutine to tweak slit boundaries based on slit
  illumination profile. Reworked calibrations class to accomodate the
  updated slit boundaries and tilts images as well as update the master
  files.
- Include BitMask class from MaNGA DAP.
- Change the way frame types are include in PypeItSetup.fitstbl
- Edited KeckLRISSpectrograph header keywords
- Edited how headers are read from the provided files
- Created metadata.PypeItMetaData class to handle what was previously
  `fitstbl`
- Fussed with date/time driven by GMOS;  date is no longer required in
  `fitstbl`
- Initial work on GMOS;  this is still work-in-progress
- Pushed several arcparam items into the Wavelengths parset
- Series of hacks for when binning is missing from the fitstbl
- CuAr line lists for GMOS
- New option to reduce only 1 det at a time
- Data provided in pypeit file overwrites anything read from the fits
  file headers.
- Filled in fits table reading data for GNIRS
- Demand frametype column in fits table is U8 format
- Further improvements to detect_lines arcline detection algorithm.
- Got rid of arcparam and added info and docs to wavelengths parset. 
- Improved and commented autoid.py arclines code. 
- Added utilities to wavecalib to compute shift,stretch of two spectra. 
- Completely revamped cross-correlation algorithm in wavecalib to give
  roburt results.

0.8.1
-----
- Figuring out how to tag releases

0.8.0
-----

- First major steps on ARMED echelle data reduction pipeline
- APF/Levy and Keck/HIRES implemented
- Updates to blaze function and slit profile fitting
- Initial support for multislit reduction
- Coadding; including docs; and tests
- Now requiring astropy >= v1.3
- raw_input handling for Python 3
- coadd handling of bad input
- coadd bug fix on obj name
- Init local (i.e. object dependent) parameters in coadding
- fix local background logic error in slit masking
- Refactor QA PDF to PNG+HTML
- Add nminima object finding
- Add new parameters for object finding, reduce specific detectors
- Add slit profile QA
- Begin writing header (e.g. RA/DEC) info to spec1d files
- Fix bug in applying BPM for finding slit edges
- Update Ginga hooks
- Enable archiving/loading sensitivity function
- Add new cosmic ray algorithms for coadding (especially pairs of
  spectra)
- Added support for TNG+Dolores long slit spectrograph
- Started removing cython code
- Update line detection algorithm
- Updated flexure and tilt tracing documentation
- Updated docs:added standards.rst, and make a small correction in using
  script pypit_setup in setup.rst
- Fixed travis
- Updated slit trace algorithm
- Improved arc line detection algorithm
- Added functionality for fully automated wavelength calibration with
  arclines
- Switched settings files to allow IRAF style data sections to be
  defined
- Allowed data sections to be extracted from header information
- Significant refactor of routines related to pypit_setup
- Various small improvements, primarly to handle Gemini/GMOS data [not
  yet fully supported in PYPIT]
- Removed majority of cython functionality
- Moved logging to be a package object using the main __init__.py file
- Begin to adhere to PEP8 (mostly)
- setup.py rewritten.  Modeled after
  https://github.com/sdss/marvin/blob/master/setup.py .  Added
  requirements.txt with the package versions required.
- Updates archeck
- Loads NIST arclines from arclines instead of PYPIT
- DEIMOS reduction!
- Bug fix for bspline with bkspace
- Enable loading a sensitivity function with YAML
- Allow for multiple detectors when using `reduce detnum`
- Moved all imports to the start of every file to catch and avoid
  circular imports, removed most `import ... as ...` constructs
- dummy_* removed from arutils as necessary and propagated changes to
  tests
- remove dependency of ararclines functions on slf
- change requirements for astropy to >=1.3.0 so that `overwrite` is
  valid
- include numba in requirements, but actually a requirement of arclines
- Improve cookbook and setup docs
- Faster algorithm for defining object and background regions
- Restore armsgs -d functionality
- Finished cython to python conversions, but more testing needed
- Introduce maskslits array
- Enable multi-slit reduction
- Bug fixes in trace_slits
- Fixes what appears to be a gross error in slit bg_subtraction
  (masking)
- Turns off PCA tilt QA for now [very slow for each slit]
- Several improvements for coadding
- Modify lacosmic to identify tiny CR's
- Enabled writing Arc_fit QA for each slit/order
- Refactored comb_frames
- Refactored load_frames
- Refactored save_master
- Refactored get_datasec_trimmed, get_datasec, pix_to_amp
- Refactored slit_pixels
- Refactored sub_overscan
- Refactored trace_slits (currently named driver_trace_slits) and many
  of its dependencies
- Added parameter trace_slits_medrep for optional smoothing of the trace
  slits image
- Updated a few settings for DEIMOS and LRIS related to tracing slits
- Added a replace_columns() method to arproc.py
- Fixed a bug in new_match_edges()
- Moved tracing docs -> slit_tracing and edited extensively
- Updated docs on DEIMOS, LRIS
- Added the pypit_chk_edges script
- Added BPM for DEIMOS
- Added the code for users to add slits [edgearr_from_users()] but have
  not documented nor made it accessible from the PYPIT file
- Generated tcrude_edgearr() method for using trace crude on the slit
  edges
- Added trace_crude() method that I ported previously for DESI
- Added multi_sync() method for ARMLSD slit synchronization
- Have somewhat deprecated the maxgap method
- Refactored the gen_pixloc() method
- Generate arpixels.py module for holding pixel level algorithms
- Move all methods related to TraceSlits to artraceslits.py
- Introduce the TraceSlits class
- Update armlsd accordingly
- Remove driver_trace_slits and refctor_trace_slits methods
- Making Ginga a true dependency of PYPIT
- Have TraceSlits write/load MasterFrames
- Introduce SetupClass object
- Replace armbase.setup_science() with SetupClass.run()
- Move setup acitivites to inside pypit.py
- doc updates in setup.rst
- Refactor fitsdict -> fitstbl  (variable name not updated everywhere)
- Removed slurped headers from fitsdict (and therefore fitstbl)
- Include SetupClass Notebook
- Move ftype_list from armeta.py to arsort.py
- Bug fix related to fluxing
- Substantial refactor of arsort.py
- Substantial refactor of arsetup.py
- Introduced base-level ProcessImages class
- Introduced abstract MasterFrame class
- Introduced BiasFrame, BPMImage, ArcImage, and TraceImage classes
- Started NormPixelFlat class but have not yet implemented it
- Substantial refactoring of armasters
- Moved arlris, ardeimos to core/
- Moved image processing methods to arprocimg in core/
- Introduced calib_dict to hold calibration frames in armlsd (instead of
  slf)
- Modified ardeimos to load only a single image (if desired)
- Turned off fluxing in this branch;  is 'fixed' in the one that follows
- Moved get_slitid() to artraceslits
- Deprecates ['trace']['combine']['match'] > 0.0 option
- Deprecates ['arc']['combine']['match'] > 0.0 option
- Refactoring of settings and slf out of core methods continues
- Removed _msbias, _msarc, _datasec, _bpix from slf
- New tests and Notebooks
- Introduced FluxSpec class
- Introduce pypit_flux_spec script (and docs)
- Added FluxSpec Notebook
- armlsd has reappeared (momentarily) but is not being used;  it goes
  away again in a future branch
- Added a dict (std_dict) in arms.py to hold standard star extractions
- Reducing standard stars in the main arms loop
- Modified save_1d_spectra to handle loaded SpecObj in addition to
  internally generated ones
- Moved arflux to core and stripped out slf, settings
- Really restricting to nobj when user requests it
- New tests
- Introduces WaveCalib class
- Push ararc.py to core/ after removing slf and settings dependencies
- Further refactor masters including MasterFrame; includes addressing
  previous comment from RC
- Removed armlsd.py again
- Strips wv_calib from ScienceExposure
- Push get_censpec() to ararc.py
- New tests; limited docs
- TraceSlits load method pushed outside the class
- Introduces WaveTilts class
- Significant modification to tilt recipe including deprecation of PCA
- Moved tilt tracing algorithms from artrace.py to artracewave.py in
  core/
- Added 2D Legendre fitting to polyfit2d_general
- New trace slits tilts  settings (for 2D fitting)
- New QA plot
- New pypit_chk_tilts script
- New docs
- New tests
- Introduces FlatField class
- Adds FlatField Notebook, tests
- Pushes flat field algorithms into core/arflat.py
- Main flatfield method broken into a few pieces
- Further refactoring of armasters
- Further refactoring related to settings and ScienceExposure
- WaveImage class
- Strip mswave from ScienceExposure
- New tests
- Push get_calib methods into the individual classes
- Significant refactoring in arms.py followed
- Rename slits_dict -> tslits_dict
- Use tslits_dict in wavetilts.py
- Introduce ScienceImage class
- Substantial refactoring in arms.py followed
- Notebook too
- Reversed exposure/det loops for the (last?) time
- Generated arskysub.py in core/
- Significant portions of arproc.py are now superfluous
- Moved flexure_qa to arwave.py
- Significant refactoring of arsave.py (also moved to core/)
- Removed settings and slf from arspecobj.py
- Refactored trace_objects_in_slit()
- Refactoring of flexure algorithms
- Adds build_crmask() and flat_field() methods to ProcessImages
- Completed the deprecation of arsciexp (RIP)
- Many test updates
- Doc strings improved but no new main docs
- Completed armasters refactor and moved to core/
- Adds bspline_profile() method;  Used here for skysub but will also
  show up in extraction
- Introduces new skysub method;  still a bspline but now the new one
- Adds several methods from the PYDL repository into a pydl.py module
  including bspline Class
- Adds method to generate ximg and edgemask frames
- Adds new trace_slits_trim settings
- Small install edits
- Fixes Travis failure that crept into the previous PR
- Fix bug in bspline
- Adds a demo Notebook for LRISr redux
- Other odds and ends including code flow doc
- Introduce pypit/par and pypit/config directories
- Introduce PypitPar as an initial step toward refactoring the front end
- Final nail in the coffin for cython
- Add API docs
- Add bumpversion
- Adds a demo Notebook for LRISr redux
- Other odds and ends including code flow doc
- Introduce pypit/par and pypit/config directories
- Introduce PypitPar as an initial step toward refactoring the front end
- Move spectrograph specific code into spectographs/ folder
- Introduces the Spectrographs class
- Introduces the Calibrations class with Notebook
- Bug fix in view_fits script
- Handle no-slits-found condition
- Added NIRES to spectrographs folder
- Fixed logic in ArcImage class related to settings and user settings
- Added user settings to some of the other classes.
- Enabled load_raw_frame to take a negative dispersion axis indicating
  flips.
- Major bug fixed in bspline_profile where it was producing gargabe
  results when breakpoints were being rejected.
- Edits to Spectrograph class
- Removed all use of settings in ARMS and its subsequent calls.  ARMS
  now uses PypitPar and its sub parameter sets
- propagated ParSet changes into run_pypit and pypit_setup
- settings/parameters for pypit now set in the pypit file using a
  configuration parameter set
- rewrote pypit file parser
- Included automatically generated documentation of PypitPar when
  running make html in doc/ directory
- Checked orientation of array correct for DATASEC and OSCANSEC in
  DetectorPar for each Spectrograph
- Add SpecObjs class
- Add from_dict and to_dict methods to pydl bspline and update docs
- Updated from_dict method in pydl bspline

0.7 (2017-02-07)
----------------

This file enters the scene.<|MERGE_RESOLUTION|>--- conflicted
+++ resolved
@@ -6,19 +6,18 @@
 - Add bitmask tests and print bitmask names that are invalid when
   exception raised.
 - Parameter set keywords now sorted when exported to an rst table.
-<<<<<<< HEAD
-- docs docs and more docs
-=======
 - Enable user to scale flux of coadded 1D spectrum to a filter magnitude
 - Hold RA/DEC as float (decimal degrees) in PypeIt and knock-on effects
 - Add more cards to spec1d header output
 - Fixes a few sensfunc bugs
 - Added template for LRIS 600/7500
 - Deal with non-extracted Standard
-
-
-
->>>>>>> 6e6a8e64
+- docs docs and more docs
+- A QA fix too
+
+
+
+- docs docs and more docs
 
 0.13.1 (07 Mar 2020)
 --------------------
