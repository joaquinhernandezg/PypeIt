
1.9.1dev
--------

- Modify tweak_standard for Mosfire/J2
- Apply find_min_max when clipping the image for object finding
- Mask bad detector regions for global sky flexure calculation
- Detector structure correction included in flatfield calibration
<<<<<<< HEAD
- Refactor PypeIt input files
=======
- Apply find_min_max when clipping the image for object finding
- Mask bad detector regions for global sky flexure calculation
>>>>>>> 72fe1971

1.9.0 (31 May 2022)
-------------------

- When using glob to get files in pypeit_setup, added automatic sorting
  so that the default `comb_id` ordering matches the sorted file name.
- Improve Keck/KCWI automatic frame typing.
- Implemented Keck/KCWI flux calibration
- Wavelength templates (OH lines and arc lamps) created for Keck/MOSFIRE
- Mosaic is now available for Keck/DEIMOS too.
- Various package data (e.g., reid_arxiv, sensfunc) are no longer
  distributed via PyPI to reduce package size; introduce mechanisms for
  downloading/caching needed data either at runtime or on demand.
- Save output wavelength calibration from `pypeit_identify` to the cache
  for direct reuse in data reduction.
- The `pypeit_identify` GUI can now toggle between linear and log
  scaling of the arc spectrum flux.
- Improved wavelength solution for Gemini-Nort E2V detector
- Keck/DEIMOS now uses gain/RN values measured periodically by WMKO
- Add bok_bc 300 grating template
- Added more flexible quicklook that can handle dithering.
- Expose exposure time scaling for dark frames as an image processing
  parameter, and set the default behavior to ignore any difference in
  exposure time.  Also fixes a bug in the variance calculation.
- Refactored object finding
- Bug fixes in local sky subtraction and extraction
- Fixed pypeit setup issues due to bad LRIS headers.
- Added support for VLT FORS2 600z grism.
- Added enhancements and fixes for Keck lris red Mark4.
- Fixed a bug in 2d coadding when objects were not being identified.
  Refactored 2d extraction.
- Added code to better parse Gemini/GNIRS dither sequences
- Add spectrograph child for VLT X-SHOOTER UVB arm
- Minor enhancements to `pypeit_identify` GUI
- Refactoring of `pypeit_show_wvcalib` GUI


1.8.1 (23 Feb 2022)
-------------------

- various hotfixes
- Include preliminary support for fluxing with archived SensFunc files
  for DEIMOS.


1.8.0 (12 Feb 2022)
-------------------

- Fixed a bug about how `maskdef_offset` is assigned to each detector
- Changed default behavior for how PypeIt computes `maskdef_offset` for
  DEIMOS.  It now uses by default the stars in the alignment boxes.
- Introduces pypeit_parse_calib_id script
- Refactor manual extraction
- Fixed 2Dcoadd spec bugs for central wavelength dithers.
- GMOS doc updates
- Add 2D wavelength calibration image to MasterFlat output; include
  wavelength calibration in pypeit_chk_flat ginga display.
- Introduce mosaicing
    - `det` arguments can now be tuples with a list of detectors to
      combine into a mosaic.  Mosaics can now be defined in the pypeit
      file using `detnum`; e.g., `detnum=(1,2)` creates a mosaic of
      detectors 1 and 2.
    - The tuples must be one among an allowed set defined by each
      spectrograph class; see `gemini_gmos.py`.
    - `DETECTOR` extensions in output files can now be either a
      `DetectorContainer` object or a `Mosaic` object.  Both are now
      written using `astropy.table.Table` instances.  `Mosaic` objects
      just have more columns.
    - The `otype` of `DataContainer` data-model components can now be a
      tuple of `DataContainer` subclasses indicating that the component
      has an optional type.
    - Added the `one_row_table` class attribute to `DataContainer`,
      which will try to force all the elements of a datamodel into a
      binary table extension with a single row.
    - Started propagation of name changes from, e.g., `DET01` to
      `MSC01`, where the latter indicates the reduction uses the first
      mosaic option for the spectrograph.  Keys for master calibration
      frames are now, e.g., `A_1_DET01` instead of `A_1_01`.
    - Currently only implemented for `gemini_gmos`.
    - During processing, bias and dark images are left as separate
      detector images, whereas all other images are mosaiced for further
      processing.  This means that `RawImage` is now *always* 3D, where
      `PypeItImage` can be either 2D or 3D.
    - Added a `det_img` to `PypeItImage` datamodel to keep track of the
      parent detector for each pixel in a mosaic.
    - Added a `amp_img` to `PypeItImage` datamodel to keep track of the
      parent amplifier for each pixel in a mosaic; this is the result of
      mosaicing the `datasec_img` objects for each detector.
- Improve performance of L.A.Cosmic algorithm:
    - Switch to using ndimage.binary_dilation for growing masked regions
    - Switch to astropy convolution for Laplace convolution
    - Added faster block replication algorithm
    - Fix iteration logic
- Intermediate update to BPM.  Preference given to pulling this from the
  relevant `PypeItImage` calibration image instead of always building it
  from scratch.  That latter complicated things for mosaics.
- First steps toward more robust treatment of saturation.
- Dark counts used for calculating the shot noise now includes measured
  dark images if provided
- `PypeIt` file parameters can now parse sets of tuples; e.g.,
  `detnum=(1,2),(3,4)` should get parsed as `par['detnum'] = [(1,2),
  (3,4)]`.
- `PypeIt.select_detectors` has been moved to `Spectrograph`.
- Update for `LDT/DeVeny` including support for binned data,
  `use_header` for reading arc lamps used from frames, and `reid_arxiv`
  templates for three additional gratings.
- Slurps in and uses slitmask design for Keck/LRIS (limited usage)
- Hotfix for `gemini_gmos` mosaic tracing parameters
- Include sky model in 2nd pass of global sky subtraction (not for IR
  redux).
- Skymask is now computed also for the maskdef_extract objects.
- Added dedicated fwhm and boxcar_radius for maskdef_extract objects.
- Added pypeit_version to the pypeit file header.
- Set DEIMOS `find_fwhm` default to 0.8" in binned pixels.
- Added row-dependent pattern-noise calculation
- Improvements in `pypeit_coadd_2dspec`:
    - `maskdef_id` assigned to each slit
    - Assigning object's name, ra and dec to detected objects is now
      available
    - Force extract of undetected objects is now available
    - `maskdef_offset` can be use as offsets in the coadd
    - Coadding only a specific sets of slits is now possible with the
      parset `--only_slits`
    - If the user inputs a list of offsets, the weights can still be
      computed if a bright object is found, otherwise uniform weigths
      will be used
    - Fixed manual extraction bug
    - Various improvements in the flow of the code
    - spec1d*.txt is now produced also for coadd2d
- Scripts to explore the noise residuals in PypeIt
- Added Coadd2D HOWTO docs
    - Fixes a  bug in echelle object finding
    - Attempt to make the threshold computation for object finding more robust.
    - Fixed a bug in extraction for echelle spectrographs for IR reductions.
    - Tuned up preivious refactor of object finding and extraction classes.
    - Fixed a bug that was introduced in skymask definition.
    - Fixed a bug where negative objects were not being found for IR reductions of standard stars.
- Add template wavelength solution for soar_goodman_red 400_SYZY

1.7.0 (19 Nov 2021)
-------------------

- Introduces pypeit_parse_calib_id script
- Throw a warning if the chosen spectrograph has a header which does not
  match expectation
- Pypeit can now read (currently for Keck DEIMOS only) the list of arc
  lamps from the header and use it for wavelength calibration.
- Allow one to restrict the wavelength range of the arxiv template
- Fixed a bug in HolyGrail that did not allow for sigdetect and rms_wavelength to be
  slit dependent lists.
- Set DEIMOS FWHM default to 10 pixels
- Fixed a bug in HolyGrail that did not allow for sigdetect and
  rms_wavelength to be slit dependent lists.
- Improvements for MOSFIRE:
    - uses slitmask info in the slit edge tracing
    - associates RA, Dec and Object name to each extracted object
    - extracts undetected objects using the predicted position from
      slitmask info
    - uses dither offeset recorded in the header as default
      slitmask_offset, but the user can provide the maskdef_id of a slit
      with a bright object that can trace the offset.
    - improvements in the frame typing
- Implements new Mark4 detector for Keck/LRISr  (aka keck_lris_red_mark4)
- QL script for Keck/DEIMOS
- Implemented flux calibration and grating correction for datacubes.


1.6.0 (1 Oct 2021)
------------------

- Modifications to reduce header crashes
- Added `image_proc.rst` doc, which includes a table with the primary parameters
  that affect the control flow of the image processing.
- Added exptime and units to the PypeItImage data model.
- Made bias subtraction available to the dark image processing (i.e., if people
  request bias subtraction for darks, the bias needs to be passed).  Similarly,
  added dark to the buildimage calls in get_arc and get_tiltimage.
- Streamlining of the operations in pypeit.core.flat.flatfield.
- Digitization noise no longer added to readnoise calculation by default.
- Include "processing error" in error budget.  Accounts for, e.g., readnoise in
  dark image, etc.
- Include error calculation in overscan subtraction.  The error estimate is the
  standard error in the median, which will be an overestimate for the savgol
  method.
- Allow for pinhole and sky frames in buildimage_fromlist.
- In pypeit.images.rawimage.RawImage:
    - Conversion from ADU to counts is now the first step for all processing.
    - Added an `empirical_rn` parameter that allows the users to use the
      overscan region to estimate the detector readnoise for each image
      processed, and this estimation of the readnoise is now in its own method.
    - Subtraction of the dark is now done after the conversion of the image to
      counts.
    - Dark subtraction is now always performed using the tabulated values for
      each detector.  A warning is thrown if the dark frames are provided and
      the measured dark-current from a dark image is more than 50% different
      from the tabulated value.
    - Whether or not you add the shot noise and a noise floor to the variance
      image are now optional and controlled by parameters in ProcessImagesPar.
    - Changes to default ProcessImagesPar parameters: use_specillum = False for
      all frame types; shot_noise = False and noise_floor = 0 for biases; and
      use_overscan=True, use_biasimage=True, noise_floor=0., and mask_cr=True
      for darks.  Adjustments propagated to individual spectrographs.
    - BPM is not recalculated after applying the flat-field correction because
      it is not longer changed by that function.
    - The code keeps track of the image scaling via the flat-field correction,
      and propagates this to the noise model.
    - Compute and save a "base-level variance" that includes readnoise, dark
      current, and processing error as part of the PypeItImage datamodel.
    - Added `base_var` and `img_scale` to the datamodel of PypeItImage, as well
      as the noise_floor and shot_noise booleans.  All of these are used by
      pypeit.core.procimg.variance_model to construct the error model.
    - Added BADSCALE bit to ImageBitMask to track when flat-field corrections
      are <=0.
- Added `update_mask` and `select_flag` methods to PypeItImage as convenience
  methods used to update and extract information from the fullmask bitmask
  attribute.
- CombineImage now re-calculates the variance model using the stacked estimate
  of the counts instead of propagating the estimates from the individual
  exposures.
- CombineImage performs a masked median when combine_method = 'median', and the
  error is the standard error in the median.
- Simplifies stacking of bits in CombineImage.
- Calculation of the variance in processed images separated into two functions,
  pypeit.core.procimg.base_variance and pypeit.core.procimg.variance_model.
  These replace variance_frame.
- Added a "detectors" doc, and an automatically generated table with relevant
  detector parameters (including the dark current) used for instrument.
- Improved fidelity of bspline timing tests using timeit.
- Added inverse variance images to MasterBias and MasterDark frames so that they
  are available for re-use.

1.5.0 (11 Aug 2021)
-------------------

- Doc updates, including reorganization of the installation doc, fluxing and
  telluric docs, and automatic construction of the package dependencies.
- Add new pixelflat_min_wave parameter below which the mspixelflat is set to 1.
- Add `pypeit_install_telluric` and `pypeit_install_ql_masters` scripts.  The
  latter creates a symlink to the directory with the QL masters that will be
  used if the QL_MASTERS environmental variable does not exist.
- Improved `edgetrace.maskdesign_matching` to always return syncronized traces.
- Pypeit can now deal with dithered observations (only for DEIMOS for now), by
  finding the offset of the observed slitmask from the expected position in the design file.
- There are three options the user can use to find the slitmask offset: bright objects,
  selected slit, or alignment boxes.
- Pypeit run object finding for the alignment boxes but it does not extract them.
- `reduce.run` is now split in two methods: `run_objfind` and `run_extraction`.
- There are now 2 loops over the detectors in `pypeit.reduce_exposure`: the first
  one runs calibrations and object finding for all the detectors and the second one
  runs the extraction. In between the two loops, the slitmask offset is computed.
- A script (`get_telescope_offset`) to determine the telescope pointing offsets is
  added to `pypeit/spectrographs/keck_deimos.py`
- Improve SOAR Goodman fluxing


1.4.2 (06 Jul 2021)
-------------------

- Added a common base class for all scripts
- Script methods now included in Sphinx documentation
- Updated `pypeit.scripts.scriptbase.SmartFormatter` to enable wrapping
  long lines and specify lines with a fixed format using `F|`.
- Made `pypeit.core.telluric.Telluric` subclass from
  `pypeit.datamodel.DataContainer`, and added some basic unit tests.
  This led to some changes in the existing datamodel.
- Made `pypeit.sensfunc.SensFunc` subclass from
  `pypeit.datamodel.DataContainer`, and added some basic unit tests.
  This led to some changes in the existing datamodel.
- Allowed `pypeit.datamodel.DataContainer` parsing methods to used
  pseudonyms for HDU extension names and base classes to read the
  datamodels of subclasses.  Both added new keywords that default to
  previous behavior.
- Moved some functions to avoid circular imports
    - `pypeit.coadd1d.OneSpec` -> `pypeit.onespec.OneSpec`
    - `pypeit.core.coadd.get_wave_grid` ->
      `pypeit.core.wavecal.wvutils.get_wave_grid`
    - `pypeit.core.coadd.sensfunc_weights` ->
      `pypeit.sensfunc.sensfunc_weights`
- Add LDT/DeVeny spectrograph
- Add 6440.25A CdI line (LDT/DeVeny)
- Modify SOAR to read their (truly) raw files
- GMOS doc updates


1.4.1 (11 Jun 2021)
-------------------

- Adds SOAR/Goodman red camera
- Update to Gemini-S telescope info
- Make PypeIt ISO 8160 (more) compliant
- Address an Identify bug
- Add blocking filter to DEIMOS config
- NOT/Alfosc updates
- A pair of fixes for shane_kast_red
- Add NTT EFOSC2 spectrograph
- Add standard stars CD-34241 and CD-329927 to esofil
- Add wavelength solution for keck_lris_red 600/10000
- `pypeit_show_2dspec` shows traces of forced extraction and manual
  extraction with different colors
- Updated docs about extraction and DEIMOS
- Implement multi-detector flexure estimates
- Fix error in variance for numpy fitting routines
- Introduce HOWTO for DEIMOS
- Method for slupring in a standard observed and reduced by WMKO


1.4.0 (23 Apr 2021)
-------------------

- Include a fix for when no edges are detected in `EdgeTraceSet` by
  adding the `bound_detector` parameter.  Most instruments have a
  default of `bound_detector = False` meaning that the code will skip
  processing any detector where no slit edges are found.  Some
  instuments set the default to be `bound_detector = True` because the
  slit edges always or often fall off the edge of the detector (i.e.,
  the detector is fully illuminated).  These instruments are currently
  `mmt_mmirs`, `mmt_bluechannel`, `not_alfosc`, and `shane_kast`; note
  that some `gemini_gmos` data in the DevSuite require
  `bound_detector=True`, as well.
- Improved wavelength template for DEIMOS gratings: 600ZD, 830G.
- Added new ArI, KrI, NeI, XeI arc lines.
- PypeIt can now compute arc line FWHM from the lines themselves. This
  is controlled by a new parset, ``fwhm_fromlines``, which is set to
  False by default, except for DEIMOS.
- Added a development document about the DEIMOS wavelength calibration.
- Limit reduction to detectors 3 and 7 when DEIMOS LVM mask is used
  (other detectors are empty)
- Add `pypeit_obslog` script that simple compiles and prints metadata
  from a set of fits files needed by pypeit to run.
- Change `PypeItSetup.from_file_root` to *require* the output path to
  write the vanilla pypeit file.  If no path is provided, the object is
  instatiated without creating any output.
- Fixed bug in sensitivity function code adressing issue #747. Revamped
  sensitivity function completely to compute zeropoints and throughput.
  Enhanced sensfunc.py QA.
- Added MOSFIRE QL script.
- Added support for VLT/SINFONI K 25mas (0.8x0.8 arcsec FOV) platescale
- Updated docs for differencing imaging sky subtraction.
- Added "sky" frametype for difference imaging sky subtraction
  addressing issue # 1068
- Improved and sped up sensitivity function telluric codes.
- Fixed bugs in ArchiveReid automatic wavelength identification.
- Removed numba dependency.
- Improved pypeit_view_fits script.
- Fixed ginga bugs in display.py and added automatic cuts to show_2dspec
- Added latin hypercube sampler to pypeit.utils which is required for
  differential evolution optimizations.
- Improved GMOS R400 wavelength solution
- Turned off GMOS-S binning restriction
- Add GTC OSIRIS spectrograph
- Updates for docs on adding new spectrographs.  And a bok test
- Added a new ``pypeit_collate_1d`` tool to automatically group 1D
  Spectra from multiple files by group and coadd them.
- PypeIt will now add HISTORY keyword entries to FITS files.
- `use_maskdesign` is turned off for DEIMOS LVM masks
- a new parameter `use_user_fwhm` is added in `ExtractionPar` to allow
  the user to set their preferred fwhm
- Improved `slittrace.assign_maskinfo`
- PypeIt can now force extractions of DEIMOS non detected objects at the
  location expected from slitmask design.
- SpecObj and SlitTrace datamodel versions updated

1.3.3 (24 Feb 2021)
-------------------

- (Hotfix) Command-line argument bug in `pypeit_coadd_1dspec` script.
- (Hotfix) Bug fix in `pypeit_obslog` script.
- (Hotfix) X-Shooter bits


1.3.2 (08 Feb 2021)
-------------------

- (Hotfix) Bug in content type of README file that prevented upload to
  PyPI

1.3.1 (01 Feb 2021)
-------------------

- pypeit_chk_wavecalib script
- Option to limit channels shown for pypeit_show_2dspec
- sigdetect on in full_template
- Added new ArI, ArII lines
- Improved 1Dfit QA
- Final wavelength template for DEIMOS 900ZD
- Fix a bug in `pypeit/core/arc.py` and `pypeit/core/wavecal/autoid.py` due
  to the padding to the arc frames
- Added a new XeI line
- Turn off sigma clipping for DEIMOS arc frames.
- Refactor setup.py to use setup.cfg to define package configuration
- Refactor version handling to use setuptools_scm to grab version info from git tags
- Add support for testing within isolated environments via tox
- Refactor CI to use tox to run tests
- Add cron-scheduled tests to CI
- Add tests to CI to cover macos, windows, and conda installations
- Refactor wrapper scripts in bin/ to be entry_points defined in setup.cfg
- Deprecate check_requirements now that dependencies are handled by the installation



1.3.0 (13 Dec 2020)
-------------------

- DATE-OBS, UTC, AMPMODE, and MOSMODE added to metadata for DEIMOS, and
  the first three are now included in the auto-generated pypeit files.
- DEIMOS AMPMODE is now included in the list of metadata used to
  determine the DEIMOS configuration (setup).
- Frames ignored by
  `pypeit.metadata.PypeItMetaData.unique_configurations` used to
  establish the unique configurations are now set by
  `pypeit.spectrographs.spectrograph.Spectrograph.config_independent_frames`.
  These default to 'bias' and 'dark' frames.
- `pypeit.spectrographs.spectrograph.Spectrograph.config_independent_frames`
  can also return a *single* keyword selecting the metadata column used
  to match these frames to a given configuration.  For DEIMOS, this is
  used to match bias and dark frames to a configuration observed on the
  same date.  Currently these frames can only be set to a single
  configuration.
- Added `pypeit.metadata.PypeItMetaData.clean_configurations` that
  ignores frames that cannot be reduced by pypeit, as set by
  `pypeit.spectrographs.spectrograph.Spectrograph.valid_configuration_values`.
  For DEIMOS, this is used to ignore frames that are taken in
  direct-imaging mode or using anything except the B amplifier to read
  the data.  The ignored frames are removed from the metadata table
  (`fitstbl`).
- `update_docs` script now builds the html as well as the api rst files.
  It also prints a pass/fail comment.
- Added tests to `pypeit/tests/test_setups.py` to test that PypeIt
  correctly and automatically identifies frames from multiple DEIMOS
  configurations and that `pypeit.pypeitsetup.PypeItSetup` correctly
  produces separate pypeit files for each configuration.
- Added a development document reporting that PypeIt now satisfies the
  `PD-3` requirement Keck outlined for the DEIMOS PypeIt pipeline.
- Building the docs now dynamically generates an example pypeit and
  sorted file for inclusion in the PypeIt documentation.
- The setup block is now a simple listing of the keywords and values
  used to identify the instrument configuration.
- Refactor identify GUI and improve its docs
- Modest refactoring of templates.py
- Construction of wavelength arxiv files for DEIMOS 1200B and blue 1200G
- Pypeit now adds DEIMOS slits that are expected from the slitmask design
  but not found in the tracing process.
- PypeIt now flags as “BOXSLT” DEIMOS slits that are expected to be
  alignment boxes from slitmask design.
- Added a table with DEIMOS slitmask design and objects info to the
  SlitTraceSet datamodel
- Add support for MMTO Blue Channel Spectrograph
- Add GitHub Actions CI workflow
- Incorporates a procedure to enable GMOS Nod and Shuffle observations
- New GMOS wavelength solutions
- Remove Travis CI config
- General housecleaning of spectrographs
    - Documentation improvements
    - Dynamically builds table of available spectrographs; see
      `pypeit.spectrographs.available_spectrographs`
    - `pypeit.defs` is now deprecated
    - Removed usage from `pypeit.pypmsgs` and moved it to `run_pypeit.py`
    - Many Spectrograph instance attributes are now class attributes; in
      particular, previous instance attribute `spectrograph` is now `name`.
    - Added class attributes that set if the spectrograph is supported and any
      comments for the summary table.
    - `default_pypeit_par` is now a class method, which allows the name of the
      spectrograph to be defined in a single place
    - Valid spectrographs are no longer checked by
      `pypeit.par.pypeitpar.ReduxPar`.  This caused a circular import in the
      new strucuture.  The parameter `par['rdx']['spectrograph']` is virtually
      always checked by `load_spectrograph`, so I don't think this is a
      problem.
- Kastr 300 grating solutions
- Hotfix to include the solutions!
- Improved DEIMOS slitmask design matching
- Assign RA/DEC to DEIMOS extractions
- DEIMOS object RA, Dec, and name returned when running `pypeit_show_1d --list` and saved in
  the .txt file with the list of 1d spectra.
- DEIMOS object name and `maskdef_id` visible in ginga when running `pypeit_show_2d`
- Fix sigma clipping bug!

1.2.0 (15 Oct 2020)
-------------------

- Frame-typing tweaks for DEIMOS
    - Exposure-time ranges removed
    - All frame types now key off OBSTYPE
- Added more detail on citation policy to main page on readthedocs
- Added docs for BitMasks
- Altered scripts interface to allow for dynamically making the help doc
  files
- full spatial/spectral flexure and heliocentric corrections implemented
  for IFU reductions
- optimal weights in datacube generation
- Docs for skysub, extraction, flat fielding
- New skysub options for masking and suppressing local
- Added `pypeit/core/convert_DEIMOSsavfiles.py` to convert .sav files
  into fits files
- Added "amap" and "bmap" fits files in
  `pypeit/data/static_calibs/keck_deimos/` for DEIMOS optical model
- Added `pypeit/core/slitdesign_matching.py` and `maskdesign_matching`
  to `EdgeTraceSet`
- Added ParSet for switching ON the slit-mask design matching. Default
  is ON for `keck_deimos`
- Pypeit registers `maskdef_id` in SlitTraceSet if instrument is
  `keck_deimos`
- Fix assignment bug in fitting bspline

1.1.1 (10 Sep 2020)
-------------------

- (Hotfix) Fluxing doc edits
- (Hotfix) Fix sdist pip installation

1.1.0 (8 Sep 2020)
------------------

- Fixed a bug for IR reductions for cases where only negative object
  traces are identified.  These were accidentally being written to the
  spec1d file.
- Fixed a bug fixes a bug in full_template wavelength reidentification
  for situations where extreme wavelength coverage slits results in
  reidentification with a purely zero-padded array.
- Fixed a bug fixes a bug in full_template wavelength reidentification
  for situations where extreme wavelength coverage slits results in
  reidentification with a purely zero-padded array.
- Fixed another such bug arising from these zero-padded arrays.
- (Hotfix) Deal with chk_calibs test
- Script to generate combined datacubes for IFU data.
- Changed numpy (> 1.18.0) and scipy (> 1.4.0) version requirements
- Allow show2d_spec, chk_edges, chk_flats to load older Spec2DObj
  datamodel versions
- Implemented a plugin kindly provided by the ginga developers to
  display images with a secondary wavelength image WCS.
    - Removes dependency on @profxj's ginga fork, and avoids a bug when
      using WCS image registration in that fork.
    - `pypeit/ginga.py` moved to `pypeit/display/display.py` and ginga
      plugin added to `pypeit/diplay` directory.
    - ginga plugin registered as an entry point in `setup.py`
    - Added a script to check that the plugins are all available.
    - Installation docs updated.  Both `ginga` and `linetools` are now
      installed via pip.
- Deprecated `pypeit/debugger.py` and `pypeit/data/settings`
- Removed h5py as a dependency
- `linetools` is now listed in `pypeit/requirements.txt` until I can
  check if it still causes readthedocs to fail...
- Modify Spec2DObj 2D model for float32 images
- `pypeit.tracepca.TracePCA` and `pypeit.edgetrace.EdgeTraceSet` now
  subclass from `pypeit.datamodel.DataContainer`
- Refactor WaveCalib into a DataContainer
- Refactor fitting + PypeItFit DataContainer
- Coadd2D bug fixes
- Coadd2D without spec1d files
- Coadd2D offsets
- Some Coadd2D docs
- Manual extraction
- Improve LBT/LUCI
- Add MMT/MMIRS
- QL script for Keck/MOSFIRE (beta version)
- Correct det bug in keck_lris
- Modifications to allow for flailing LRISr detector
- Modifications for parse LRIS LAMPS prior to 2010 upgrade
- Added support for P200/DBSP and P200/TripleSpec

1.0.6 (22 Jul 2020)
-------------------

- (Hotfix) Deal with wavecalib crash
- Fix class and version check for DataContainer objects.
- Script to check for calibration files
- No longer require bias frames as default for DEIMOS
- Implement grism19 for NOT/ALFOSC
- Introduced another parameter used to identify box slits, as opposed to
  erroneous "slits" found by the edge tracing algorithms.  Any slit that
  has `minimum_slit_length < length < minimum_slit_length_sci` is
  considered a `BOXSLIT`, any slit with `length < minimum_slit_length`
  is considered a `SHORTSLIT`; the latter are always ignored.
- Introduced order matching code into EdgeTraceSet.
    - This helps fix an issue for GNIRS_10L caused by the orders
      shifting.
    - Introduces two paramters in `EdgeTraceSetPar` to assist the
      matching: `order_match` and `order_offset`
    - Echelle spectrographs should now always have `ech_order` defined
      in the SlitTraceSet object.
    - Removes the need for `Spectrograph.slit2order` and
      `Spectrograph.order_vec`.  Changes propagated, primarily in
      `wavecalib.py`, `autoid.py`, and `reduce.py`.
- Adds in Keck/LRISr with the original detector
- Adds in Keck/LRISb with the FITS format

1.0.5 (23 Jun 2020)
-------------------

- Add median combining code
- Make biasframes median combine by default
- Implemented IFU reduction hooks
- KCWI reduction complete up to spec2D frames
- Implemented new flatfield DataContainer to separate pixelflat and
  illumflat

1.0.4 (27 May 2020)
-------------------

- Add a script (pypeit_flux_setup) for creating fluxing, coadd1d and
  tellfit pypeit files
- Add telluric fitting script, pypeit_tellfit

1.0.3 (04 May 2020)
-------------------

- Add illumflat frametype
- Enable dark image subtraction
- Refactor of Calibrations (remove cache, add get_dark)
- Enable calibration-only run
- Clean up flat, bias handling
- Make re-use masters the default mode of run_pypeit
- Require Python 3.7
- Fixed a bug in NIRES order finding.
- Add NOT/ALFOSC
- Fluxing docs
- Fix flexure and heliocentric bugs
- Identify GUI updates

1.0.2 (30 Apr 2020)
-------------------

- Various doc hotfixes
- wavelength algorithm hotfix, such that they must now generate an entry
  for every slit, bad or good.

1.0.1 (13 Apr 2020)
-------------------

- Various hot fixes

1.0.0 (07 Apr 2020)
-------------------

- Replaces usage of the `tslits_dict` dictionary with
  `pypeit.slittrace.SlitTraceSet` everywhere.  This `SlitTraceSet`
  object is now the main master file used for passing around the slit
  edges once the edges are determined by `EdgeTraceSet`.
- Removes usage of `pypeit.pixels.tslits2mask` and replaces it with
  `pypeit.slittrace.SlitTraceSet.slit_img`.
- Significant changes to flat-fielding control flow.
    - Added `rej_sticky`, `slit_trim`, `slit_pad`, `illum_iter`,
      `illum_rej`, `twod_fit_npoly` parameters to FlatFieldPar.
    - Illumination flat no longer removed if the user doesn't want to
      apply it to the data.  The flat was always created, but all that
      work was lost if the illumination correction wasn't requested.
    - Replaced tweak edges method with a more direct algorithm.
    - `pypeit.core.flat.fit_flat` moved to
      `pypeit.flatfield.FlatField.fit`.
- Reoriented trace images in the `EdgeTraceSet` QA plots.  Added the
  sobel image to the ginga display.
- Added `bspline_profile_qa` for generic QA of a bspline fit.
- Eliminate MasterFrame class
- Masks handled by a DataContainer
- Move DetectorPar into a DataContainer (named DetectorContainer) which
  enables frame-level construction
- Advances to DataContainer (array type checking; nested DataContainers;
  to_master_file)
- Dynamic docs for calibration images
- Every calibration output to disk is help within a DataContainer,
  separate from previous classes.  Exception is WaveCalib (this needsd a
  fit DataContainer first)
- Substantial refactoring of Calibrations
- Add MDM OSMOS spectrograph
- Moved pypeit.core.pydl.bspline into its own module, `pypeit.bspline`
- Introduced C backend functions to speed up bspline fitting
    - now require `extension_helpers` package to build pypeit and
      necessary files/code in `setup.py` to build the C code
    - C functions will be used by default, but code will revert to pure
      python, if there's some problem importing the C module
    - Added tests and pre-cooked data to ensure identical behavior
      between the pure python and C functions.
- Moved some basis function builders to pypeit.core.basis
- Release 1.0 doc
- Lots of new docs
- pypeit_chk_2dslits script
- DataContainer's for specobj, bspline
- Introduction of Spec2DObj, AllSpec2DObj, and OneSpec (for Coadd1D)
- Added bitmask to SlitTraceSet
- Introduced SlitTraceSet.spat_id and its usage throughout the code
- Spatial flexure corrections
    - Significant refactor of flatfield.BuildFlatField.fit()
    - Spatial flexure measuring code
    - PypeItPar control
    - Modifications to SlitTraceSet methods
    - Illumflat generated dynamically with different PypeIt control
    - waveimage generated dynamicall and WaveImage deprecated
- Moved RawImage into ProcessRawImage and renamed the latter to the
  former
- Continued refactoring of Calibrations
- Initial code for syncing SpecObjs across exposures
- Option to ignore profile masking during extraction
- Additional code in DataContainer related to MasterFrames
- Eliminated WaveImage
- Updates to QL scripts
- Lots of new tests



0.13.2 (17 Mar 2020)
--------------------

- Added PypeIt identify GUI script for manual wavelength calibration
- Add bitmask tests and print bitmask names that are invalid when
  exception raised.
- Parameter set keywords now sorted when exported to an rst table.
- Enable user to scale flux of coadded 1D spectrum to a filter magnitude
- Hold RA/DEC as float (decimal degrees) in PypeIt and knock-on effects
- Add more cards to spec1d header output
- Fixes a few sensfunc bugs
- Added template for LRIS 600/7500
- Deal with non-extracted Standard
- docs docs and more docs
- A QA fix too

0.13.1 (07 Mar 2020)
--------------------

- Missed a required merge with master before tagging 0.13.0.

0.13.0 (07 Mar 2020)
--------------------

- Refactored sensitivity function, fluxing, and coadding scripts and
  algorithms.
- Added support for additional near-IR spectrographs.
- Restrict extrapolation in tilt fitting
- Implemented interactive sky region selection

0.12.3 (13 Feb 2020)
--------------------

- Implemented DataContainer
- Added fits I/O methods
- Implemented SlitTraceSet
- Setup of `pypeit.par.pypeitpar` parameter sets should now fault if the
  key is not valid for the given parameter set.  NOTE: The check may
  fail if there are identical keys for different parameter sets.
- Modification to add_sobj() for numpy 18

0.12.2 (14 Jan 2020)
--------------------

- Introduces quick look scripts for MOS and NIRES
- Bumps dependencies including Python 3.7
- Modest refactoring of reduce/extraction/skysub codes
- Refactor of ScienceImage Par into pieces
- Finally dealt with 'random' windowing of Shane_kast_red
- Dynamic namp setting for LRISr when instantiating Spectrograph

0.12.1 (07 Jan 2020)
--------------------

- Hotfixes: np.histogram error in core/coadd1d.py, np.linspace using
  float number of steps in core/wave.py, and sets numpy version to 1.16

0.12.0 (23 Dec 2019)
--------------------

- Implemented MOSFIRE and further implemented NIRSPEC for Y-band
  spectroscopy.
- Fixed bug in coadd2d.
- Add VLT/FORS filters to our database
- Improved DEIMOS frame typing
- Brings Gemini/GMOS into the suite (R400)
- Also an important change for autoid.full_template()
- Fixed trace extrapolation, to fix bugs in object finding. Tweaks to
  object finding algorithm.
- Major improvements to echelle object finding.
- Improved outlier rejection and coefficient fitting in pca_trace
- Major improvements to coadd routines in coadd1d
- Introduced telluric module and telluric correction routines
- Implemented tilt image type which is now a required frame type
- Streamlined and abstracted echelle properties and echelle routine in
  spectrograph classes.
- Revamped 2-d coadding routines and introduced 2-d coadding of
  MultiSlit data
- Improved ginga plotting routines.
- Fixed bug associated with astropy.stats.sigma_clipped_stats when
  astropy.stats.mad_std is used.
- Refactor BPM generation
- Merge raw_image loading with datasec_img and oscansec_img generation
- Sync datasec_img to image in ProcessRawImage
- Started (barely) on a path to having calibration images in counts and
  not ADU
- Refactors GMOS for get_rawimage method
- Enables GMOS overscan subtraction
- Adds R400 wavelength solution for old E2V chip
- Revises simple_calib() method for quick and dirty wavelength
  calibration
- Adds a related show_wvcalib script
- Changes to ech_combspec to better treat filenames
- Fixed bug when bias was set to 'force' which was not bias subtracting
- Implemented changes to vlt_xshooter_nir to now require darks taken
  between flats
- Made flat fielding code a bit more robust against hot pixels at edge
  of orders
- Added pypeit_chk_flat script to view flat images
- Refactored image objects into RawImage, ProcessRawImage, PypeItImage,
  BuildImage
- Moved load() and save() methods from MasterFrame to the individual
  calibration objects
- Converted ArcImage and FlatImages into counts
- Added code to allow for IVAR and RN2 image generation for calibs
- Added several from_master_file() instantiation methods
- Use coadd2d.weighted_combine() to stack calibration images
- Major refactor of slit edge tracing
- Added 'Identify' tool to allow manual identification and calibration
  of an arc spectrum
- Added support for WHT/ISIS
- Added 'Object Tracing' tool to allow interactive object tracing
- Added code of conduct
- Deprecated previous tracing code: `pypeit.traceslits` and
  `pypeit.core.trace_slits`, as well as some functions in
  `pypeit.core.extract` that were replaced by
  `pypeit.core.moment.moment1d` and functions in `pypeit.core.trace`.
- PCA now saved to MasterEdges file; added I/O methods
- Improved CuAr linelists and archives for Gemini wavelength solutions
- New data model for specobj and specobsj objects (spec1d)
- Started some improvements to Coadd2D, TBC
- Allow for the continuum of the arc image to be modeled and subtracted
  when tracing the line-centroid tilts
- Include a mask in the line detection in extracted central arc spectrum
  of each slit/order.  For VLT XShooter NIR, this was needed to ensure
  the sigma calculation didn't include the off-order spectral positions.
- Added a staticmethed to :class:`pypeit.edgetrace.EdgeTraceSet` that
  constructs a ``tslits_dict`` object directly from the Master file.

0.11.0.1
---------

- Add DOI

0.11.0 (22 Jun 2019)
--------------------

- Add magellan_mage, including a new ThAr linelist and an archived
  solution
- Polish several key echelle methods
- Modify create_linelist to default to vacuum
- Update Xshooter, NIRES, and GNIRS
- Refactor ProcessImages into ProcessRawImage, PypeItImage,
  CalibrationImage, ScienceImage, and ImageMask
- Refactor ScienceImage into SciImgStack
- Fix arc tilts bug
- Started an X-Shooter doc and introduced a [process][bias] parameter
- Modified processing steps for bias + overscan subtraction
- Started notes on how to generate a new spectrograph in PypeIt
- Refactoring of reduce to take a ScienceImage object for the images and
  the mask
- Updates to many spectrograph files to put datasec, oscansec in the raw
  frame
- Add find_trim_edge and std_prof_nsigma parameters
- A bit of tuning for MagE
- Fixes for Echelle in fluxspec
- Writes a chosen set of header cards to the spec1D and coadd files
- Updates for FORS2
- Introduced new coadd1d module and some new coadd functinality.
- modified interface to robust_polyfit_djs, robust_optimize, and
  djs_reject.
- Added utility routine cap_ivar for capping the noise level.
- Fixed a bug in optimal extraction which was causing hot pixels when a
  large fraction of the pixels on the object profile were masked.
- Major bug fixes and improvements to echelle object finding. Orders
  which did not cover the entire detector were not being treated
  properly.

0.10.1 (22 May 2019)
--------------------

- Minor bug fix to allow for `None` exposure times when typing frames.

0.10.0 (21 May 2019)
--------------------

- Enable PyPI
- Streamline some of the instantiation at the beginning of
  PypeIt.__init__.
    - Moves the call to default_pypeit_par into config_specific_par.
    - Adds a finalize_usr_build() function to PypeItMetaData to
      consolidate the few opaque steps when finishing the meta data
      build.
- Hack for Kastr
- Turn on Shane Kastb grism wavelength solutions (not tested)
- Started splitting Arc Line Templates Notebook into pieces
- Allows for slice like syntax when defining calibration groups.
- Introduce 'tilt' frame type.  Not used yet.  Everything that's typed
  as an 'arc' is now also typed as a 'tilt'.
- Use matplotlib 'agg' backend to the top-level `__init__.py` to allow
  for running the code under a screen; may need a better approach.
- Numerous doc and style fixes
- Add `master_type` to `MasterFrame` (and derived classes), which is
  used to set the name of the master frame output file.
- Significant edits to `MasterFrame` to streamline IO for derived
  classes.  Lead to significant changes to `Calibrations`.
- Main paths now set in `PypeIt`.
- Allow `connect_to_ginga` to start up the ginga viewer.
- Add a pytest `skipif` that checks if the Cooked directory exists in
  the dev-suite.  Use this to run the tests that only need the raw image
  data or don't need the dev-suite at all.
- Move wavelength calibration save/load out of `pypeit.wavecalib` into
  `pypeit.core.wavecal.waveio.py`
- Rename default directory for calibration masters to `Masters` and
  removed inclusion of spectrograph name.
- Fix oscan sec in read_lris()
- Fix bad return in tracewave.tilts_find_lines()
- Several doc edits
- Fix handling of maskslits
- Fix flexure crashing
- Change `pypeit.spectrographs.spectrograph.get_image_section` to
  *always* return the sections ordered spectral then spatial to match
  the PypeIt convention to match how binning is returned.  Propagated to
  get_datasec_img.
- Changed all functions related to binning to ensure that binning is
  always ordered spectral vs. spatial with the PypeIt convention that
  images have shape (nspec,nspat).  Includes associated documentation.
- Allow `pypeit.bitmask.BitMask` and `pypeit.par.parset.ParSet` to save
  and load from fits file headers.
- Force BitMask definitions in framematch.py and processimages.py to use
  and OrderedDict.  They need to be an OrderedDicts for now to ensure
  that the bits assigned to each key is always the same. As of python
  3.7, normal dict types are guaranteed to preserve insertion order as
  part of its data model. When/if we require python 3.7, we can remove
  this (and other) OrderedDict usage in favor of just a normal dict.
- Changed default for add and rm slits parameters.
- Doc improvements and removal of old, commented methods.
- Edited function that replaces bad columns in images and added tests.
- Added `pypeit.io` with routines to:
    - manipulate `numpy.recarray` objects and converting them into
      `astropy.fits.BinTableHDU` objects.
    - gzip compress a file
    - general parser to pull lists of items from fits headers
- Added metadata to `MasterFrame` objects written to fits files.
- Added `'observed'` option for wavelength reference frame that skips
  any relative motion corrections.

0.9.3 (28 Feb 2019)
-------------------
- Fixed a bug that was introduced when the binning was switched to the
  PypeIt convention.
- Fixed a bug whereby 2d images were not being saved if no objects were
  detected.
- Revamped the naming convention of output files to have the original
  filename in it.

0.9.2 (25 Feb 2019)
-------------------

- Many doc string updates in top level routines (not core)
- Updates to install and cookbook docs
- Continued the process of requiring spectrograph and par in each base
  class
- More doc + cleaning at top level, e.g. base classes
- Eliminates BPM base class
- Hot fix for flatfield;  illumflat was getting divided into the
  pixelflatnrm image
- Implementation of 2d coadds including a script to perform them.
- Fixed bug in extract.fit_profile that was introduced when implementing
  2d coadds
- Polynomial order for object finding is now part of parset.
- Improved X-shooter object tracing by increasing order.
- Improved determination of threshold determination regions for object
  finding.
- Added S/N floor to ivar determination for image procing.
- Reworked master output for traceslits
- Fixed a bug associated with binned images being proc'd incorrectly.
- Fixed master_key outputs in headers to deal with different detectors.
- Modify -c in pypeit_setup to require a setup (or all) be specified
  when writing, e.g. 'all' or 'A,C'
- Generated a new spectrograph child for LRISr in long-slit read-out
  mode (only 2 amps, 1 per detector)
- Require astropy >=3.1  [required for coadding at the least]
- Fixed a circular import which required move qa from wavecal into
  autoid.
- Fixed a bug in LRIS-R that spectrograph which was not using binning
  for wavelength fwhm.
- Updated docs on add/rm slits.
- Fixed and tuned up fluxing script and fluxing routines.
- Introduce sky_sigrej parameter
- Better handling of ManualExtraction
- Add template for LRISr 600/5000 wavelengths
- PYDL LICENSE and licenses folder
- Updates for new Cooked (v1.0)

0.9.1 (4 Feb 2019)
------------------

- Move write method for sensitivity function
- Modify I/O for detnum parameter
- Modify idx code in SpecObj
- Fixed a bug on datatype formatting
- Reworked masteframe and all base classes to be more homogenous so that
  one only ever overloads the save_master and load_master methods.
- Many changes fixes wavecal/autoid.py to make the lines being used
  explicitly clear. This fixed many bugs in the the wavelength fitting
  that were recently introduced.
- Introduced reidentification algorithm for wavelengths and many
  associated algorithms. Reidentification is now the default for
  x-shooter and NIRES. Other changes to the wavelength interface and
  routines to make them more compatible with echelle.
- Tweaked LA cosmics defaults. Add instrument specific parameters in
  spectrograh classes along with routines that check binning and decide
  on best params for LRIS-RED
- Now updating cosmic ray masking after each global sky subtraction
- Major developments for echelle functionality, including object
  wavelengths, and reduction control flow.
- Introduced wavemodel.py to simulate/extract/ID sky and ThAr spectral
  emission lines.
- Significant refactor of tracing slit/edge orders and new docs+tests
- Changed back BPM image to be aligned with datasec *not* the raw image
  shape (without trimming)
- Renabled ability to add user supplied slits
- Miscellaneious echelle-related advances
- PNGs of X-Shooter fits
- Sped up trace plotting in ginga
- Fussed again with how time is handled in PypeIt.  Hopefully the last
  time..
- dispaxis renamed specaxis and dispflip to specflip
- Lots of VLT/X-Shooter development
- Removed a number of files that had been mistakingly added into the
  repo
- Now running on cooked v=0.92
- Allow for multiple paths to be defined in the pypeit file
- Changed the procedure used to identify instrument configurations and
  identify which frames to use when calibrating science exposures.
- Added configurations, calibration groups, and background index to
- Total revamp of Tilts. Arc line tracing significantly improved.
- Fixes to trace_crude_init, trace_fweight, and trace_gweight.
- Many other small bug fixes and modifications particularly in the
  fitting routines.
- Lots of development related to echelle functionality.
- Major enhancements to fitting routines (in utils)
- Make GMOS south works and update OH line lists, and also add LBT/MODS.
- Introduce calib groups
- Removes setup designation.  Largely replaced with master_key
- Refactor Calibrations class to handle new calib groups
- Refactor QA to handle new calib groups
- Refactor tests to handle new calib groups
- Pushed pieces of run_pypeit into the PypeIt class
- Removed future as a dependency
- Change point step size to 50 pixels in show_slits and show_trace for
  major speed up
- Implemented difference imaging for near-IR reductions for both
  Multislit and Echelle
- Fixed a bug in echelle object finding algorithm.
- Fixed bug in object finding associated with defining the background
  level for bright telluric standards and short slits.
- Implemented using standard stars as crutches for object tracing.
- Reworked the implementation of reuse_masters in the PypeIt class and
  in the Calibrations class.
- New behavior associated with the -o overwrite feature in run_pypeit.
  User prompting feature has been disabled. Existing science files will
  not be re-created unless the -o option is set.
- Fixed a bug where local sky subtraction was crashing when all the
  pixels get masked.
- Nearly resurrected simple_calib
- New method to build the fitstbl of meta data
- Refactor handling of meta data including a data model defining core
  and additional meta data
- Replaces metadata_keys with pypeit_file_keys for output to PypeIt file
- Updates new metadata approach for VLT, Keck, Lick, Gemini instruments
- Remove PypeItSetup call from within PypeIt
- Remove lacosmic specific method in Spectrograph;  replaced with
  config_specific_par
- setup block now required when running on a PypeIt file
- Introduced a new method of determining breakpoint locations for local
  sky subtraction which takes the sampling set by the wavelength tilts
  into account.
- Fixed a major bug in the near-IR difference imaging for the case of
  A-B, i.e. just two images.
- Introduced routines into core.procimg that will be used in 2-d
  co-adding.
- Tweaks to VLT X-SHOOTER spectrograph class to improve reductions.
- Moved methods for imaging processing from scienceimage class to
  processimages class.
- Introduce full_template() method for multi-slit wavelength
  calibrations; includes nsnippet parameter
- Generate full template files for LRIS, DEIMOS, Kastb
- Added a few new Arc lines for DEIMOS in the blue
- Introduce mask_frac_thresh and smash_range parameters for slit
  tracing; modified LRISb 300 defaults
- Updated slit tracing docs
- Introduced --show command in pypeit_chk_edges
- Added echelle specific local_skysub_extract driver.
- Refactored PypeIt and ScienceImage classes and introduced Reduce
  class. ScienceImage now only does proc-ing whereas reduction
  operations are done by Reduce. Reduce is now subclassed in an
  instrument specific way using instantiate_me instead of PypeIt. This
  was necessary to enable using the same reduction functionality for 2d
  coadds.
- Added and improved routines for upcoming coadd2d functionality.
- Fixed bug in weight determination for 1d spectral coadds.
- Major fixes and improvements to Telluric corrections and fluxing
  routines.
- Fluxing now implemented via a script.
- Turned flexure back on for several instruments
- Introduced VLT/FORS2 spectrograph
- Swapped binspec and binspat in parse binning methods
- Extended LRISr 1200_900 arc template
- Modified add/rm slit methods to be spec,spat
- Add an option in coadding to scale the coadded spectrum to a given
  magnitude in a given filter
- Extended DEIMOS 1200G template

0.9.0
-----

- Major refactor to rename most modules and incorporate the PYPIT ->
  PypeIt switch
- Add SlitMask, OpticalModel, and DetectorMap classes.  Implemented
  DEIMOSOpticalModel based on DEEP2 IDL code.
- Improved treatment of large offsets in
  pypeit.core.trace_slits.trace_gweight to be symmetric with
  trace_fweight. Large outlying pixels were breaking object tracing.
- Added thresholding in pypeit.core.tracewave to ensure that tilts are
  never crazy values due to extrapolation of fits which can break sky
  subtraction.
- Turn off 2.7 Travis testing
- Integrated arclines into PypeIt
- Added KDTree algorithm to the wavelength calibration routines
- Modified debug/developer modes
- Update SpecObjs class; ndarray instead of list;  set() method
- Completely revamped object finding, global sky subtraction and local
  sky subtraction with new algorithms.
- Added -s option to run_pypeit for interactive outputs.
- Improved pypeit_show_spec2d script.
- Fixed bug whereby -m --use_master was not being used by run_pypeit
  script.
- Overhaul of general algorithm for wavelength calibration
- Hot fix for bspline + requirements update
- Fixed issue with biases being written to disk as untrimmed.
- Completely reworked flat fielding algorithm.
- Fixed some parsing issues with the .pypeit file for cases where there
  is a whitepsace in the path.
- Implemented interactive plots with the -s option which allow the
  reduction to continue running.
- Modified global sky subtraction significantly to now do a polynomial
  fit. This greatly improves results for large slits.
- Updated loading of spectra and pypeit_show_1dspec script to work with
  new output data model.
- Implemeneted a new peak finding algorithm for arc lines which
  significantly improved wavelength fits.
- Added filtering of saturated arc lines which fixed issues with
  wavelength fits.
- Added algorithms and data files for telluric correction of near-IR
  spectra.
- Revamped flat field roiutine to tweak slit boundaries based on slit
  illumination profile. Reworked calibrations class to accomodate the
  updated slit boundaries and tilts images as well as update the master
  files.
- Include BitMask class from MaNGA DAP.
- Change the way frame types are include in PypeItSetup.fitstbl
- Edited KeckLRISSpectrograph header keywords
- Edited how headers are read from the provided files
- Created metadata.PypeItMetaData class to handle what was previously
  `fitstbl`
- Fussed with date/time driven by GMOS;  date is no longer required in
  `fitstbl`
- Initial work on GMOS;  this is still work-in-progress
- Pushed several arcparam items into the Wavelengths parset
- Series of hacks for when binning is missing from the fitstbl
- CuAr line lists for GMOS
- New option to reduce only 1 det at a time
- Data provided in pypeit file overwrites anything read from the fits
  file headers.
- Filled in fits table reading data for GNIRS
- Demand frametype column in fits table is U8 format
- Further improvements to detect_lines arcline detection algorithm.
- Got rid of arcparam and added info and docs to wavelengths parset.
- Improved and commented autoid.py arclines code.
- Added utilities to wavecalib to compute shift,stretch of two spectra.
- Completely revamped cross-correlation algorithm in wavecalib to give
  roburt results.

0.8.1
-----
- Figuring out how to tag releases

0.8.0
-----

- First major steps on ARMED echelle data reduction pipeline
- APF/Levy and Keck/HIRES implemented
- Updates to blaze function and slit profile fitting
- Initial support for multislit reduction
- Coadding; including docs; and tests
- Now requiring astropy >= v1.3
- raw_input handling for Python 3
- coadd handling of bad input
- coadd bug fix on obj name
- Init local (i.e. object dependent) parameters in coadding
- fix local background logic error in slit masking
- Refactor QA PDF to PNG+HTML
- Add nminima object finding
- Add new parameters for object finding, reduce specific detectors
- Add slit profile QA
- Begin writing header (e.g. RA/DEC) info to spec1d files
- Fix bug in applying BPM for finding slit edges
- Update Ginga hooks
- Enable archiving/loading sensitivity function
- Add new cosmic ray algorithms for coadding (especially pairs of
  spectra)
- Added support for TNG+Dolores long slit spectrograph
- Started removing cython code
- Update line detection algorithm
- Updated flexure and tilt tracing documentation
- Updated docs:added standards.rst, and make a small correction in using
  script pypit_setup in setup.rst
- Fixed travis
- Updated slit trace algorithm
- Improved arc line detection algorithm
- Added functionality for fully automated wavelength calibration with
  arclines
- Switched settings files to allow IRAF style data sections to be
  defined
- Allowed data sections to be extracted from header information
- Significant refactor of routines related to pypit_setup
- Various small improvements, primarly to handle Gemini/GMOS data [not
  yet fully supported in PYPIT]
- Removed majority of cython functionality
- Moved logging to be a package object using the main __init__.py file
- Begin to adhere to PEP8 (mostly)
- setup.py rewritten.  Modeled after
  https://github.com/sdss/marvin/blob/master/setup.py .  Added
  requirements.txt with the package versions required.
- Updates archeck
- Loads NIST arclines from arclines instead of PYPIT
- DEIMOS reduction!
- Bug fix for bspline with bkspace
- Enable loading a sensitivity function with YAML
- Allow for multiple detectors when using `reduce detnum`
- Moved all imports to the start of every file to catch and avoid
  circular imports, removed most `import ... as ...` constructs
- dummy_* removed from arutils as necessary and propagated changes to
  tests
- remove dependency of ararclines functions on slf
- change requirements for astropy to >=1.3.0 so that `overwrite` is
  valid
- include numba in requirements, but actually a requirement of arclines
- Improve cookbook and setup docs
- Faster algorithm for defining object and background regions
- Restore armsgs -d functionality
- Finished cython to python conversions, but more testing needed
- Introduce maskslits array
- Enable multi-slit reduction
- Bug fixes in trace_slits
- Fixes what appears to be a gross error in slit bg_subtraction
  (masking)
- Turns off PCA tilt QA for now [very slow for each slit]
- Several improvements for coadding
- Modify lacosmic to identify tiny CR's
- Enabled writing Arc_fit QA for each slit/order
- Refactored comb_frames
- Refactored load_frames
- Refactored save_master
- Refactored get_datasec_trimmed, get_datasec, pix_to_amp
- Refactored slit_pixels
- Refactored sub_overscan
- Refactored trace_slits (currently named driver_trace_slits) and many
  of its dependencies
- Added parameter trace_slits_medrep for optional smoothing of the trace
  slits image
- Updated a few settings for DEIMOS and LRIS related to tracing slits
- Added a replace_columns() method to arproc.py
- Fixed a bug in new_match_edges()
- Moved tracing docs -> slit_tracing and edited extensively
- Updated docs on DEIMOS, LRIS
- Added the pypit_chk_edges script
- Added BPM for DEIMOS
- Added the code for users to add slits [edgearr_from_users()] but have
  not documented nor made it accessible from the PYPIT file
- Generated tcrude_edgearr() method for using trace crude on the slit
  edges
- Added trace_crude() method that I ported previously for DESI
- Added multi_sync() method for ARMLSD slit synchronization
- Have somewhat deprecated the maxgap method
- Refactored the gen_pixloc() method
- Generate arpixels.py module for holding pixel level algorithms
- Move all methods related to TraceSlits to artraceslits.py
- Introduce the TraceSlits class
- Update armlsd accordingly
- Remove driver_trace_slits and refctor_trace_slits methods
- Making Ginga a true dependency of PYPIT
- Have TraceSlits write/load MasterFrames
- Introduce SetupClass object
- Replace armbase.setup_science() with SetupClass.run()
- Move setup acitivites to inside pypit.py
- doc updates in setup.rst
- Refactor fitsdict -> fitstbl  (variable name not updated everywhere)
- Removed slurped headers from fitsdict (and therefore fitstbl)
- Include SetupClass Notebook
- Move ftype_list from armeta.py to arsort.py
- Bug fix related to fluxing
- Substantial refactor of arsort.py
- Substantial refactor of arsetup.py
- Introduced base-level ProcessImages class
- Introduced abstract MasterFrame class
- Introduced BiasFrame, BPMImage, ArcImage, and TraceImage classes
- Started NormPixelFlat class but have not yet implemented it
- Substantial refactoring of armasters
- Moved arlris, ardeimos to core/
- Moved image processing methods to arprocimg in core/
- Introduced calib_dict to hold calibration frames in armlsd (instead of
  slf)
- Modified ardeimos to load only a single image (if desired)
- Turned off fluxing in this branch;  is 'fixed' in the one that follows
- Moved get_slitid() to artraceslits
- Deprecates ['trace']['combine']['match'] > 0.0 option
- Deprecates ['arc']['combine']['match'] > 0.0 option
- Refactoring of settings and slf out of core methods continues
- Removed _msbias, _msarc, _datasec, _bpix from slf
- New tests and Notebooks
- Introduced FluxSpec class
- Introduce pypit_flux_spec script (and docs)
- Added FluxSpec Notebook
- armlsd has reappeared (momentarily) but is not being used;  it goes
  away again in a future branch
- Added a dict (std_dict) in arms.py to hold standard star extractions
- Reducing standard stars in the main arms loop
- Modified save_1d_spectra to handle loaded SpecObj in addition to
  internally generated ones
- Moved arflux to core and stripped out slf, settings
- Really restricting to nobj when user requests it
- New tests
- Introduces WaveCalib class
- Push ararc.py to core/ after removing slf and settings dependencies
- Further refactor masters including MasterFrame; includes addressing
  previous comment from RC
- Removed armlsd.py again
- Strips wv_calib from ScienceExposure
- Push get_censpec() to ararc.py
- New tests; limited docs
- TraceSlits load method pushed outside the class
- Introduces WaveTilts class
- Significant modification to tilt recipe including deprecation of PCA
- Moved tilt tracing algorithms from artrace.py to artracewave.py in
  core/
- Added 2D Legendre fitting to polyfit2d_general
- New trace slits tilts  settings (for 2D fitting)
- New QA plot
- New pypit_chk_tilts script
- New docs
- New tests
- Introduces FlatField class
- Adds FlatField Notebook, tests
- Pushes flat field algorithms into core/arflat.py
- Main flatfield method broken into a few pieces
- Further refactoring of armasters
- Further refactoring related to settings and ScienceExposure
- WaveImage class
- Strip mswave from ScienceExposure
- New tests
- Push get_calib methods into the individual classes
- Significant refactoring in arms.py followed
- Rename slits_dict -> tslits_dict
- Use tslits_dict in wavetilts.py
- Introduce ScienceImage class
- Substantial refactoring in arms.py followed
- Notebook too
- Reversed exposure/det loops for the (last?) time
- Generated arskysub.py in core/
- Significant portions of arproc.py are now superfluous
- Moved flexure_qa to arwave.py
- Significant refactoring of arsave.py (also moved to core/)
- Removed settings and slf from arspecobj.py
- Refactored trace_objects_in_slit()
- Refactoring of flexure algorithms
- Adds build_crmask() and flat_field() methods to ProcessImages
- Completed the deprecation of arsciexp (RIP)
- Many test updates
- Doc strings improved but no new main docs
- Completed armasters refactor and moved to core/
- Adds bspline_profile() method;  Used here for skysub but will also
  show up in extraction
- Introduces new skysub method;  still a bspline but now the new one
- Adds several methods from the PYDL repository into a pydl.py module
  including bspline Class
- Adds method to generate ximg and edgemask frames
- Adds new trace_slits_trim settings
- Small install edits
- Fixes Travis failure that crept into the previous PR
- Fix bug in bspline
- Adds a demo Notebook for LRISr redux
- Other odds and ends including code flow doc
- Introduce pypit/par and pypit/config directories
- Introduce PypitPar as an initial step toward refactoring the front end
- Final nail in the coffin for cython
- Add API docs
- Add bumpversion
- Adds a demo Notebook for LRISr redux
- Other odds and ends including code flow doc
- Introduce pypit/par and pypit/config directories
- Introduce PypitPar as an initial step toward refactoring the front end
- Move spectrograph specific code into spectographs/ folder
- Introduces the Spectrographs class
- Introduces the Calibrations class with Notebook
- Bug fix in view_fits script
- Handle no-slits-found condition
- Added NIRES to spectrographs folder
- Fixed logic in ArcImage class related to settings and user settings
- Added user settings to some of the other classes.
- Enabled load_raw_frame to take a negative dispersion axis indicating
  flips.
- Major bug fixed in bspline_profile where it was producing gargabe
  results when breakpoints were being rejected.
- Edits to Spectrograph class
- Removed all use of settings in ARMS and its subsequent calls.  ARMS
  now uses PypitPar and its sub parameter sets
- propagated ParSet changes into run_pypit and pypit_setup
- settings/parameters for pypit now set in the pypit file using a
  configuration parameter set
- rewrote pypit file parser
- Included automatically generated documentation of PypitPar when
  running make html in doc/ directory
- Checked orientation of array correct for DATASEC and OSCANSEC in
  DetectorPar for each Spectrograph
- Add SpecObjs class
- Add from_dict and to_dict methods to pydl bspline and update docs
- Updated from_dict method in pydl bspline

0.7 (2017-02-07)
----------------

This file enters the scene.<|MERGE_RESOLUTION|>--- conflicted
+++ resolved
@@ -6,12 +6,9 @@
 - Apply find_min_max when clipping the image for object finding
 - Mask bad detector regions for global sky flexure calculation
 - Detector structure correction included in flatfield calibration
-<<<<<<< HEAD
-- Refactor PypeIt input files
-=======
 - Apply find_min_max when clipping the image for object finding
 - Mask bad detector regions for global sky flexure calculation
->>>>>>> 72fe1971
+- Refactor PypeIt input files
 
 1.9.0 (31 May 2022)
 -------------------
