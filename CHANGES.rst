--- conflicted
+++ resolved
@@ -1,13 +1,10 @@
 
-<<<<<<< HEAD
-=======
 
 1.5.1.dev
 ---------
 
 - Modifications to reduce header crashes
 
->>>>>>> 23455b9b
 1.5.0 (11 Aug 2021)
 -------------------
 
