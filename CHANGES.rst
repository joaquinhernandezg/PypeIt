1.13.1dev (6 June 2023)
------------------------

- Add support for Gemini/GNIRS (IFU)
- Added a script to convert a wavelength solution into something that can be placed in the reid archive.
- Hotfix for GTC/OSIRIS lamp list
- Hotfix for Arc1D stats annotations on the QA
- Hotfix for metadata (correctly set config_independent frames when multiple configurations are being setup)
- Hotfix for rebin (speed-up and conserves flux)
- Hotfix for skysub regions GUI that used np.bool
- Hotfix to stop pypeit_setup from crashing on data from lbt_luci1, lbt_luci2, magellan_fire,
  magellan_fire_long, p200_tspec, or vlt_sinfoni.
- Instrumental FWHM map is calculated and output in ``Calibrations`` and ``spec1d`` files.
- Adds Keck/ESI to PypeIt
- Add MDM/Modspec spectrograph
<<<<<<< HEAD
- Fix a bug in ``spectrograph.select_detectors``, where a list of ``slitspatnum`` could not be used.
- Improvements in 2D coaddition
    - Fix a bug in `pypeit_setup_coadd2d` for the output file name of the .coadd2d file
    - Added possibility to specify more than one Science folder in `pypeit_setup_coadd2d`
    - Now ``only_slits`` parameter in `pypeit_coadd_2dspec` includes the detector number (similar to ``slitspatnum``)
    - Added ``exclude_slits`` parameter in `pypeit_coadd_2dspec` to exclude specific slits
    - Fix wrong RA & Dec for 2D coadded serendips

=======
- Store user-generated wavelength solution in pypeit cache
>>>>>>> 670eacb3

1.13.0 (2 June 2023)
--------------------

- Implemented a resample algorithm when generating datacubes
- Hotfix to docs to ensure pypeit_loaders api doc is generated
- Allow user control of the local sky subtraction window
- Deprecate use of python 3.8 with PypeIt, allow python 3.11
- Make pypeit_show_2dspec (somewhat) backwards compatible.
- Added the option to disable strict version checking for 1d coadds.
- Hotfix for KCWI when using alignment (aka ContBars) frames for the astrometric correction.
- Sensitivity function masking and output updates
- Fixed a bug in the `variance_model` calculation for combined images.
- Added the possibility to use dither offsets saved in the header of the science frames for
  coadding 2D spectra (``dithoff`` must be part of the spectrograph metadata).
- Calibration group numbers can now be anything, as long as there are no more
  than 63 unique integers.
- Removed use of the term "master", renamed to calibration frames/files.
  Default output directory for calibration frames is now ``Calibrations``.
  Calibration frames renamed; e.g., ``MasterArc`` is now ``Arc``.
- Calibration frame naming now done via ``calibframe.CalibFrame`` class.
- Start to deprecate use of ``os.path`` in favor of ``pathlib``
- Deprecated ``pypeit_parse_calib_id`` script, but improved the ``.calib`` file
  provided by ``pypeit_setup``.  The ``.calib`` file is now always written, and
  provides a direct association between input raw files and output calibration
  files.  Discussed in new docs.
- The ``'calib'`` column is now always added to the pypeit file, regardless of
  whether or not you also request the ``'comb_id'`` and ``'bkg_id'`` columns.
- Names of associated calibration frames now written to ``spec2d`` file headers.
- Major quicklook updates.  ql_multislit.py deprecated.
- Improve speed in ginga visualization of traces and added
  `pypeit_chk_tilts`. Note that this script uses an update
  of the tilts datamodel, so it will not work on older reductions.
- Updates to reduction parameters for LDT/DeVeny

1.12.2 (29 Mar 2023)
--------------------

- Gemini/GMOS mask design slurping and usage
- New GMOS wavelength solution
- Added NIRES tutorial doc
- reid_arxiv templates for all MMTO Blue Channel gratings and for MMTO Binospec G600 and G1000
- Various bug fixes and enhancements to mmt_bluechannel and mmt_binospec support
- Include the S/N of extracted spectra in the SpecObj datamodel
- Added new specutils interface
- Fixed bugs when only performing calibrations and (1) calib groups are all set
  to 'all' or (2) anything other than '0'.
- Added `MASKDEF_OBJMAG` and `MASKDEF_OBJMAG_BAND` in spec1d datamodel.
- Improved NIRES dither pattern parsing and automatic assignment of `comb_id` and `bkg_id`.

1.12.1 (21 Feb 2023)
--------------------

- (Hotfix) Specify sphinx versions to correctly work with
  sphinx_rtd_theme
- (Hotfix) Fixed bug that caused crash of sensfunc routines using
  telluric grids in offline processing
- (Hotfix) Fixed error when showing flats in Ginga when the fine correction is not performed
- Implemented the upgraded GTC/OSIRIS+
- (Hotfix) keymap error when displaying GUIs
- Added support for more NOT/ALFOSC grisms as well as NOT recommended standards
- Implemented the SOAR/Goodman blue 400 grating (setup M1)
- Added support for SOAR/Goodman red 600 grating (setup RED)
- Implemented the SOAR/Goodman (blue) M1 only
- New docs on OneSpec
- Modify install notes to allow python 3.10; python3.8 no longer explicitly supported
- Allow for bad orders during extraction  (without crashing)

1.12.0 (31 Jan 2023)
--------------------

- (Hotfix) Fixed bug that allowed science frames to be assigned to multiple
  instrument configurations
- (Hotfix) Fixed typo related to GitHub download for offline processing
- Started modifications and support for JWST.
- Limit LRISr header crashes
- Added spectral flexure and reference frame corrections for IFU data
- Allow separate sky frame to be used for sky subtraction with IFU data
- Limit the images written to the MasterEdges file to only the trace
  image, mask, and detector.
- Refactor quicklook scripts
- OpenMP link fix
- Enable boxcar_radius for manual extraction
- Prevent flexure crash
- Fixed error with deprecated numpy types
- Improved optimization of bspline c code
- Parse Keck/NIRES dither patterns, similar to MOSFIRE
- Introduce BitMaskArray class to ease use of bitmasks
- Fixed memory hogging by matplotlib when using version >= 3.6.1

1.11.0 (21 Oct 2022)
--------------------

- Add ability for users to specify custom arc line lists for
  wavelength calibration, saved in the user's PypeIt cache
- Added Keck/NIRES frame-typing development doc.
- Now more than one setup can be assigned to the same calibration frame,
  allowing to associate the same calibration frames to different science/standard
  frames, if desired.
- Correctly associate calibrations with science data for MOSFIRE longslit and long2pos masks.
- Automatically assign `comb_id` and `bkg_id` to MOSFIRE science data,
  using the information on the dither pattern.
- Allow verbosity specification for various post-processing command-line scripts.
- Allow for the specification of a specific UVIS extinction file for sensitivity
  function computation and flux calibration.
- Adding Keck/HIRES functionality.
- Restructred coadd2d in order to work with images that have different
sizes.
- Restructured extraction and find_objects classes to work
better with 2d coadds.
- Refactor and general update of documentation

1.10.0 (11 July 2022)
---------------------

- Modify tweak_standard for Mosfire/J2
- Apply find_min_max when clipping the image for object finding
- Mask bad detector regions for global sky flexure calculation
- Detector structure correction included in flatfield calibration
- Apply find_min_max when clipping the image for object finding
- Mask bad detector regions for global sky flexure calculation
- Fixed a bug associated with 2d interpolation of waveimg in extraction.
- Refactor PypeIt input files
- Added wavelength diagnostics to the spec2d output


1.9.1 (13 June 2022)
--------------------

- Hotfix for bug related to downloading from the `reid_arxiv` when using
  the `reidentify` wavelength calibration method.


1.9.0 (31 May 2022)
-------------------

- When using glob to get files in pypeit_setup, added automatic sorting
  so that the default `comb_id` ordering matches the sorted file name.
- Improve Keck/KCWI automatic frame typing.
- Implemented Keck/KCWI flux calibration
- Wavelength templates (OH lines and arc lamps) created for Keck/MOSFIRE
- Mosaic is now available for Keck/DEIMOS too.
- Various package data (e.g., reid_arxiv, sensfunc) are no longer
  distributed via PyPI to reduce package size; introduce mechanisms for
  downloading/caching needed data either at runtime or on demand.
- Save output wavelength calibration from `pypeit_identify` to the cache
  for direct reuse in data reduction.
- The `pypeit_identify` GUI can now toggle between linear and log
  scaling of the arc spectrum flux.
- Improved wavelength solution for Gemini-Nort E2V detector
- Keck/DEIMOS now uses gain/RN values measured periodically by WMKO
- Add bok_bc 300 grating template
- Added more flexible quicklook that can handle dithering.
- Expose exposure time scaling for dark frames as an image processing
  parameter, and set the default behavior to ignore any difference in
  exposure time.  Also fixes a bug in the variance calculation.
- Refactored object finding
- Bug fixes in local sky subtraction and extraction
- Fixed pypeit setup issues due to bad LRIS headers.
- Added support for VLT FORS2 600z grism.
- Added enhancements and fixes for Keck lris red Mark4.
- Fixed a bug in 2d coadding when objects were not being identified.
  Refactored 2d extraction.
- Added code to better parse Gemini/GNIRS dither sequences
- Add spectrograph child for VLT X-SHOOTER UVB arm
- Minor enhancements to `pypeit_identify` GUI
- Refactoring of `pypeit_show_wvcalib` GUI


1.8.1 (23 Feb 2022)
-------------------

- various hotfixes
- Include preliminary support for fluxing with archived SensFunc files
  for DEIMOS.


1.8.0 (12 Feb 2022)
-------------------

- Fixed a bug about how `maskdef_offset` is assigned to each detector
- Changed default behavior for how PypeIt computes `maskdef_offset` for
  DEIMOS.  It now uses by default the stars in the alignment boxes.
- Introduces pypeit_parse_calib_id script
- Refactor manual extraction
- Fixed 2Dcoadd spec bugs for central wavelength dithers.
- GMOS doc updates
- Add 2D wavelength calibration image to MasterFlat output; include
  wavelength calibration in pypeit_chk_flat ginga display.
- Introduce mosaicing
    - `det` arguments can now be tuples with a list of detectors to
      combine into a mosaic.  Mosaics can now be defined in the pypeit
      file using `detnum`; e.g., `detnum=(1,2)` creates a mosaic of
      detectors 1 and 2.
    - The tuples must be one among an allowed set defined by each
      spectrograph class; see `gemini_gmos.py`.
    - `DETECTOR` extensions in output files can now be either a
      `DetectorContainer` object or a `Mosaic` object.  Both are now
      written using `astropy.table.Table` instances.  `Mosaic` objects
      just have more columns.
    - The `otype` of `DataContainer` data-model components can now be a
      tuple of `DataContainer` subclasses indicating that the component
      has an optional type.
    - Added the `one_row_table` class attribute to `DataContainer`,
      which will try to force all the elements of a datamodel into a
      binary table extension with a single row.
    - Started propagation of name changes from, e.g., `DET01` to
      `MSC01`, where the latter indicates the reduction uses the first
      mosaic option for the spectrograph.  Keys for master calibration
      frames are now, e.g., `A_1_DET01` instead of `A_1_01`.
    - Currently only implemented for `gemini_gmos`.
    - During processing, bias and dark images are left as separate
      detector images, whereas all other images are mosaiced for further
      processing.  This means that `RawImage` is now *always* 3D, where
      `PypeItImage` can be either 2D or 3D.
    - Added a `det_img` to `PypeItImage` datamodel to keep track of the
      parent detector for each pixel in a mosaic.
    - Added a `amp_img` to `PypeItImage` datamodel to keep track of the
      parent amplifier for each pixel in a mosaic; this is the result of
      mosaicing the `datasec_img` objects for each detector.
- Improve performance of L.A.Cosmic algorithm:
    - Switch to using ndimage.binary_dilation for growing masked regions
    - Switch to astropy convolution for Laplace convolution
    - Added faster block replication algorithm
    - Fix iteration logic
- Intermediate update to BPM.  Preference given to pulling this from the
  relevant `PypeItImage` calibration image instead of always building it
  from scratch.  That latter complicated things for mosaics.
- First steps toward more robust treatment of saturation.
- Dark counts used for calculating the shot noise now includes measured
  dark images if provided
- `PypeIt` file parameters can now parse sets of tuples; e.g.,
  `detnum=(1,2),(3,4)` should get parsed as `par['detnum'] = [(1,2),
  (3,4)]`.
- `PypeIt.select_detectors` has been moved to `Spectrograph`.
- Update for `LDT/DeVeny` including support for binned data,
  `use_header` for reading arc lamps used from frames, and `reid_arxiv`
  templates for three additional gratings.
- Slurps in and uses slitmask design for Keck/LRIS (limited usage)
- Hotfix for `gemini_gmos` mosaic tracing parameters
- Include sky model in 2nd pass of global sky subtraction (not for IR
  redux).
- Skymask is now computed also for the maskdef_extract objects.
- Added dedicated fwhm and boxcar_radius for maskdef_extract objects.
- Added pypeit_version to the pypeit file header.
- Set DEIMOS `find_fwhm` default to 0.8" in binned pixels.
- Added row-dependent pattern-noise calculation
- Improvements in `pypeit_coadd_2dspec`:
    - `maskdef_id` assigned to each slit
    - Assigning object's name, ra and dec to detected objects is now
      available
    - Force extract of undetected objects is now available
    - `maskdef_offset` can be use as offsets in the coadd
    - Coadding only a specific sets of slits is now possible with the
      parset `--only_slits`
    - If the user inputs a list of offsets, the weights can still be
      computed if a bright object is found, otherwise uniform weigths
      will be used
    - Fixed manual extraction bug
    - Various improvements in the flow of the code
    - spec1d*.txt is now produced also for coadd2d
- Scripts to explore the noise residuals in PypeIt
- Added Coadd2D HOWTO docs
    - Fixes a  bug in echelle object finding
    - Attempt to make the threshold computation for object finding more robust.
    - Fixed a bug in extraction for echelle spectrographs for IR reductions.
    - Tuned up preivious refactor of object finding and extraction classes.
    - Fixed a bug that was introduced in skymask definition.
    - Fixed a bug where negative objects were not being found for IR reductions of standard stars.
- Add template wavelength solution for soar_goodman_red 400_SYZY

1.7.0 (19 Nov 2021)
-------------------

- Introduces pypeit_parse_calib_id script
- Throw a warning if the chosen spectrograph has a header which does not
  match expectation
- Pypeit can now read (currently for Keck DEIMOS only) the list of arc
  lamps from the header and use it for wavelength calibration.
- Allow one to restrict the wavelength range of the arxiv template
- Fixed a bug in HolyGrail that did not allow for sigdetect and rms_wavelength to be
  slit dependent lists.
- Set DEIMOS FWHM default to 10 pixels
- Fixed a bug in HolyGrail that did not allow for sigdetect and
  rms_wavelength to be slit dependent lists.
- Improvements for MOSFIRE:
    - uses slitmask info in the slit edge tracing
    - associates RA, Dec and Object name to each extracted object
    - extracts undetected objects using the predicted position from
      slitmask info
    - uses dither offeset recorded in the header as default
      slitmask_offset, but the user can provide the maskdef_id of a slit
      with a bright object that can trace the offset.
    - improvements in the frame typing
- Implements new Mark4 detector for Keck/LRISr  (aka keck_lris_red_mark4)
- QL script for Keck/DEIMOS
- Implemented flux calibration and grating correction for datacubes.


1.6.0 (1 Oct 2021)
------------------

- Modifications to reduce header crashes
- Added `image_proc.rst` doc, which includes a table with the primary parameters
  that affect the control flow of the image processing.
- Added exptime and units to the PypeItImage data model.
- Made bias subtraction available to the dark image processing (i.e., if people
  request bias subtraction for darks, the bias needs to be passed).  Similarly,
  added dark to the buildimage calls in get_arc and get_tiltimage.
- Streamlining of the operations in pypeit.core.flat.flatfield.
- Digitization noise no longer added to readnoise calculation by default.
- Include "processing error" in error budget.  Accounts for, e.g., readnoise in
  dark image, etc.
- Include error calculation in overscan subtraction.  The error estimate is the
  standard error in the median, which will be an overestimate for the savgol
  method.
- Allow for pinhole and sky frames in buildimage_fromlist.
- In pypeit.images.rawimage.RawImage:
    - Conversion from ADU to counts is now the first step for all processing.
    - Added an `empirical_rn` parameter that allows the users to use the
      overscan region to estimate the detector readnoise for each image
      processed, and this estimation of the readnoise is now in its own method.
    - Subtraction of the dark is now done after the conversion of the image to
      counts.
    - Dark subtraction is now always performed using the tabulated values for
      each detector.  A warning is thrown if the dark frames are provided and
      the measured dark-current from a dark image is more than 50% different
      from the tabulated value.
    - Whether or not you add the shot noise and a noise floor to the variance
      image are now optional and controlled by parameters in ProcessImagesPar.
    - Changes to default ProcessImagesPar parameters: use_specillum = False for
      all frame types; shot_noise = False and noise_floor = 0 for biases; and
      use_overscan=True, use_biasimage=True, noise_floor=0., and mask_cr=True
      for darks.  Adjustments propagated to individual spectrographs.
    - BPM is not recalculated after applying the flat-field correction because
      it is not longer changed by that function.
    - The code keeps track of the image scaling via the flat-field correction,
      and propagates this to the noise model.
    - Compute and save a "base-level variance" that includes readnoise, dark
      current, and processing error as part of the PypeItImage datamodel.
    - Added `base_var` and `img_scale` to the datamodel of PypeItImage, as well
      as the noise_floor and shot_noise booleans.  All of these are used by
      pypeit.core.procimg.variance_model to construct the error model.
    - Added BADSCALE bit to ImageBitMask to track when flat-field corrections
      are <=0.
- Added `update_mask` and `select_flag` methods to PypeItImage as convenience
  methods used to update and extract information from the fullmask bitmask
  attribute.
- CombineImage now re-calculates the variance model using the stacked estimate
  of the counts instead of propagating the estimates from the individual
  exposures.
- CombineImage performs a masked median when combine_method = 'median', and the
  error is the standard error in the median.
- Simplifies stacking of bits in CombineImage.
- Calculation of the variance in processed images separated into two functions,
  pypeit.core.procimg.base_variance and pypeit.core.procimg.variance_model.
  These replace variance_frame.
- Added a "detectors" doc, and an automatically generated table with relevant
  detector parameters (including the dark current) used for instrument.
- Improved fidelity of bspline timing tests using timeit.
- Added inverse variance images to MasterBias and MasterDark frames so that they
  are available for re-use.

1.5.0 (11 Aug 2021)
-------------------

- Doc updates, including reorganization of the installation doc, fluxing and
  telluric docs, and automatic construction of the package dependencies.
- Add new pixelflat_min_wave parameter below which the mspixelflat is set to 1.
- Add `pypeit_install_telluric` and `pypeit_install_ql_masters` scripts.  The
  latter creates a symlink to the directory with the QL masters that will be
  used if the QL_MASTERS environmental variable does not exist.
- Improved `edgetrace.maskdesign_matching` to always return syncronized traces.
- Pypeit can now deal with dithered observations (only for DEIMOS for now), by
  finding the offset of the observed slitmask from the expected position in the design file.
- There are three options the user can use to find the slitmask offset: bright objects,
  selected slit, or alignment boxes.
- Pypeit run object finding for the alignment boxes but it does not extract them.
- `reduce.run` is now split in two methods: `run_objfind` and `run_extraction`.
- There are now 2 loops over the detectors in `pypeit.reduce_exposure`: the first
  one runs calibrations and object finding for all the detectors and the second one
  runs the extraction. In between the two loops, the slitmask offset is computed.
- A script (`get_telescope_offset`) to determine the telescope pointing offsets is
  added to `pypeit/spectrographs/keck_deimos.py`
- Improve SOAR Goodman fluxing


1.4.2 (06 Jul 2021)
-------------------

- Added a common base class for all scripts
- Script methods now included in Sphinx documentation
- Updated `pypeit.scripts.scriptbase.SmartFormatter` to enable wrapping
  long lines and specify lines with a fixed format using `F|`.
- Made `pypeit.core.telluric.Telluric` subclass from
  `pypeit.datamodel.DataContainer`, and added some basic unit tests.
  This led to some changes in the existing datamodel.
- Made `pypeit.sensfunc.SensFunc` subclass from
  `pypeit.datamodel.DataContainer`, and added some basic unit tests.
  This led to some changes in the existing datamodel.
- Allowed `pypeit.datamodel.DataContainer` parsing methods to used
  pseudonyms for HDU extension names and base classes to read the
  datamodels of subclasses.  Both added new keywords that default to
  previous behavior.
- Moved some functions to avoid circular imports
    - `pypeit.coadd1d.OneSpec` -> `pypeit.onespec.OneSpec`
    - `pypeit.core.coadd.get_wave_grid` ->
      `pypeit.core.wavecal.wvutils.get_wave_grid`
    - `pypeit.core.coadd.sensfunc_weights` ->
      `pypeit.sensfunc.sensfunc_weights`
- Add LDT/DeVeny spectrograph
- Add 6440.25A CdI line (LDT/DeVeny)
- Modify SOAR to read their (truly) raw files
- GMOS doc updates


1.4.1 (11 Jun 2021)
-------------------

- Adds SOAR/Goodman red camera
- Update to Gemini-S telescope info
- Make PypeIt ISO 8160 (more) compliant
- Address an Identify bug
- Add blocking filter to DEIMOS config
- NOT/Alfosc updates
- A pair of fixes for shane_kast_red
- Add NTT EFOSC2 spectrograph
- Add standard stars CD-34241 and CD-329927 to esofil
- Add wavelength solution for keck_lris_red 600/10000
- `pypeit_show_2dspec` shows traces of forced extraction and manual
  extraction with different colors
- Updated docs about extraction and DEIMOS
- Implement multi-detector flexure estimates
- Fix error in variance for numpy fitting routines
- Introduce HOWTO for DEIMOS
- Method for slupring in a standard observed and reduced by WMKO


1.4.0 (23 Apr 2021)
-------------------

- Include a fix for when no edges are detected in `EdgeTraceSet` by
  adding the `bound_detector` parameter.  Most instruments have a
  default of `bound_detector = False` meaning that the code will skip
  processing any detector where no slit edges are found.  Some
  instuments set the default to be `bound_detector = True` because the
  slit edges always or often fall off the edge of the detector (i.e.,
  the detector is fully illuminated).  These instruments are currently
  `mmt_mmirs`, `mmt_bluechannel`, `not_alfosc`, and `shane_kast`; note
  that some `gemini_gmos` data in the DevSuite require
  `bound_detector=True`, as well.
- Improved wavelength template for DEIMOS gratings: 600ZD, 830G.
- Added new ArI, KrI, NeI, XeI arc lines.
- PypeIt can now compute arc line FWHM from the lines themselves. This
  is controlled by a new parset, ``fwhm_fromlines``, which is set to
  False by default, except for DEIMOS.
- Added a development document about the DEIMOS wavelength calibration.
- Limit reduction to detectors 3 and 7 when DEIMOS LVM mask is used
  (other detectors are empty)
- Add `pypeit_obslog` script that simple compiles and prints metadata
  from a set of fits files needed by pypeit to run.
- Change `PypeItSetup.from_file_root` to *require* the output path to
  write the vanilla pypeit file.  If no path is provided, the object is
  instatiated without creating any output.
- Fixed bug in sensitivity function code adressing issue #747. Revamped
  sensitivity function completely to compute zeropoints and throughput.
  Enhanced sensfunc.py QA.
- Added MOSFIRE QL script.
- Added support for VLT/SINFONI K 25mas (0.8x0.8 arcsec FOV) platescale
- Updated docs for differencing imaging sky subtraction.
- Added "sky" frametype for difference imaging sky subtraction
  addressing issue # 1068
- Improved and sped up sensitivity function telluric codes.
- Fixed bugs in ArchiveReid automatic wavelength identification.
- Removed numba dependency.
- Improved pypeit_view_fits script.
- Fixed ginga bugs in display.py and added automatic cuts to show_2dspec
- Added latin hypercube sampler to pypeit.utils which is required for
  differential evolution optimizations.
- Improved GMOS R400 wavelength solution
- Turned off GMOS-S binning restriction
- Add GTC OSIRIS spectrograph
- Updates for docs on adding new spectrographs.  And a bok test
- Added a new ``pypeit_collate_1d`` tool to automatically group 1D
  Spectra from multiple files by group and coadd them.
- PypeIt will now add HISTORY keyword entries to FITS files.
- `use_maskdesign` is turned off for DEIMOS LVM masks
- a new parameter `use_user_fwhm` is added in `ExtractionPar` to allow
  the user to set their preferred fwhm
- Improved `slittrace.assign_maskinfo`
- PypeIt can now force extractions of DEIMOS non detected objects at the
  location expected from slitmask design.
- SpecObj and SlitTrace datamodel versions updated

1.3.3 (24 Feb 2021)
-------------------

- (Hotfix) Command-line argument bug in `pypeit_coadd_1dspec` script.
- (Hotfix) Bug fix in `pypeit_obslog` script.
- (Hotfix) X-Shooter bits


1.3.2 (08 Feb 2021)
-------------------

- (Hotfix) Bug in content type of README file that prevented upload to
  PyPI

1.3.1 (01 Feb 2021)
-------------------

- pypeit_chk_wavecalib script
- Option to limit channels shown for pypeit_show_2dspec
- sigdetect on in full_template
- Added new ArI, ArII lines
- Improved 1Dfit QA
- Final wavelength template for DEIMOS 900ZD
- Fix a bug in `pypeit/core/arc.py` and `pypeit/core/wavecal/autoid.py` due
  to the padding to the arc frames
- Added a new XeI line
- Turn off sigma clipping for DEIMOS arc frames.
- Refactor setup.py to use setup.cfg to define package configuration
- Refactor version handling to use setuptools_scm to grab version info from git tags
- Add support for testing within isolated environments via tox
- Refactor CI to use tox to run tests
- Add cron-scheduled tests to CI
- Add tests to CI to cover macos, windows, and conda installations
- Refactor wrapper scripts in bin/ to be entry_points defined in setup.cfg
- Deprecate check_requirements now that dependencies are handled by the installation



1.3.0 (13 Dec 2020)
-------------------

- DATE-OBS, UTC, AMPMODE, and MOSMODE added to metadata for DEIMOS, and
  the first three are now included in the auto-generated pypeit files.
- DEIMOS AMPMODE is now included in the list of metadata used to
  determine the DEIMOS configuration (setup).
- Frames ignored by
  `pypeit.metadata.PypeItMetaData.unique_configurations` used to
  establish the unique configurations are now set by
  `pypeit.spectrographs.spectrograph.Spectrograph.config_independent_frames`.
  These default to 'bias' and 'dark' frames.
- `pypeit.spectrographs.spectrograph.Spectrograph.config_independent_frames`
  can also return a *single* keyword selecting the metadata column used
  to match these frames to a given configuration.  For DEIMOS, this is
  used to match bias and dark frames to a configuration observed on the
  same date.  Currently these frames can only be set to a single
  configuration.
- Added `pypeit.metadata.PypeItMetaData.clean_configurations` that
  ignores frames that cannot be reduced by pypeit, as set by
  `pypeit.spectrographs.spectrograph.Spectrograph.valid_configuration_values`.
  For DEIMOS, this is used to ignore frames that are taken in
  direct-imaging mode or using anything except the B amplifier to read
  the data.  The ignored frames are removed from the metadata table
  (`fitstbl`).
- `update_docs` script now builds the html as well as the api rst files.
  It also prints a pass/fail comment.
- Added tests to `pypeit/tests/test_setups.py` to test that PypeIt
  correctly and automatically identifies frames from multiple DEIMOS
  configurations and that `pypeit.pypeitsetup.PypeItSetup` correctly
  produces separate pypeit files for each configuration.
- Added a development document reporting that PypeIt now satisfies the
  `PD-3` requirement Keck outlined for the DEIMOS PypeIt pipeline.
- Building the docs now dynamically generates an example pypeit and
  sorted file for inclusion in the PypeIt documentation.
- The setup block is now a simple listing of the keywords and values
  used to identify the instrument configuration.
- Refactor identify GUI and improve its docs
- Modest refactoring of templates.py
- Construction of wavelength arxiv files for DEIMOS 1200B and blue 1200G
- Pypeit now adds DEIMOS slits that are expected from the slitmask design
  but not found in the tracing process.
- PypeIt now flags as “BOXSLT” DEIMOS slits that are expected to be
  alignment boxes from slitmask design.
- Added a table with DEIMOS slitmask design and objects info to the
  SlitTraceSet datamodel
- Add support for MMTO Blue Channel Spectrograph
- Add GitHub Actions CI workflow
- Incorporates a procedure to enable GMOS Nod and Shuffle observations
- New GMOS wavelength solutions
- Remove Travis CI config
- General housecleaning of spectrographs
    - Documentation improvements
    - Dynamically builds table of available spectrographs; see
      `pypeit.spectrographs.available_spectrographs`
    - `pypeit.defs` is now deprecated
    - Removed usage from `pypeit.pypmsgs` and moved it to `run_pypeit.py`
    - Many Spectrograph instance attributes are now class attributes; in
      particular, previous instance attribute `spectrograph` is now `name`.
    - Added class attributes that set if the spectrograph is supported and any
      comments for the summary table.
    - `default_pypeit_par` is now a class method, which allows the name of the
      spectrograph to be defined in a single place
    - Valid spectrographs are no longer checked by
      `pypeit.par.pypeitpar.ReduxPar`.  This caused a circular import in the
      new strucuture.  The parameter `par['rdx']['spectrograph']` is virtually
      always checked by `load_spectrograph`, so I don't think this is a
      problem.
- Kastr 300 grating solutions
- Hotfix to include the solutions!
- Improved DEIMOS slitmask design matching
- Assign RA/DEC to DEIMOS extractions
- DEIMOS object RA, Dec, and name returned when running `pypeit_show_1d --list` and saved in
  the .txt file with the list of 1d spectra.
- DEIMOS object name and `maskdef_id` visible in ginga when running `pypeit_show_2d`
- Fix sigma clipping bug!

1.2.0 (15 Oct 2020)
-------------------

- Frame-typing tweaks for DEIMOS
    - Exposure-time ranges removed
    - All frame types now key off OBSTYPE
- Added more detail on citation policy to main page on readthedocs
- Added docs for BitMasks
- Altered scripts interface to allow for dynamically making the help doc
  files
- full spatial/spectral flexure and heliocentric corrections implemented
  for IFU reductions
- optimal weights in datacube generation
- Docs for skysub, extraction, flat fielding
- New skysub options for masking and suppressing local
- Added `pypeit/core/convert_DEIMOSsavfiles.py` to convert .sav files
  into fits files
- Added "amap" and "bmap" fits files in
  `pypeit/data/static_calibs/keck_deimos/` for DEIMOS optical model
- Added `pypeit/core/slitdesign_matching.py` and `maskdesign_matching`
  to `EdgeTraceSet`
- Added ParSet for switching ON the slit-mask design matching. Default
  is ON for `keck_deimos`
- Pypeit registers `maskdef_id` in SlitTraceSet if instrument is
  `keck_deimos`
- Fix assignment bug in fitting bspline

1.1.1 (10 Sep 2020)
-------------------

- (Hotfix) Fluxing doc edits
- (Hotfix) Fix sdist pip installation

1.1.0 (8 Sep 2020)
------------------

- Fixed a bug for IR reductions for cases where only negative object
  traces are identified.  These were accidentally being written to the
  spec1d file.
- Fixed a bug fixes a bug in full_template wavelength reidentification
  for situations where extreme wavelength coverage slits results in
  reidentification with a purely zero-padded array.
- Fixed a bug fixes a bug in full_template wavelength reidentification
  for situations where extreme wavelength coverage slits results in
  reidentification with a purely zero-padded array.
- Fixed another such bug arising from these zero-padded arrays.
- (Hotfix) Deal with chk_calibs test
- Script to generate combined datacubes for IFU data.
- Changed numpy (> 1.18.0) and scipy (> 1.4.0) version requirements
- Allow show2d_spec, chk_edges, chk_flats to load older Spec2DObj
  datamodel versions
- Implemented a plugin kindly provided by the ginga developers to
  display images with a secondary wavelength image WCS.
    - Removes dependency on @profxj's ginga fork, and avoids a bug when
      using WCS image registration in that fork.
    - `pypeit/ginga.py` moved to `pypeit/display/display.py` and ginga
      plugin added to `pypeit/diplay` directory.
    - ginga plugin registered as an entry point in `setup.py`
    - Added a script to check that the plugins are all available.
    - Installation docs updated.  Both `ginga` and `linetools` are now
      installed via pip.
- Deprecated `pypeit/debugger.py` and `pypeit/data/settings`
- Removed h5py as a dependency
- `linetools` is now listed in `pypeit/requirements.txt` until I can
  check if it still causes readthedocs to fail...
- Modify Spec2DObj 2D model for float32 images
- `pypeit.tracepca.TracePCA` and `pypeit.edgetrace.EdgeTraceSet` now
  subclass from `pypeit.datamodel.DataContainer`
- Refactor WaveCalib into a DataContainer
- Refactor fitting + PypeItFit DataContainer
- Coadd2D bug fixes
- Coadd2D without spec1d files
- Coadd2D offsets
- Some Coadd2D docs
- Manual extraction
- Improve LBT/LUCI
- Add MMT/MMIRS
- QL script for Keck/MOSFIRE (beta version)
- Correct det bug in keck_lris
- Modifications to allow for flailing LRISr detector
- Modifications for parse LRIS LAMPS prior to 2010 upgrade
- Added support for P200/DBSP and P200/TripleSpec

1.0.6 (22 Jul 2020)
-------------------

- (Hotfix) Deal with wavecalib crash
- Fix class and version check for DataContainer objects.
- Script to check for calibration files
- No longer require bias frames as default for DEIMOS
- Implement grism19 for NOT/ALFOSC
- Introduced another parameter used to identify box slits, as opposed to
  erroneous "slits" found by the edge tracing algorithms.  Any slit that
  has `minimum_slit_length < length < minimum_slit_length_sci` is
  considered a `BOXSLIT`, any slit with `length < minimum_slit_length`
  is considered a `SHORTSLIT`; the latter are always ignored.
- Introduced order matching code into EdgeTraceSet.
    - This helps fix an issue for GNIRS_10L caused by the orders
      shifting.
    - Introduces two paramters in `EdgeTraceSetPar` to assist the
      matching: `order_match` and `order_offset`
    - Echelle spectrographs should now always have `ech_order` defined
      in the SlitTraceSet object.
    - Removes the need for `Spectrograph.slit2order` and
      `Spectrograph.order_vec`.  Changes propagated, primarily in
      `wavecalib.py`, `autoid.py`, and `reduce.py`.
- Adds in Keck/LRISr with the original detector
- Adds in Keck/LRISb with the FITS format

1.0.5 (23 Jun 2020)
-------------------

- Add median combining code
- Make biasframes median combine by default
- Implemented IFU reduction hooks
- KCWI reduction complete up to spec2D frames
- Implemented new flatfield DataContainer to separate pixelflat and
  illumflat

1.0.4 (27 May 2020)
-------------------

- Add a script (pypeit_flux_setup) for creating fluxing, coadd1d and
  tellfit pypeit files
- Add telluric fitting script, pypeit_tellfit

1.0.3 (04 May 2020)
-------------------

- Add illumflat frametype
- Enable dark image subtraction
- Refactor of Calibrations (remove cache, add get_dark)
- Enable calibration-only run
- Clean up flat, bias handling
- Make re-use masters the default mode of run_pypeit
- Require Python 3.7
- Fixed a bug in NIRES order finding.
- Add NOT/ALFOSC
- Fluxing docs
- Fix flexure and heliocentric bugs
- Identify GUI updates

1.0.2 (30 Apr 2020)
-------------------

- Various doc hotfixes
- wavelength algorithm hotfix, such that they must now generate an entry
  for every slit, bad or good.

1.0.1 (13 Apr 2020)
-------------------

- Various hot fixes

1.0.0 (07 Apr 2020)
-------------------

- Replaces usage of the `tslits_dict` dictionary with
  `pypeit.slittrace.SlitTraceSet` everywhere.  This `SlitTraceSet`
  object is now the main master file used for passing around the slit
  edges once the edges are determined by `EdgeTraceSet`.
- Removes usage of `pypeit.pixels.tslits2mask` and replaces it with
  `pypeit.slittrace.SlitTraceSet.slit_img`.
- Significant changes to flat-fielding control flow.
    - Added `rej_sticky`, `slit_trim`, `slit_pad`, `illum_iter`,
      `illum_rej`, `twod_fit_npoly` parameters to FlatFieldPar.
    - Illumination flat no longer removed if the user doesn't want to
      apply it to the data.  The flat was always created, but all that
      work was lost if the illumination correction wasn't requested.
    - Replaced tweak edges method with a more direct algorithm.
    - `pypeit.core.flat.fit_flat` moved to
      `pypeit.flatfield.FlatField.fit`.
- Reoriented trace images in the `EdgeTraceSet` QA plots.  Added the
  sobel image to the ginga display.
- Added `bspline_profile_qa` for generic QA of a bspline fit.
- Eliminate MasterFrame class
- Masks handled by a DataContainer
- Move DetectorPar into a DataContainer (named DetectorContainer) which
  enables frame-level construction
- Advances to DataContainer (array type checking; nested DataContainers;
  to_master_file)
- Dynamic docs for calibration images
- Every calibration output to disk is help within a DataContainer,
  separate from previous classes.  Exception is WaveCalib (this needsd a
  fit DataContainer first)
- Substantial refactoring of Calibrations
- Add MDM OSMOS spectrograph
- Moved pypeit.core.pydl.bspline into its own module, `pypeit.bspline`
- Introduced C backend functions to speed up bspline fitting
    - now require `extension_helpers` package to build pypeit and
      necessary files/code in `setup.py` to build the C code
    - C functions will be used by default, but code will revert to pure
      python, if there's some problem importing the C module
    - Added tests and pre-cooked data to ensure identical behavior
      between the pure python and C functions.
- Moved some basis function builders to pypeit.core.basis
- Release 1.0 doc
- Lots of new docs
- pypeit_chk_2dslits script
- DataContainer's for specobj, bspline
- Introduction of Spec2DObj, AllSpec2DObj, and OneSpec (for Coadd1D)
- Added bitmask to SlitTraceSet
- Introduced SlitTraceSet.spat_id and its usage throughout the code
- Spatial flexure corrections
    - Significant refactor of flatfield.BuildFlatField.fit()
    - Spatial flexure measuring code
    - PypeItPar control
    - Modifications to SlitTraceSet methods
    - Illumflat generated dynamically with different PypeIt control
    - waveimage generated dynamicall and WaveImage deprecated
- Moved RawImage into ProcessRawImage and renamed the latter to the
  former
- Continued refactoring of Calibrations
- Initial code for syncing SpecObjs across exposures
- Option to ignore profile masking during extraction
- Additional code in DataContainer related to MasterFrames
- Eliminated WaveImage
- Updates to QL scripts
- Lots of new tests



0.13.2 (17 Mar 2020)
--------------------

- Added PypeIt identify GUI script for manual wavelength calibration
- Add bitmask tests and print bitmask names that are invalid when
  exception raised.
- Parameter set keywords now sorted when exported to an rst table.
- Enable user to scale flux of coadded 1D spectrum to a filter magnitude
- Hold RA/DEC as float (decimal degrees) in PypeIt and knock-on effects
- Add more cards to spec1d header output
- Fixes a few sensfunc bugs
- Added template for LRIS 600/7500
- Deal with non-extracted Standard
- docs docs and more docs
- A QA fix too

0.13.1 (07 Mar 2020)
--------------------

- Missed a required merge with master before tagging 0.13.0.

0.13.0 (07 Mar 2020)
--------------------

- Refactored sensitivity function, fluxing, and coadding scripts and
  algorithms.
- Added support for additional near-IR spectrographs.
- Restrict extrapolation in tilt fitting
- Implemented interactive sky region selection

0.12.3 (13 Feb 2020)
--------------------

- Implemented DataContainer
- Added fits I/O methods
- Implemented SlitTraceSet
- Setup of `pypeit.par.pypeitpar` parameter sets should now fault if the
  key is not valid for the given parameter set.  NOTE: The check may
  fail if there are identical keys for different parameter sets.
- Modification to add_sobj() for numpy 18

0.12.2 (14 Jan 2020)
--------------------

- Introduces quick look scripts for MOS and NIRES
- Bumps dependencies including Python 3.7
- Modest refactoring of reduce/extraction/skysub codes
- Refactor of ScienceImage Par into pieces
- Finally dealt with 'random' windowing of Shane_kast_red
- Dynamic namp setting for LRISr when instantiating Spectrograph

0.12.1 (07 Jan 2020)
--------------------

- Hotfixes: np.histogram error in core/coadd1d.py, np.linspace using
  float number of steps in core/wave.py, and sets numpy version to 1.16

0.12.0 (23 Dec 2019)
--------------------

- Implemented MOSFIRE and further implemented NIRSPEC for Y-band
  spectroscopy.
- Fixed bug in coadd2d.
- Add VLT/FORS filters to our database
- Improved DEIMOS frame typing
- Brings Gemini/GMOS into the suite (R400)
- Also an important change for autoid.full_template()
- Fixed trace extrapolation, to fix bugs in object finding. Tweaks to
  object finding algorithm.
- Major improvements to echelle object finding.
- Improved outlier rejection and coefficient fitting in pca_trace
- Major improvements to coadd routines in coadd1d
- Introduced telluric module and telluric correction routines
- Implemented tilt image type which is now a required frame type
- Streamlined and abstracted echelle properties and echelle routine in
  spectrograph classes.
- Revamped 2-d coadding routines and introduced 2-d coadding of
  MultiSlit data
- Improved ginga plotting routines.
- Fixed bug associated with astropy.stats.sigma_clipped_stats when
  astropy.stats.mad_std is used.
- Refactor BPM generation
- Merge raw_image loading with datasec_img and oscansec_img generation
- Sync datasec_img to image in ProcessRawImage
- Started (barely) on a path to having calibration images in counts and
  not ADU
- Refactors GMOS for get_rawimage method
- Enables GMOS overscan subtraction
- Adds R400 wavelength solution for old E2V chip
- Revises simple_calib() method for quick and dirty wavelength
  calibration
- Adds a related show_wvcalib script
- Changes to ech_combspec to better treat filenames
- Fixed bug when bias was set to 'force' which was not bias subtracting
- Implemented changes to vlt_xshooter_nir to now require darks taken
  between flats
- Made flat fielding code a bit more robust against hot pixels at edge
  of orders
- Added pypeit_chk_flat script to view flat images
- Refactored image objects into RawImage, ProcessRawImage, PypeItImage,
  BuildImage
- Moved load() and save() methods from MasterFrame to the individual
  calibration objects
- Converted ArcImage and FlatImages into counts
- Added code to allow for IVAR and RN2 image generation for calibs
- Added several from_master_file() instantiation methods
- Use coadd2d.weighted_combine() to stack calibration images
- Major refactor of slit edge tracing
- Added 'Identify' tool to allow manual identification and calibration
  of an arc spectrum
- Added support for WHT/ISIS
- Added 'Object Tracing' tool to allow interactive object tracing
- Added code of conduct
- Deprecated previous tracing code: `pypeit.traceslits` and
  `pypeit.core.trace_slits`, as well as some functions in
  `pypeit.core.extract` that were replaced by
  `pypeit.core.moment.moment1d` and functions in `pypeit.core.trace`.
- PCA now saved to MasterEdges file; added I/O methods
- Improved CuAr linelists and archives for Gemini wavelength solutions
- New data model for specobj and specobsj objects (spec1d)
- Started some improvements to Coadd2D, TBC
- Allow for the continuum of the arc image to be modeled and subtracted
  when tracing the line-centroid tilts
- Include a mask in the line detection in extracted central arc spectrum
  of each slit/order.  For VLT XShooter NIR, this was needed to ensure
  the sigma calculation didn't include the off-order spectral positions.
- Added a staticmethed to :class:`pypeit.edgetrace.EdgeTraceSet` that
  constructs a ``tslits_dict`` object directly from the Master file.

0.11.0.1
---------

- Add DOI

0.11.0 (22 Jun 2019)
--------------------

- Add magellan_mage, including a new ThAr linelist and an archived
  solution
- Polish several key echelle methods
- Modify create_linelist to default to vacuum
- Update Xshooter, NIRES, and GNIRS
- Refactor ProcessImages into ProcessRawImage, PypeItImage,
  CalibrationImage, ScienceImage, and ImageMask
- Refactor ScienceImage into SciImgStack
- Fix arc tilts bug
- Started an X-Shooter doc and introduced a [process][bias] parameter
- Modified processing steps for bias + overscan subtraction
- Started notes on how to generate a new spectrograph in PypeIt
- Refactoring of reduce to take a ScienceImage object for the images and
  the mask
- Updates to many spectrograph files to put datasec, oscansec in the raw
  frame
- Add find_trim_edge and std_prof_nsigma parameters
- A bit of tuning for MagE
- Fixes for Echelle in fluxspec
- Writes a chosen set of header cards to the spec1D and coadd files
- Updates for FORS2
- Introduced new coadd1d module and some new coadd functinality.
- modified interface to robust_polyfit_djs, robust_optimize, and
  djs_reject.
- Added utility routine cap_ivar for capping the noise level.
- Fixed a bug in optimal extraction which was causing hot pixels when a
  large fraction of the pixels on the object profile were masked.
- Major bug fixes and improvements to echelle object finding. Orders
  which did not cover the entire detector were not being treated
  properly.

0.10.1 (22 May 2019)
--------------------

- Minor bug fix to allow for `None` exposure times when typing frames.

0.10.0 (21 May 2019)
--------------------

- Enable PyPI
- Streamline some of the instantiation at the beginning of
  PypeIt.__init__.
    - Moves the call to default_pypeit_par into config_specific_par.
    - Adds a finalize_usr_build() function to PypeItMetaData to
      consolidate the few opaque steps when finishing the meta data
      build.
- Hack for Kastr
- Turn on Shane Kastb grism wavelength solutions (not tested)
- Started splitting Arc Line Templates Notebook into pieces
- Allows for slice like syntax when defining calibration groups.
- Introduce 'tilt' frame type.  Not used yet.  Everything that's typed
  as an 'arc' is now also typed as a 'tilt'.
- Use matplotlib 'agg' backend to the top-level `__init__.py` to allow
  for running the code under a screen; may need a better approach.
- Numerous doc and style fixes
- Add `master_type` to `MasterFrame` (and derived classes), which is
  used to set the name of the master frame output file.
- Significant edits to `MasterFrame` to streamline IO for derived
  classes.  Lead to significant changes to `Calibrations`.
- Main paths now set in `PypeIt`.
- Allow `connect_to_ginga` to start up the ginga viewer.
- Add a pytest `skipif` that checks if the Cooked directory exists in
  the dev-suite.  Use this to run the tests that only need the raw image
  data or don't need the dev-suite at all.
- Move wavelength calibration save/load out of `pypeit.wavecalib` into
  `pypeit.core.wavecal.waveio.py`
- Rename default directory for calibration masters to `Masters` and
  removed inclusion of spectrograph name.
- Fix oscan sec in read_lris()
- Fix bad return in tracewave.tilts_find_lines()
- Several doc edits
- Fix handling of maskslits
- Fix flexure crashing
- Change `pypeit.spectrographs.spectrograph.get_image_section` to
  *always* return the sections ordered spectral then spatial to match
  the PypeIt convention to match how binning is returned.  Propagated to
  get_datasec_img.
- Changed all functions related to binning to ensure that binning is
  always ordered spectral vs. spatial with the PypeIt convention that
  images have shape (nspec,nspat).  Includes associated documentation.
- Allow `pypeit.bitmask.BitMask` and `pypeit.par.parset.ParSet` to save
  and load from fits file headers.
- Force BitMask definitions in framematch.py and processimages.py to use
  and OrderedDict.  They need to be an OrderedDicts for now to ensure
  that the bits assigned to each key is always the same. As of python
  3.7, normal dict types are guaranteed to preserve insertion order as
  part of its data model. When/if we require python 3.7, we can remove
  this (and other) OrderedDict usage in favor of just a normal dict.
- Changed default for add and rm slits parameters.
- Doc improvements and removal of old, commented methods.
- Edited function that replaces bad columns in images and added tests.
- Added `pypeit.io` with routines to:
    - manipulate `numpy.recarray` objects and converting them into
      `astropy.fits.BinTableHDU` objects.
    - gzip compress a file
    - general parser to pull lists of items from fits headers
- Added metadata to `MasterFrame` objects written to fits files.
- Added `'observed'` option for wavelength reference frame that skips
  any relative motion corrections.

0.9.3 (28 Feb 2019)
-------------------
- Fixed a bug that was introduced when the binning was switched to the
  PypeIt convention.
- Fixed a bug whereby 2d images were not being saved if no objects were
  detected.
- Revamped the naming convention of output files to have the original
  filename in it.

0.9.2 (25 Feb 2019)
-------------------

- Many doc string updates in top level routines (not core)
- Updates to install and cookbook docs
- Continued the process of requiring spectrograph and par in each base
  class
- More doc + cleaning at top level, e.g. base classes
- Eliminates BPM base class
- Hot fix for flatfield;  illumflat was getting divided into the
  pixelflatnrm image
- Implementation of 2d coadds including a script to perform them.
- Fixed bug in extract.fit_profile that was introduced when implementing
  2d coadds
- Polynomial order for object finding is now part of parset.
- Improved X-shooter object tracing by increasing order.
- Improved determination of threshold determination regions for object
  finding.
- Added S/N floor to ivar determination for image procing.
- Reworked master output for traceslits
- Fixed a bug associated with binned images being proc'd incorrectly.
- Fixed master_key outputs in headers to deal with different detectors.
- Modify -c in pypeit_setup to require a setup (or all) be specified
  when writing, e.g. 'all' or 'A,C'
- Generated a new spectrograph child for LRISr in long-slit read-out
  mode (only 2 amps, 1 per detector)
- Require astropy >=3.1  [required for coadding at the least]
- Fixed a circular import which required move qa from wavecal into
  autoid.
- Fixed a bug in LRIS-R that spectrograph which was not using binning
  for wavelength fwhm.
- Updated docs on add/rm slits.
- Fixed and tuned up fluxing script and fluxing routines.
- Introduce sky_sigrej parameter
- Better handling of ManualExtraction
- Add template for LRISr 600/5000 wavelengths
- PYDL LICENSE and licenses folder
- Updates for new Cooked (v1.0)

0.9.1 (4 Feb 2019)
------------------

- Move write method for sensitivity function
- Modify I/O for detnum parameter
- Modify idx code in SpecObj
- Fixed a bug on datatype formatting
- Reworked masteframe and all base classes to be more homogenous so that
  one only ever overloads the save_master and load_master methods.
- Many changes fixes wavecal/autoid.py to make the lines being used
  explicitly clear. This fixed many bugs in the the wavelength fitting
  that were recently introduced.
- Introduced reidentification algorithm for wavelengths and many
  associated algorithms. Reidentification is now the default for
  x-shooter and NIRES. Other changes to the wavelength interface and
  routines to make them more compatible with echelle.
- Tweaked LA cosmics defaults. Add instrument specific parameters in
  spectrograh classes along with routines that check binning and decide
  on best params for LRIS-RED
- Now updating cosmic ray masking after each global sky subtraction
- Major developments for echelle functionality, including object
  wavelengths, and reduction control flow.
- Introduced wavemodel.py to simulate/extract/ID sky and ThAr spectral
  emission lines.
- Significant refactor of tracing slit/edge orders and new docs+tests
- Changed back BPM image to be aligned with datasec *not* the raw image
  shape (without trimming)
- Renabled ability to add user supplied slits
- Miscellaneious echelle-related advances
- PNGs of X-Shooter fits
- Sped up trace plotting in ginga
- Fussed again with how time is handled in PypeIt.  Hopefully the last
  time..
- dispaxis renamed specaxis and dispflip to specflip
- Lots of VLT/X-Shooter development
- Removed a number of files that had been mistakingly added into the
  repo
- Now running on cooked v=0.92
- Allow for multiple paths to be defined in the pypeit file
- Changed the procedure used to identify instrument configurations and
  identify which frames to use when calibrating science exposures.
- Added configurations, calibration groups, and background index to
- Total revamp of Tilts. Arc line tracing significantly improved.
- Fixes to trace_crude_init, trace_fweight, and trace_gweight.
- Many other small bug fixes and modifications particularly in the
  fitting routines.
- Lots of development related to echelle functionality.
- Major enhancements to fitting routines (in utils)
- Make GMOS south works and update OH line lists, and also add LBT/MODS.
- Introduce calib groups
- Removes setup designation.  Largely replaced with master_key
- Refactor Calibrations class to handle new calib groups
- Refactor QA to handle new calib groups
- Refactor tests to handle new calib groups
- Pushed pieces of run_pypeit into the PypeIt class
- Removed future as a dependency
- Change point step size to 50 pixels in show_slits and show_trace for
  major speed up
- Implemented difference imaging for near-IR reductions for both
  Multislit and Echelle
- Fixed a bug in echelle object finding algorithm.
- Fixed bug in object finding associated with defining the background
  level for bright telluric standards and short slits.
- Implemented using standard stars as crutches for object tracing.
- Reworked the implementation of reuse_masters in the PypeIt class and
  in the Calibrations class.
- New behavior associated with the -o overwrite feature in run_pypeit.
  User prompting feature has been disabled. Existing science files will
  not be re-created unless the -o option is set.
- Fixed a bug where local sky subtraction was crashing when all the
  pixels get masked.
- Nearly resurrected simple_calib
- New method to build the fitstbl of meta data
- Refactor handling of meta data including a data model defining core
  and additional meta data
- Replaces metadata_keys with pypeit_file_keys for output to PypeIt file
- Updates new metadata approach for VLT, Keck, Lick, Gemini instruments
- Remove PypeItSetup call from within PypeIt
- Remove lacosmic specific method in Spectrograph;  replaced with
  config_specific_par
- setup block now required when running on a PypeIt file
- Introduced a new method of determining breakpoint locations for local
  sky subtraction which takes the sampling set by the wavelength tilts
  into account.
- Fixed a major bug in the near-IR difference imaging for the case of
  A-B, i.e. just two images.
- Introduced routines into core.procimg that will be used in 2-d
  co-adding.
- Tweaks to VLT X-SHOOTER spectrograph class to improve reductions.
- Moved methods for imaging processing from scienceimage class to
  processimages class.
- Introduce full_template() method for multi-slit wavelength
  calibrations; includes nsnippet parameter
- Generate full template files for LRIS, DEIMOS, Kastb
- Added a few new Arc lines for DEIMOS in the blue
- Introduce mask_frac_thresh and smash_range parameters for slit
  tracing; modified LRISb 300 defaults
- Updated slit tracing docs
- Introduced --show command in pypeit_chk_edges
- Added echelle specific local_skysub_extract driver.
- Refactored PypeIt and ScienceImage classes and introduced Reduce
  class. ScienceImage now only does proc-ing whereas reduction
  operations are done by Reduce. Reduce is now subclassed in an
  instrument specific way using instantiate_me instead of PypeIt. This
  was necessary to enable using the same reduction functionality for 2d
  coadds.
- Added and improved routines for upcoming coadd2d functionality.
- Fixed bug in weight determination for 1d spectral coadds.
- Major fixes and improvements to Telluric corrections and fluxing
  routines.
- Fluxing now implemented via a script.
- Turned flexure back on for several instruments
- Introduced VLT/FORS2 spectrograph
- Swapped binspec and binspat in parse binning methods
- Extended LRISr 1200_900 arc template
- Modified add/rm slit methods to be spec,spat
- Add an option in coadding to scale the coadded spectrum to a given
  magnitude in a given filter
- Extended DEIMOS 1200G template

0.9.0
-----

- Major refactor to rename most modules and incorporate the PYPIT ->
  PypeIt switch
- Add SlitMask, OpticalModel, and DetectorMap classes.  Implemented
  DEIMOSOpticalModel based on DEEP2 IDL code.
- Improved treatment of large offsets in
  pypeit.core.trace_slits.trace_gweight to be symmetric with
  trace_fweight. Large outlying pixels were breaking object tracing.
- Added thresholding in pypeit.core.tracewave to ensure that tilts are
  never crazy values due to extrapolation of fits which can break sky
  subtraction.
- Turn off 2.7 Travis testing
- Integrated arclines into PypeIt
- Added KDTree algorithm to the wavelength calibration routines
- Modified debug/developer modes
- Update SpecObjs class; ndarray instead of list;  set() method
- Completely revamped object finding, global sky subtraction and local
  sky subtraction with new algorithms.
- Added -s option to run_pypeit for interactive outputs.
- Improved pypeit_show_spec2d script.
- Fixed bug whereby -m --use_master was not being used by run_pypeit
  script.
- Overhaul of general algorithm for wavelength calibration
- Hot fix for bspline + requirements update
- Fixed issue with biases being written to disk as untrimmed.
- Completely reworked flat fielding algorithm.
- Fixed some parsing issues with the .pypeit file for cases where there
  is a whitepsace in the path.
- Implemented interactive plots with the -s option which allow the
  reduction to continue running.
- Modified global sky subtraction significantly to now do a polynomial
  fit. This greatly improves results for large slits.
- Updated loading of spectra and pypeit_show_1dspec script to work with
  new output data model.
- Implemeneted a new peak finding algorithm for arc lines which
  significantly improved wavelength fits.
- Added filtering of saturated arc lines which fixed issues with
  wavelength fits.
- Added algorithms and data files for telluric correction of near-IR
  spectra.
- Revamped flat field roiutine to tweak slit boundaries based on slit
  illumination profile. Reworked calibrations class to accomodate the
  updated slit boundaries and tilts images as well as update the master
  files.
- Include BitMask class from MaNGA DAP.
- Change the way frame types are include in PypeItSetup.fitstbl
- Edited KeckLRISSpectrograph header keywords
- Edited how headers are read from the provided files
- Created metadata.PypeItMetaData class to handle what was previously
  `fitstbl`
- Fussed with date/time driven by GMOS;  date is no longer required in
  `fitstbl`
- Initial work on GMOS;  this is still work-in-progress
- Pushed several arcparam items into the Wavelengths parset
- Series of hacks for when binning is missing from the fitstbl
- CuAr line lists for GMOS
- New option to reduce only 1 det at a time
- Data provided in pypeit file overwrites anything read from the fits
  file headers.
- Filled in fits table reading data for GNIRS
- Demand frametype column in fits table is U8 format
- Further improvements to detect_lines arcline detection algorithm.
- Got rid of arcparam and added info and docs to wavelengths parset.
- Improved and commented autoid.py arclines code.
- Added utilities to wavecalib to compute shift,stretch of two spectra.
- Completely revamped cross-correlation algorithm in wavecalib to give
  roburt results.

0.8.1
-----
- Figuring out how to tag releases

0.8.0
-----

- First major steps on ARMED echelle data reduction pipeline
- APF/Levy and Keck/HIRES implemented
- Updates to blaze function and slit profile fitting
- Initial support for multislit reduction
- Coadding; including docs; and tests
- Now requiring astropy >= v1.3
- raw_input handling for Python 3
- coadd handling of bad input
- coadd bug fix on obj name
- Init local (i.e. object dependent) parameters in coadding
- fix local background logic error in slit masking
- Refactor QA PDF to PNG+HTML
- Add nminima object finding
- Add new parameters for object finding, reduce specific detectors
- Add slit profile QA
- Begin writing header (e.g. RA/DEC) info to spec1d files
- Fix bug in applying BPM for finding slit edges
- Update Ginga hooks
- Enable archiving/loading sensitivity function
- Add new cosmic ray algorithms for coadding (especially pairs of
  spectra)
- Added support for TNG+Dolores long slit spectrograph
- Started removing cython code
- Update line detection algorithm
- Updated flexure and tilt tracing documentation
- Updated docs:added standards.rst, and make a small correction in using
  script pypit_setup in setup.rst
- Fixed travis
- Updated slit trace algorithm
- Improved arc line detection algorithm
- Added functionality for fully automated wavelength calibration with
  arclines
- Switched settings files to allow IRAF style data sections to be
  defined
- Allowed data sections to be extracted from header information
- Significant refactor of routines related to pypit_setup
- Various small improvements, primarly to handle Gemini/GMOS data [not
  yet fully supported in PYPIT]
- Removed majority of cython functionality
- Moved logging to be a package object using the main __init__.py file
- Begin to adhere to PEP8 (mostly)
- setup.py rewritten.  Modeled after
  https://github.com/sdss/marvin/blob/master/setup.py .  Added
  requirements.txt with the package versions required.
- Updates archeck
- Loads NIST arclines from arclines instead of PYPIT
- DEIMOS reduction!
- Bug fix for bspline with bkspace
- Enable loading a sensitivity function with YAML
- Allow for multiple detectors when using `reduce detnum`
- Moved all imports to the start of every file to catch and avoid
  circular imports, removed most `import ... as ...` constructs
- dummy_* removed from arutils as necessary and propagated changes to
  tests
- remove dependency of ararclines functions on slf
- change requirements for astropy to >=1.3.0 so that `overwrite` is
  valid
- include numba in requirements, but actually a requirement of arclines
- Improve cookbook and setup docs
- Faster algorithm for defining object and background regions
- Restore armsgs -d functionality
- Finished cython to python conversions, but more testing needed
- Introduce maskslits array
- Enable multi-slit reduction
- Bug fixes in trace_slits
- Fixes what appears to be a gross error in slit bg_subtraction
  (masking)
- Turns off PCA tilt QA for now [very slow for each slit]
- Several improvements for coadding
- Modify lacosmic to identify tiny CR's
- Enabled writing Arc_fit QA for each slit/order
- Refactored comb_frames
- Refactored load_frames
- Refactored save_master
- Refactored get_datasec_trimmed, get_datasec, pix_to_amp
- Refactored slit_pixels
- Refactored sub_overscan
- Refactored trace_slits (currently named driver_trace_slits) and many
  of its dependencies
- Added parameter trace_slits_medrep for optional smoothing of the trace
  slits image
- Updated a few settings for DEIMOS and LRIS related to tracing slits
- Added a replace_columns() method to arproc.py
- Fixed a bug in new_match_edges()
- Moved tracing docs -> slit_tracing and edited extensively
- Updated docs on DEIMOS, LRIS
- Added the pypit_chk_edges script
- Added BPM for DEIMOS
- Added the code for users to add slits [edgearr_from_users()] but have
  not documented nor made it accessible from the PYPIT file
- Generated tcrude_edgearr() method for using trace crude on the slit
  edges
- Added trace_crude() method that I ported previously for DESI
- Added multi_sync() method for ARMLSD slit synchronization
- Have somewhat deprecated the maxgap method
- Refactored the gen_pixloc() method
- Generate arpixels.py module for holding pixel level algorithms
- Move all methods related to TraceSlits to artraceslits.py
- Introduce the TraceSlits class
- Update armlsd accordingly
- Remove driver_trace_slits and refctor_trace_slits methods
- Making Ginga a true dependency of PYPIT
- Have TraceSlits write/load MasterFrames
- Introduce SetupClass object
- Replace armbase.setup_science() with SetupClass.run()
- Move setup acitivites to inside pypit.py
- doc updates in setup.rst
- Refactor fitsdict -> fitstbl  (variable name not updated everywhere)
- Removed slurped headers from fitsdict (and therefore fitstbl)
- Include SetupClass Notebook
- Move ftype_list from armeta.py to arsort.py
- Bug fix related to fluxing
- Substantial refactor of arsort.py
- Substantial refactor of arsetup.py
- Introduced base-level ProcessImages class
- Introduced abstract MasterFrame class
- Introduced BiasFrame, BPMImage, ArcImage, and TraceImage classes
- Started NormPixelFlat class but have not yet implemented it
- Substantial refactoring of armasters
- Moved arlris, ardeimos to core/
- Moved image processing methods to arprocimg in core/
- Introduced calib_dict to hold calibration frames in armlsd (instead of
  slf)
- Modified ardeimos to load only a single image (if desired)
- Turned off fluxing in this branch;  is 'fixed' in the one that follows
- Moved get_slitid() to artraceslits
- Deprecates ['trace']['combine']['match'] > 0.0 option
- Deprecates ['arc']['combine']['match'] > 0.0 option
- Refactoring of settings and slf out of core methods continues
- Removed _msbias, _msarc, _datasec, _bpix from slf
- New tests and Notebooks
- Introduced FluxSpec class
- Introduce pypit_flux_spec script (and docs)
- Added FluxSpec Notebook
- armlsd has reappeared (momentarily) but is not being used;  it goes
  away again in a future branch
- Added a dict (std_dict) in arms.py to hold standard star extractions
- Reducing standard stars in the main arms loop
- Modified save_1d_spectra to handle loaded SpecObj in addition to
  internally generated ones
- Moved arflux to core and stripped out slf, settings
- Really restricting to nobj when user requests it
- New tests
- Introduces WaveCalib class
- Push ararc.py to core/ after removing slf and settings dependencies
- Further refactor masters including MasterFrame; includes addressing
  previous comment from RC
- Removed armlsd.py again
- Strips wv_calib from ScienceExposure
- Push get_censpec() to ararc.py
- New tests; limited docs
- TraceSlits load method pushed outside the class
- Introduces WaveTilts class
- Significant modification to tilt recipe including deprecation of PCA
- Moved tilt tracing algorithms from artrace.py to artracewave.py in
  core/
- Added 2D Legendre fitting to polyfit2d_general
- New trace slits tilts  settings (for 2D fitting)
- New QA plot
- New pypit_chk_tilts script
- New docs
- New tests
- Introduces FlatField class
- Adds FlatField Notebook, tests
- Pushes flat field algorithms into core/arflat.py
- Main flatfield method broken into a few pieces
- Further refactoring of armasters
- Further refactoring related to settings and ScienceExposure
- WaveImage class
- Strip mswave from ScienceExposure
- New tests
- Push get_calib methods into the individual classes
- Significant refactoring in arms.py followed
- Rename slits_dict -> tslits_dict
- Use tslits_dict in wavetilts.py
- Introduce ScienceImage class
- Substantial refactoring in arms.py followed
- Notebook too
- Reversed exposure/det loops for the (last?) time
- Generated arskysub.py in core/
- Significant portions of arproc.py are now superfluous
- Moved flexure_qa to arwave.py
- Significant refactoring of arsave.py (also moved to core/)
- Removed settings and slf from arspecobj.py
- Refactored trace_objects_in_slit()
- Refactoring of flexure algorithms
- Adds build_crmask() and flat_field() methods to ProcessImages
- Completed the deprecation of arsciexp (RIP)
- Many test updates
- Doc strings improved but no new main docs
- Completed armasters refactor and moved to core/
- Adds bspline_profile() method;  Used here for skysub but will also
  show up in extraction
- Introduces new skysub method;  still a bspline but now the new one
- Adds several methods from the PYDL repository into a pydl.py module
  including bspline Class
- Adds method to generate ximg and edgemask frames
- Adds new trace_slits_trim settings
- Small install edits
- Fixes Travis failure that crept into the previous PR
- Fix bug in bspline
- Adds a demo Notebook for LRISr redux
- Other odds and ends including code flow doc
- Introduce pypit/par and pypit/config directories
- Introduce PypitPar as an initial step toward refactoring the front end
- Final nail in the coffin for cython
- Add API docs
- Add bumpversion
- Adds a demo Notebook for LRISr redux
- Other odds and ends including code flow doc
- Introduce pypit/par and pypit/config directories
- Introduce PypitPar as an initial step toward refactoring the front end
- Move spectrograph specific code into spectrographs/ folder
- Introduces the Spectrographs class
- Introduces the Calibrations class with Notebook
- Bug fix in view_fits script
- Handle no-slits-found condition
- Added NIRES to spectrographs folder
- Fixed logic in ArcImage class related to settings and user settings
- Added user settings to some of the other classes.
- Enabled load_raw_frame to take a negative dispersion axis indicating
  flips.
- Major bug fixed in bspline_profile where it was producing gargabe
  results when breakpoints were being rejected.
- Edits to Spectrograph class
- Removed all use of settings in ARMS and its subsequent calls.  ARMS
  now uses PypitPar and its sub parameter sets
- propagated ParSet changes into run_pypit and pypit_setup
- settings/parameters for pypit now set in the pypit file using a
  configuration parameter set
- rewrote pypit file parser
- Included automatically generated documentation of PypitPar when
  running make html in doc/ directory
- Checked orientation of array correct for DATASEC and OSCANSEC in
  DetectorPar for each Spectrograph
- Add SpecObjs class
- Add from_dict and to_dict methods to pydl bspline and update docs
- Updated from_dict method in pydl bspline

0.7 (2017-02-07)
----------------

This file enters the scene.<|MERGE_RESOLUTION|>--- conflicted
+++ resolved
@@ -13,7 +13,7 @@
 - Instrumental FWHM map is calculated and output in ``Calibrations`` and ``spec1d`` files.
 - Adds Keck/ESI to PypeIt
 - Add MDM/Modspec spectrograph
-<<<<<<< HEAD
+- Store user-generated wavelength solution in pypeit cache
 - Fix a bug in ``spectrograph.select_detectors``, where a list of ``slitspatnum`` could not be used.
 - Improvements in 2D coaddition
     - Fix a bug in `pypeit_setup_coadd2d` for the output file name of the .coadd2d file
@@ -21,10 +21,6 @@
     - Now ``only_slits`` parameter in `pypeit_coadd_2dspec` includes the detector number (similar to ``slitspatnum``)
     - Added ``exclude_slits`` parameter in `pypeit_coadd_2dspec` to exclude specific slits
     - Fix wrong RA & Dec for 2D coadded serendips
-
-=======
-- Store user-generated wavelength solution in pypeit cache
->>>>>>> 670eacb3
 
 1.13.0 (2 June 2023)
 --------------------
