
1.4.2 (06 Jul 2021)
-------------------

- Added a common base class for all scripts
- Script methods now included in Sphinx documentation
- Updated `pypeit.scripts.scriptbase.SmartFormatter` to enable wrapping
  long lines and specify lines with a fixed format using `F|`.
- Made `pypeit.core.telluric.Telluric` subclass from
  `pypeit.datamodel.DataContainer`, and added some basic unit tests.
  This led to some changes in the existing datamodel.
- Made `pypeit.sensfunc.SensFunc` subclass from
  `pypeit.datamodel.DataContainer`, and added some basic unit tests.
  This led to some changes in the existing datamodel.
- Allowed `pypeit.datamodel.DataContainer` parsing methods to used
  pseudonyms for HDU extension names and base classes to read the
  datamodels of subclasses.  Both added new keywords that default to
  previous behavior.
- Moved some functions to avoid circular imports
    - `pypeit.coadd1d.OneSpec` -> `pypeit.onespec.OneSpec`
    - `pypeit.core.coadd.get_wave_grid` ->
      `pypeit.core.wavecal.wvutils.get_wave_grid`
    - `pypeit.core.coadd.sensfunc_weights` ->
      `pypeit.sensfunc.sensfunc_weights`
- Add LDT/DeVeny spectrograph
- Add 6440.25A CdI line (LDT/DeVeny)
- Modify SOAR to read their (truly) raw files
<<<<<<< HEAD
- Add new pixelflat_min_wave parameter below which the mspixelflat is set to 1.
=======
- GMOS doc updates
>>>>>>> dc93fd37


1.4.1 (11 Jun 2021)
-------------------

- Adds SOAR/Goodman red camera
- Update to Gemini-S telescope info
- Make PypeIt ISO 8160 (more) compliant
- Address an Identify bug
- Add blocking filter to DEIMOS config
- NOT/Alfosc updates
- A pair of fixes for shane_kast_red
- Add NTT EFOSC2 spectrograph
- Add standard stars CD-34241 and CD-329927 to esofil
- Add wavelength solution for keck_lris_red 600/10000
- `pypeit_show_2dspec` shows traces of forced extraction and manual
  extraction with different colors
- Updated docs about extraction and DEIMOS
- Implement multi-detector flexure estimates
- Fix error in variance for numpy fitting routines
- Introduce HOWTO for DEIMOS
- Method for slupring in a standard observed and reduced by WMKO


1.4.0 (23 Apr 2021)
-------------------

- Include a fix for when no edges are detected in `EdgeTraceSet` by
  adding the `bound_detector` parameter.  Most instruments have a
  default of `bound_detector = False` meaning that the code will skip
  processing any detector where no slit edges are found.  Some
  instuments set the default to be `bound_detector = True` because the
  slit edges always or often fall off the edge of the detector (i.e.,
  the detector is fully illuminated).  These instruments are currently
  `mmt_mmirs`, `mmt_bluechannel`, `not_alfosc`, and `shane_kast`; note
  that some `gemini_gmos` data in the DevSuite require
  `bound_detector=True`, as well.
- Improved wavelength template for DEIMOS gratings: 600ZD, 830G.
- Added new ArI, KrI, NeI, XeI arc lines.
- PypeIt can now compute arc line FWHM from the lines themselves. This
  is controlled by a new parset, ``fwhm_fromlines``, which is set to
  False by default, except for DEIMOS.
- Added a development document about the DEIMOS wavelength calibration.
- Limit reduction to detectors 3 and 7 when DEIMOS LVM mask is used
  (other detectors are empty)
- Add `pypeit_obslog` script that simple compiles and prints metadata
  from a set of fits files needed by pypeit to run.
- Change `PypeItSetup.from_file_root` to *require* the output path to
  write the vanilla pypeit file.  If no path is provided, the object is
  instatiated without creating any output.
- Fixed bug in sensitivity function code adressing issue #747. Revamped
  sensitivity function completely to compute zeropoints and throughput.
  Enhanced sensfunc.py QA.
- Added MOSFIRE QL script.
- Added support for VLT/SINFONI K 25mas (0.8x0.8 arcsec FOV) platescale
- Updated docs for differencing imaging sky subtraction.
- Added "sky" frametype for difference imaging sky subtraction
  addressing issue # 1068
- Improved and sped up sensitivity function telluric codes.
- Fixed bugs in ArchiveReid automatic wavelength identification.
- Removed numba dependency.
- Improved pypeit_view_fits script.
- Fixed ginga bugs in display.py and added automatic cuts to show_2dspec
- Added latin hypercube sampler to pypeit.utils which is required for
  differential evolution optimizations.
- Improved GMOS R400 wavelength solution
- Turned off GMOS-S binning restriction
- Add GTC OSIRIS spectrograph
- Updates for docs on adding new spectrographs.  And a bok test
- Added a new ``pypeit_collate_1d`` tool to automatically group 1D
  Spectra from multiple files by group and coadd them.
- PypeIt will now add HISTORY keyword entries to FITS files.
- `use_maskdesign` is turned off for DEIMOS LVM masks
- a new parameter `use_user_fwhm` is added in `ExtractionPar` to allow
  the user to set their preferred fwhm
- Improved `slittrace.assign_maskinfo`
- PypeIt can now force extractions of DEIMOS non detected objects at the
  location expected from slitmask design.
- SpecObj and SlitTrace datamodel versions updated

1.3.3 (24 Feb 2021)
-------------------

- (Hotfix) Command-line argument bug in `pypeit_coadd_1dspec` script.
- (Hotfix) Bug fix in `pypeit_obslog` script.
- (Hotfix) X-Shooter bits


1.3.2 (08 Feb 2021)
-------------------

- (Hotfix) Bug in content type of README file that prevented upload to
  PyPI

1.3.1 (01 Feb 2021)
-------------------

- pypeit_chk_wavecalib script
- Option to limit channels shown for pypeit_show_2dspec
- sigdetect on in full_template
- Added new ArI, ArII lines
- Improved 1Dfit QA
- Final wavelength template for DEIMOS 900ZD
- Fix a bug in `pypeit/core/arc.py` and `pypeit/core/wavecal/autoid.py` due
  to the padding to the arc frames
- Added a new XeI line
- Turn off sigma clipping for DEIMOS arc frames.
- Refactor setup.py to use setup.cfg to define package configuration
- Refactor version handling to use setuptools_scm to grab version info from git tags
- Add support for testing within isolated environments via tox
- Refactor CI to use tox to run tests
- Add cron-scheduled tests to CI
- Add tests to CI to cover macos, windows, and conda installations
- Refactor wrapper scripts in bin/ to be entry_points defined in setup.cfg
- Deprecate check_requirements now that dependencies are handled by the installation



1.3.0 (13 Dec 2020)
-------------------

- DATE-OBS, UTC, AMPMODE, and MOSMODE added to metadata for DEIMOS, and
  the first three are now included in the auto-generated pypeit files.
- DEIMOS AMPMODE is now included in the list of metadata used to
  determine the DEIMOS configuration (setup).
- Frames ignored by
  `pypeit.metadata.PypeItMetaData.unique_configurations` used to
  establish the unique configurations are now set by
  `pypeit.spectrographs.spectrograph.Spectrograph.config_independent_frames`.
  These default to 'bias' and 'dark' frames.
- `pypeit.spectrographs.spectrograph.Spectrograph.config_independent_frames`
  can also return a *single* keyword selecting the metadata column used
  to match these frames to a given configuration.  For DEIMOS, this is
  used to match bias and dark frames to a configuration observed on the
  same date.  Currently these frames can only be set to a single
  configuration.
- Added `pypeit.metadata.PypeItMetaData.clean_configurations` that
  ignores frames that cannot be reduced by pypeit, as set by
  `pypeit.spectrographs.spectrograph.Spectrograph.valid_configuration_values`.
  For DEIMOS, this is used to ignore frames that are taken in
  direct-imaging mode or using anything except the B amplifier to read
  the data.  The ignored frames are removed from the metadata table
  (`fitstbl`).
- `update_docs` script now builds the html as well as the api rst files.
  It also prints a pass/fail comment.
- Added tests to `pypeit/tests/test_setups.py` to test that PypeIt
  correctly and automatically identifies frames from multiple DEIMOS
  configurations and that `pypeit.pypeitsetup.PypeItSetup` correctly
  produces separate pypeit files for each configuration.
- Added a development document reporting that PypeIt now satisfies the
  `PD-3` requirement Keck outlined for the DEIMOS PypeIt pipeline.
- Building the docs now dynamically generates an example pypeit and
  sorted file for inclusion in the PypeIt documentation.
- The setup block is now a simple listing of the keywords and values
  used to identify the instrument configuration.
- Refactor identify GUI and improve its docs
- Modest refactoring of templates.py
- Construction of wavelength arxiv files for DEIMOS 1200B and blue 1200G
- Pypeit now adds DEIMOS slits that are expected from the slitmask design
  but not found in the tracing process.
- PypeIt now flags as “BOXSLT” DEIMOS slits that are expected to be
  alignment boxes from slitmask design.
- Added a table with DEIMOS slitmask design and objects info to the
  SlitTraceSet datamodel
- Add support for MMTO Blue Channel Spectrograph
- Add GitHub Actions CI workflow
- Incorporates a procedure to enable GMOS Nod and Shuffle observations
- New GMOS wavelength solutions
- Remove Travis CI config
- General housecleaning of spectrographs
    - Documentation improvements
    - Dynamically builds table of available spectrographs; see
      `pypeit.spectrographs.available_spectrographs`
    - `pypeit.defs` is now deprecated
    - Removed usage from `pypeit.pypmsgs` and moved it to `run_pypeit.py`
    - Many Spectrograph instance attributes are now class attributes; in
      particular, previous instance attribute `spectrograph` is now `name`.
    - Added class attributes that set if the spectrograph is supported and any
      comments for the summary table.
    - `default_pypeit_par` is now a class method, which allows the name of the
      spectrograph to be defined in a single place
    - Valid spectrographs are no longer checked by
      `pypeit.par.pypeitpar.ReduxPar`.  This caused a circular import in the
      new strucuture.  The parameter `par['rdx']['spectrograph']` is virtually
      always checked by `load_spectrograph`, so I don't think this is a
      problem.
- Kastr 300 grating solutions
- Hotfix to include the solutions!
- Improved DEIMOS slitmask design matching
- Assign RA/DEC to DEIMOS extractions
- DEIMOS object RA, Dec, and name returned when running `pypeit_show_1d --list` and saved in
  the .txt file with the list of 1d spectra.
- DEIMOS object name and `maskdef_id` visible in ginga when running `pypeit_show_2d`
- Fix sigma clipping bug!

1.2.0 (15 Oct 2020)
-------------------

- Frame-typing tweaks for DEIMOS
    - Exposure-time ranges removed
    - All frame types now key off OBSTYPE
- Added more detail on citation policy to main page on readthedocs
- Added docs for BitMasks
- Altered scripts interface to allow for dynamically making the help doc
  files
- full spatial/spectral flexure and heliocentric corrections implemented
  for IFU reductions
- optimal weights in datacube generation
- Docs for skysub, extraction, flat fielding
- New skysub options for masking and suppressing local
- Added `pypeit/core/convert_DEIMOSsavfiles.py` to convert .sav files
  into fits files
- Added "amap" and "bmap" fits files in
  `pypeit/data/static_calibs/keck_deimos/` for DEIMOS optical model
- Added `pypeit/core/slitdesign_matching.py` and `maskdesign_matching`
  to `EdgeTraceSet`
- Added ParSet for switching ON the slit-mask design matching. Default
  is ON for `keck_deimos`
- Pypeit registers `maskdef_id` in SlitTraceSet if instrument is
  `keck_deimos`
- Fix assignment bug in fitting bspline

1.1.1 (10 Sep 2020)
-------------------

- (Hotfix) Fluxing doc edits
- (Hotfix) Fix sdist pip installation

1.1.0 (8 Sep 2020)
------------------

- Fixed a bug for IR reductions for cases where only negative object
  traces are identified.  These were accidentally being written to the
  spec1d file.
- Fixed a bug fixes a bug in full_template wavelength reidentification
  for situations where extreme wavelength coverage slits results in
  reidentification with a purely zero-padded array.
- Fixed a bug fixes a bug in full_template wavelength reidentification
  for situations where extreme wavelength coverage slits results in
  reidentification with a purely zero-padded array.
- Fixed another such bug arising from these zero-padded arrays.
- (Hotfix) Deal with chk_calibs test
- Script to generate combined datacubes for IFU data.
- Changed numpy (> 1.18.0) and scipy (> 1.4.0) version requirements
- Allow show2d_spec, chk_edges, chk_flats to load older Spec2DObj
  datamodel versions
- Implemented a plugin kindly provided by the ginga developers to
  display images with a secondary wavelength image WCS.
    - Removes dependency on @profxj's ginga fork, and avoids a bug when
      using WCS image registration in that fork.
    - `pypeit/ginga.py` moved to `pypeit/display/display.py` and ginga
      plugin added to `pypeit/diplay` directory.
    - ginga plugin registered as an entry point in `setup.py`
    - Added a script to check that the plugins are all available.
    - Installation docs updated.  Both `ginga` and `linetools` are now
      installed via pip.
- Deprecated `pypeit/debugger.py` and `pypeit/data/settings`
- Removed h5py as a dependency
- `linetools` is now listed in `pypeit/requirements.txt` until I can
  check if it still causes readthedocs to fail...
- Modify Spec2DObj 2D model for float32 images
- `pypeit.tracepca.TracePCA` and `pypeit.edgetrace.EdgeTraceSet` now
  subclass from `pypeit.datamodel.DataContainer`
- Refactor WaveCalib into a DataContainer
- Refactor fitting + PypeItFit DataContainer
- Coadd2D bug fixes
- Coadd2D without spec1d files
- Coadd2D offsets
- Some Coadd2D docs
- Manual extraction
- Improve LBT/LUCI
- Add MMT/MMIRS
- QL script for Keck/MOSFIRE (beta version)
- Correct det bug in keck_lris
- Modifications to allow for flailing LRISr detector
- Modifications for parse LRIS LAMPS prior to 2010 upgrade
- Added support for P200/DBSP and P200/TripleSpec

1.0.6 (22 Jul 2020)
-------------------

- (Hotfix) Deal with wavecalib crash
- Fix class and version check for DataContainer objects.
- Script to check for calibration files
- No longer require bias frames as default for DEIMOS
- Implement grism19 for NOT/ALFOSC
- Introduced another parameter used to identify box slits, as opposed to
  erroneous "slits" found by the edge tracing algorithms.  Any slit that
  has `minimum_slit_length < length < minimum_slit_length_sci` is
  considered a `BOXSLIT`, any slit with `length < minimum_slit_length`
  is considered a `SHORTSLIT`; the latter are always ignored.
- Introduced order matching code into EdgeTraceSet.
    - This helps fix an issue for GNIRS_10L caused by the orders
      shifting.
    - Introduces two paramters in `EdgeTraceSetPar` to assist the
      matching: `order_match` and `order_offset`
    - Echelle spectrographs should now always have `ech_order` defined
      in the SlitTraceSet object.
    - Removes the need for `Spectrograph.slit2order` and
      `Spectrograph.order_vec`.  Changes propagated, primarily in
      `wavecalib.py`, `autoid.py`, and `reduce.py`.
- Adds in Keck/LRISr with the original detector
- Adds in Keck/LRISb with the FITS format

1.0.5 (23 Jun 2020)
-------------------

- Add median combining code
- Make biasframes median combine by default
- Implemented IFU reduction hooks
- KCWI reduction complete up to spec2D frames
- Implemented new flatfield DataContainer to separate pixelflat and
  illumflat

1.0.4 (27 May 2020)
-------------------

- Add a script (pypeit_flux_setup) for creating fluxing, coadd1d and
  tellfit pypeit files
- Add telluric fitting script, pypeit_tellfit

1.0.3 (04 May 2020)
-------------------

- Add illumflat frametype
- Enable dark image subtraction
- Refactor of Calibrations (remove cache, add get_dark)
- Enable calibration-only run
- Clean up flat, bias handling
- Make re-use masters the default mode of run_pypeit
- Require Python 3.7
- Fixed a bug in NIRES order finding.
- Add NOT/ALFOSC
- Fluxing docs
- Fix flexure and heliocentric bugs
- Identify GUI updates

1.0.2 (30 Apr 2020)
-------------------

- Various doc hotfixes
- wavelength algorithm hotfix, such that they must now generate an entry
  for every slit, bad or good.

1.0.1 (13 Apr 2020)
-------------------

- Various hot fixes

1.0.0 (07 Apr 2020)
-------------------

- Replaces usage of the `tslits_dict` dictionary with
  `pypeit.slittrace.SlitTraceSet` everywhere.  This `SlitTraceSet`
  object is now the main master file used for passing around the slit
  edges once the edges are determined by `EdgeTraceSet`.
- Removes usage of `pypeit.pixels.tslits2mask` and replaces it with
  `pypeit.slittrace.SlitTraceSet.slit_img`.
- Significant changes to flat-fielding control flow.
    - Added `rej_sticky`, `slit_trim`, `slit_pad`, `illum_iter`,
      `illum_rej`, `twod_fit_npoly` parameters to FlatFieldPar.
    - Illumination flat no longer removed if the user doesn't want to
      apply it to the data.  The flat was always created, but all that
      work was lost if the illumination correction wasn't requested.
    - Replaced tweak edges method with a more direct algorithm.
    - `pypeit.core.flat.fit_flat` moved to
      `pypeit.flatfield.FlatField.fit`.
- Reoriented trace images in the `EdgeTraceSet` QA plots.  Added the
  sobel image to the ginga display.
- Added `bspline_profile_qa` for generic QA of a bspline fit.
- Eliminate MasterFrame class
- Masks handled by a DataContainer
- Move DetectorPar into a DataContainer (named DetectorContainer) which
  enables frame-level construction
- Advances to DataContainer (array type checking; nested DataContainers;
  to_master_file)
- Dynamic docs for calibration images
- Every calibration output to disk is help within a DataContainer,
  separate from previous classes.  Exception is WaveCalib (this needsd a
  fit DataContainer first)
- Substantial refactoring of Calibrations
- Add MDM OSMOS spectrograph
- Moved pypeit.core.pydl.bspline into its own module, `pypeit.bspline`
- Introduced C backend functions to speed up bspline fitting
    - now require `extension_helpers` package to build pypeit and
      necessary files/code in `setup.py` to build the C code
    - C functions will be used by default, but code will revert to pure
      python, if there's some problem importing the C module
    - Added tests and pre-cooked data to ensure identical behavior
      between the pure python and C functions.
- Moved some basis function builders to pypeit.core.basis
- Release 1.0 doc
- Lots of new docs
- pypeit_chk_2dslits script
- DataContainer's for specobj, bspline
- Introduction of Spec2DObj, AllSpec2DObj, and OneSpec (for Coadd1D)
- Added bitmask to SlitTraceSet
- Introduced SlitTraceSet.spat_id and its usage throughout the code
- Spatial flexure corrections
    - Significant refactor of flatfield.BuildFlatField.fit()
    - Spatial flexure measuring code
    - PypeItPar control
    - Modifications to SlitTraceSet methods
    - Illumflat generated dynamically with different PypeIt control
    - waveimage generated dynamicall and WaveImage deprecated
- Moved RawImage into ProcessRawImage and renamed the latter to the
  former
- Continued refactoring of Calibrations
- Initial code for syncing SpecObjs across exposures
- Option to ignore profile masking during extraction
- Additional code in DataContainer related to MasterFrames
- Eliminated WaveImage
- Updates to QL scripts
- Lots of new tests



0.13.2 (17 Mar 2020)
--------------------

- Added PypeIt identify GUI script for manual wavelength calibration
- Add bitmask tests and print bitmask names that are invalid when
  exception raised.
- Parameter set keywords now sorted when exported to an rst table.
- Enable user to scale flux of coadded 1D spectrum to a filter magnitude
- Hold RA/DEC as float (decimal degrees) in PypeIt and knock-on effects
- Add more cards to spec1d header output
- Fixes a few sensfunc bugs
- Added template for LRIS 600/7500
- Deal with non-extracted Standard
- docs docs and more docs
- A QA fix too

0.13.1 (07 Mar 2020)
--------------------

- Missed a required merge with master before tagging 0.13.0.

0.13.0 (07 Mar 2020)
--------------------

- Refactored sensitivity function, fluxing, and coadding scripts and
  algorithms.
- Added support for additional near-IR spectrographs.
- Restrict extrapolation in tilt fitting
- Implemented interactive sky region selection

0.12.3 (13 Feb 2020)
--------------------

- Implemented DataContainer
- Added fits I/O methods
- Implemented SlitTraceSet
- Setup of `pypeit.par.pypeitpar` parameter sets should now fault if the
  key is not valid for the given parameter set.  NOTE: The check may
  fail if there are identical keys for different parameter sets.
- Modification to add_sobj() for numpy 18

0.12.2 (14 Jan 2020)
--------------------

- Introduces quick look scripts for MOS and NIRES
- Bumps dependencies including Python 3.7
- Modest refactoring of reduce/extraction/skysub codes
- Refactor of ScienceImage Par into pieces
- Finally dealt with 'random' windowing of Shane_kast_red
- Dynamic namp setting for LRISr when instantiating Spectrograph

0.12.1 (07 Jan 2020)
--------------------

- Hotfixes: np.histogram error in core/coadd1d.py, np.linspace using
  float number of steps in core/wave.py, and sets numpy version to 1.16

0.12.0 (23 Dec 2019)
--------------------

- Implemented MOSFIRE and further implemented NIRSPEC for Y-band
  spectroscopy.
- Fixed bug in coadd2d.
- Add VLT/FORS filters to our database
- Improved DEIMOS frame typing
- Brings Gemini/GMOS into the suite (R400)
- Also an important change for autoid.full_template()
- Fixed trace extrapolation, to fix bugs in object finding. Tweaks to
  object finding algorithm.
- Major improvements to echelle object finding.
- Improved outlier rejection and coefficient fitting in pca_trace
- Major improvements to coadd routines in coadd1d
- Introduced telluric module and telluric correction routines
- Implemented tilt image type which is now a required frame type
- Streamlined and abstracted echelle properties and echelle routine in
  spectrograph classes.
- Revamped 2-d coadding routines and introduced 2-d coadding of
  MultiSlit data
- Improved ginga plotting routines.
- Fixed bug associated with astropy.stats.sigma_clipped_stats when
  astropy.stats.mad_std is used.
- Refactor BPM generation
- Merge raw_image loading with datasec_img and oscansec_img generation
- Sync datasec_img to image in ProcessRawImage
- Started (barely) on a path to having calibration images in counts and
  not ADU
- Refactors GMOS for get_rawimage method
- Enables GMOS overscan subtraction
- Adds R400 wavelength solution for old E2V chip
- Revises simple_calib() method for quick and dirty wavelength
  calibration
- Adds a related show_wvcalib script
- Changes to ech_combspec to better treat filenames
- Fixed bug when bias was set to 'force' which was not bias subtracting
- Implemented changes to vlt_xshooter_nir to now require darks taken
  between flats
- Made flat fielding code a bit more robust against hot pixels at edge
  of orders
- Added pypeit_chk_flat script to view flat images
- Refactored image objects into RawImage, ProcessRawImage, PypeItImage,
  BuildImage
- Moved load() and save() methods from MasterFrame to the individual
  calibration objects
- Converted ArcImage and FlatImages into counts
- Added code to allow for IVAR and RN2 image generation for calibs
- Added several from_master_file() instantiation methods
- Use coadd2d.weighted_combine() to stack calibration images
- Major refactor of slit edge tracing
- Added 'Identify' tool to allow manual identification and calibration
  of an arc spectrum
- Added support for WHT/ISIS
- Added 'Object Tracing' tool to allow interactive object tracing
- Added code of conduct
- Deprecated previous tracing code: `pypeit.traceslits` and
  `pypeit.core.trace_slits`, as well as some functions in
  `pypeit.core.extract` that were replaced by
  `pypeit.core.moment.moment1d` and functions in `pypeit.core.trace`.
- PCA now saved to MasterEdges file; added I/O methods
- Improved CuAr linelists and archives for Gemini wavelength solutions
- New data model for specobj and specobsj objects (spec1d)
- Started some improvements to Coadd2D, TBC
- Allow for the continuum of the arc image to be modeled and subtracted
  when tracing the line-centroid tilts
- Include a mask in the line detection in extracted central arc spectrum
  of each slit/order.  For VLT XShooter NIR, this was needed to ensure
  the sigma calculation didn't include the off-order spectral positions.
- Added a staticmethed to :class:`pypeit.edgetrace.EdgeTraceSet` that
  constructs a ``tslits_dict`` object directly from the Master file.

0.11.0.1
---------

- Add DOI

0.11.0 (22 Jun 2019)
--------------------

- Add magellan_mage, including a new ThAr linelist and an archived
  solution
- Polish several key echelle methods
- Modify create_linelist to default to vacuum
- Update Xshooter, NIRES, and GNIRS
- Refactor ProcessImages into ProcessRawImage, PypeItImage,
  CalibrationImage, ScienceImage, and ImageMask
- Refactor ScienceImage into SciImgStack
- Fix arc tilts bug
- Started an X-Shooter doc and introduced a [process][bias] parameter
- Modified processing steps for bias + overscan subtraction
- Started notes on how to generate a new spectrograph in PypeIt
- Refactoring of reduce to take a ScienceImage object for the images and
  the mask
- Updates to many spectrograph files to put datasec, oscansec in the raw
  frame
- Add find_trim_edge and std_prof_nsigma parameters
- A bit of tuning for MagE
- Fixes for Echelle in fluxspec
- Writes a chosen set of header cards to the spec1D and coadd files
- Updates for FORS2
- Introduced new coadd1d module and some new coadd functinality.
- modified interface to robust_polyfit_djs, robust_optimize, and
  djs_reject.
- Added utility routine cap_ivar for capping the noise level.
- Fixed a bug in optimal extraction which was causing hot pixels when a
  large fraction of the pixels on the object profile were masked.
- Major bug fixes and improvements to echelle object finding. Orders
  which did not cover the entire detector were not being treated
  properly.

0.10.1 (22 May 2019)
--------------------

- Minor bug fix to allow for `None` exposure times when typing frames.

0.10.0 (21 May 2019)
--------------------

- Enable PyPI
- Streamline some of the instantiation at the beginning of
  PypeIt.__init__.
    - Moves the call to default_pypeit_par into config_specific_par.
    - Adds a finalize_usr_build() function to PypeItMetaData to
      consolidate the few opaque steps when finishing the meta data
      build.
- Hack for Kastr
- Turn on Shane Kastb grism wavelength solutions (not tested)
- Started splitting Arc Line Templates Notebook into pieces
- Allows for slice like syntax when defining calibration groups.
- Introduce 'tilt' frame type.  Not used yet.  Everything that's typed
  as an 'arc' is now also typed as a 'tilt'.
- Use matplotlib 'agg' backend to the top-level `__init__.py` to allow
  for running the code under a screen; may need a better approach.
- Numerous doc and style fixes
- Add `master_type` to `MasterFrame` (and derived classes), which is
  used to set the name of the master frame output file.
- Significant edits to `MasterFrame` to streamline IO for derived
  classes.  Lead to significant changes to `Calibrations`.
- Main paths now set in `PypeIt`.
- Allow `connect_to_ginga` to start up the ginga viewer.
- Add a pytest `skipif` that checks if the Cooked directory exists in
  the dev-suite.  Use this to run the tests that only need the raw image
  data or don't need the dev-suite at all.
- Move wavelength calibration save/load out of `pypeit.wavecalib` into
  `pypeit.core.wavecal.waveio.py`
- Rename default directory for calibration masters to `Masters` and
  removed inclusion of spectrograph name.
- Fix oscan sec in read_lris()
- Fix bad return in tracewave.tilts_find_lines()
- Several doc edits
- Fix handling of maskslits
- Fix flexure crashing
- Change `pypeit.spectrographs.spectrograph.get_image_section` to
  *always* return the sections ordered spectral then spatial to match
  the PypeIt convention to match how binning is returned.  Propagated to
  get_datasec_img.
- Changed all functions related to binning to ensure that binning is
  always ordered spectral vs. spatial with the PypeIt convention that
  images have shape (nspec,nspat).  Includes associated documentation.
- Allow `pypeit.bitmask.BitMask` and `pypeit.par.parset.ParSet` to save
  and load from fits file headers.
- Force BitMask definitions in framematch.py and processimages.py to use
  and OrderedDict.  They need to be an OrderedDicts for now to ensure
  that the bits assigned to each key is always the same. As of python
  3.7, normal dict types are guaranteed to preserve insertion order as
  part of its data model. When/if we require python 3.7, we can remove
  this (and other) OrderedDict usage in favor of just a normal dict.
- Changed default for add and rm slits parameters.
- Doc improvements and removal of old, commented methods.
- Edited function that replaces bad columns in images and added tests.
- Added `pypeit.io` with routines to:
    - manipulate `numpy.recarray` objects and converting them into
      `astropy.fits.BinTableHDU` objects.
    - gzip compress a file
    - general parser to pull lists of items from fits headers
- Added metadata to `MasterFrame` objects written to fits files.
- Added `'observed'` option for wavelength reference frame that skips
  any relative motion corrections.

0.9.3 (28 Feb 2019)
-------------------
- Fixed a bug that was introduced when the binning was switched to the
  PypeIt convention.
- Fixed a bug whereby 2d images were not being saved if no objects were
  detected.
- Revamped the naming convention of output files to have the original
  filename in it.

0.9.2 (25 Feb 2019)
-------------------

- Many doc string updates in top level routines (not core)
- Updates to install and cookbook docs
- Continued the process of requiring spectrograph and par in each base
  class
- More doc + cleaning at top level, e.g. base classes
- Eliminates BPM base class
- Hot fix for flatfield;  illumflat was getting divided into the
  pixelflatnrm image
- Implementation of 2d coadds including a script to perform them.
- Fixed bug in extract.fit_profile that was introduced when implementing
  2d coadds
- Polynomial order for object finding is now part of parset.
- Improved X-shooter object tracing by increasing order.
- Improved determination of threshold determination regions for object
  finding.
- Added S/N floor to ivar determination for image procing.
- Reworked master output for traceslits
- Fixed a bug associated with binned images being proc'd incorrectly.
- Fixed master_key outputs in headers to deal with different detectors.
- Modify -c in pypeit_setup to require a setup (or all) be specified
  when writing, e.g. 'all' or 'A,C'
- Generated a new spectrograph child for LRISr in long-slit read-out
  mode (only 2 amps, 1 per detector)
- Require astropy >=3.1  [required for coadding at the least]
- Fixed a circular import which required move qa from wavecal into
  autoid.
- Fixed a bug in LRIS-R that spectrograph which was not using binning
  for wavelength fwhm.
- Updated docs on add/rm slits.
- Fixed and tuned up fluxing script and fluxing routines.
- Introduce sky_sigrej parameter
- Better handling of ManualExtraction
- Add template for LRISr 600/5000 wavelengths
- PYDL LICENSE and licenses folder
- Updates for new Cooked (v1.0)

0.9.1 (4 Feb 2019)
------------------

- Move write method for sensitivity function
- Modify I/O for detnum parameter
- Modify idx code in SpecObj
- Fixed a bug on datatype formatting
- Reworked masteframe and all base classes to be more homogenous so that
  one only ever overloads the save_master and load_master methods.
- Many changes fixes wavecal/autoid.py to make the lines being used
  explicitly clear. This fixed many bugs in the the wavelength fitting
  that were recently introduced.
- Introduced reidentification algorithm for wavelengths and many
  associated algorithms. Reidentification is now the default for
  x-shooter and NIRES. Other changes to the wavelength interface and
  routines to make them more compatible with echelle.
- Tweaked LA cosmics defaults. Add instrument specific parameters in
  spectrograh classes along with routines that check binning and decide
  on best params for LRIS-RED
- Now updating cosmic ray masking after each global sky subtraction
- Major developments for echelle functionality, including object
  wavelengths, and reduction control flow.
- Introduced wavemodel.py to simulate/extract/ID sky and ThAr spectral
  emission lines.
- Significant refactor of tracing slit/edge orders and new docs+tests
- Changed back BPM image to be aligned with datasec *not* the raw image
  shape (without trimming)
- Renabled ability to add user supplied slits
- Miscellaneious echelle-related advances
- PNGs of X-Shooter fits
- Sped up trace plotting in ginga
- Fussed again with how time is handled in PypeIt.  Hopefully the last
  time..
- dispaxis renamed specaxis and dispflip to specflip
- Lots of VLT/X-Shooter development
- Removed a number of files that had been mistakingly added into the
  repo
- Now running on cooked v=0.92
- Allow for multiple paths to be defined in the pypeit file
- Changed the procedure used to identify instrument configurations and
  identify which frames to use when calibrating science exposures.
- Added configurations, calibration groups, and background index to
- Total revamp of Tilts. Arc line tracing significantly improved.
- Fixes to trace_crude_init, trace_fweight, and trace_gweight.
- Many other small bug fixes and modifications particularly in the
  fitting routines.
- Lots of development related to echelle functionality.
- Major enhancements to fitting routines (in utils)
- Make GMOS south works and update OH line lists, and also add LBT/MODS.
- Introduce calib groups
- Removes setup designation.  Largely replaced with master_key
- Refactor Calibrations class to handle new calib groups
- Refactor QA to handle new calib groups
- Refactor tests to handle new calib groups
- Pushed pieces of run_pypeit into the PypeIt class
- Removed future as a dependency
- Change point step size to 50 pixels in show_slits and show_trace for
  major speed up
- Implemented difference imaging for near-IR reductions for both
  Multislit and Echelle
- Fixed a bug in echelle object finding algorithm.
- Fixed bug in object finding associated with defining the background
  level for bright telluric standards and short slits.
- Implemented using standard stars as crutches for object tracing.
- Reworked the implementation of reuse_masters in the PypeIt class and
  in the Calibrations class.
- New behavior associated with the -o overwrite feature in run_pypeit.
  User prompting feature has been disabled. Existing science files will
  not be re-created unless the -o option is set.
- Fixed a bug where local sky subtraction was crashing when all the
  pixels get masked.
- Nearly resurrected simple_calib
- New method to build the fitstbl of meta data
- Refactor handling of meta data including a data model defining core
  and additional meta data
- Replaces metadata_keys with pypeit_file_keys for output to PypeIt file
- Updates new metadata approach for VLT, Keck, Lick, Gemini instruments
- Remove PypeItSetup call from within PypeIt
- Remove lacosmic specific method in Spectrograph;  replaced with
  config_specific_par
- setup block now required when running on a PypeIt file
- Introduced a new method of determining breakpoint locations for local
  sky subtraction which takes the sampling set by the wavelength tilts
  into account.
- Fixed a major bug in the near-IR difference imaging for the case of
  A-B, i.e. just two images.
- Introduced routines into core.procimg that will be used in 2-d
  co-adding.
- Tweaks to VLT X-SHOOTER spectrograph class to improve reductions.
- Moved methods for imaging processing from scienceimage class to
  processimages class.
- Introduce full_template() method for multi-slit wavelength
  calibrations; includes nsnippet parameter
- Generate full template files for LRIS, DEIMOS, Kastb
- Added a few new Arc lines for DEIMOS in the blue
- Introduce mask_frac_thresh and smash_range parameters for slit
  tracing; modified LRISb 300 defaults
- Updated slit tracing docs
- Introduced --show command in pypeit_chk_edges
- Added echelle specific local_skysub_extract driver.
- Refactored PypeIt and ScienceImage classes and introduced Reduce
  class. ScienceImage now only does proc-ing whereas reduction
  operations are done by Reduce. Reduce is now subclassed in an
  instrument specific way using instantiate_me instead of PypeIt. This
  was necessary to enable using the same reduction functionality for 2d
  coadds.
- Added and improved routines for upcoming coadd2d functionality.
- Fixed bug in weight determination for 1d spectral coadds.
- Major fixes and improvements to Telluric corrections and fluxing
  routines.
- Fluxing now implemented via a script.
- Turned flexure back on for several instruments
- Introduced VLT/FORS2 spectrograph
- Swapped binspec and binspat in parse binning methods
- Extended LRISr 1200_900 arc template
- Modified add/rm slit methods to be spec,spat
- Add an option in coadding to scale the coadded spectrum to a given
  magnitude in a given filter
- Extended DEIMOS 1200G template

0.9.0
-----

- Major refactor to rename most modules and incorporate the PYPIT ->
  PypeIt switch
- Add SlitMask, OpticalModel, and DetectorMap classes.  Implemented
  DEIMOSOpticalModel based on DEEP2 IDL code.
- Improved treatment of large offsets in
  pypeit.core.trace_slits.trace_gweight to be symmetric with
  trace_fweight. Large outlying pixels were breaking object tracing.
- Added thresholding in pypeit.core.tracewave to ensure that tilts are
  never crazy values due to extrapolation of fits which can break sky
  subtraction.
- Turn off 2.7 Travis testing
- Integrated arclines into PypeIt
- Added KDTree algorithm to the wavelength calibration routines
- Modified debug/developer modes
- Update SpecObjs class; ndarray instead of list;  set() method
- Completely revamped object finding, global sky subtraction and local
  sky subtraction with new algorithms.
- Added -s option to run_pypeit for interactive outputs.
- Improved pypeit_show_spec2d script.
- Fixed bug whereby -m --use_master was not being used by run_pypeit
  script.
- Overhaul of general algorithm for wavelength calibration
- Hot fix for bspline + requirements update
- Fixed issue with biases being written to disk as untrimmed.
- Completely reworked flat fielding algorithm.
- Fixed some parsing issues with the .pypeit file for cases where there
  is a whitepsace in the path.
- Implemented interactive plots with the -s option which allow the
  reduction to continue running.
- Modified global sky subtraction significantly to now do a polynomial
  fit. This greatly improves results for large slits.
- Updated loading of spectra and pypeit_show_1dspec script to work with
  new output data model.
- Implemeneted a new peak finding algorithm for arc lines which
  significantly improved wavelength fits.
- Added filtering of saturated arc lines which fixed issues with
  wavelength fits.
- Added algorithms and data files for telluric correction of near-IR
  spectra.
- Revamped flat field roiutine to tweak slit boundaries based on slit
  illumination profile. Reworked calibrations class to accomodate the
  updated slit boundaries and tilts images as well as update the master
  files.
- Include BitMask class from MaNGA DAP.
- Change the way frame types are include in PypeItSetup.fitstbl
- Edited KeckLRISSpectrograph header keywords
- Edited how headers are read from the provided files
- Created metadata.PypeItMetaData class to handle what was previously
  `fitstbl`
- Fussed with date/time driven by GMOS;  date is no longer required in
  `fitstbl`
- Initial work on GMOS;  this is still work-in-progress
- Pushed several arcparam items into the Wavelengths parset
- Series of hacks for when binning is missing from the fitstbl
- CuAr line lists for GMOS
- New option to reduce only 1 det at a time
- Data provided in pypeit file overwrites anything read from the fits
  file headers.
- Filled in fits table reading data for GNIRS
- Demand frametype column in fits table is U8 format
- Further improvements to detect_lines arcline detection algorithm.
- Got rid of arcparam and added info and docs to wavelengths parset.
- Improved and commented autoid.py arclines code.
- Added utilities to wavecalib to compute shift,stretch of two spectra.
- Completely revamped cross-correlation algorithm in wavecalib to give
  roburt results.

0.8.1
-----
- Figuring out how to tag releases

0.8.0
-----

- First major steps on ARMED echelle data reduction pipeline
- APF/Levy and Keck/HIRES implemented
- Updates to blaze function and slit profile fitting
- Initial support for multislit reduction
- Coadding; including docs; and tests
- Now requiring astropy >= v1.3
- raw_input handling for Python 3
- coadd handling of bad input
- coadd bug fix on obj name
- Init local (i.e. object dependent) parameters in coadding
- fix local background logic error in slit masking
- Refactor QA PDF to PNG+HTML
- Add nminima object finding
- Add new parameters for object finding, reduce specific detectors
- Add slit profile QA
- Begin writing header (e.g. RA/DEC) info to spec1d files
- Fix bug in applying BPM for finding slit edges
- Update Ginga hooks
- Enable archiving/loading sensitivity function
- Add new cosmic ray algorithms for coadding (especially pairs of
  spectra)
- Added support for TNG+Dolores long slit spectrograph
- Started removing cython code
- Update line detection algorithm
- Updated flexure and tilt tracing documentation
- Updated docs:added standards.rst, and make a small correction in using
  script pypit_setup in setup.rst
- Fixed travis
- Updated slit trace algorithm
- Improved arc line detection algorithm
- Added functionality for fully automated wavelength calibration with
  arclines
- Switched settings files to allow IRAF style data sections to be
  defined
- Allowed data sections to be extracted from header information
- Significant refactor of routines related to pypit_setup
- Various small improvements, primarly to handle Gemini/GMOS data [not
  yet fully supported in PYPIT]
- Removed majority of cython functionality
- Moved logging to be a package object using the main __init__.py file
- Begin to adhere to PEP8 (mostly)
- setup.py rewritten.  Modeled after
  https://github.com/sdss/marvin/blob/master/setup.py .  Added
  requirements.txt with the package versions required.
- Updates archeck
- Loads NIST arclines from arclines instead of PYPIT
- DEIMOS reduction!
- Bug fix for bspline with bkspace
- Enable loading a sensitivity function with YAML
- Allow for multiple detectors when using `reduce detnum`
- Moved all imports to the start of every file to catch and avoid
  circular imports, removed most `import ... as ...` constructs
- dummy_* removed from arutils as necessary and propagated changes to
  tests
- remove dependency of ararclines functions on slf
- change requirements for astropy to >=1.3.0 so that `overwrite` is
  valid
- include numba in requirements, but actually a requirement of arclines
- Improve cookbook and setup docs
- Faster algorithm for defining object and background regions
- Restore armsgs -d functionality
- Finished cython to python conversions, but more testing needed
- Introduce maskslits array
- Enable multi-slit reduction
- Bug fixes in trace_slits
- Fixes what appears to be a gross error in slit bg_subtraction
  (masking)
- Turns off PCA tilt QA for now [very slow for each slit]
- Several improvements for coadding
- Modify lacosmic to identify tiny CR's
- Enabled writing Arc_fit QA for each slit/order
- Refactored comb_frames
- Refactored load_frames
- Refactored save_master
- Refactored get_datasec_trimmed, get_datasec, pix_to_amp
- Refactored slit_pixels
- Refactored sub_overscan
- Refactored trace_slits (currently named driver_trace_slits) and many
  of its dependencies
- Added parameter trace_slits_medrep for optional smoothing of the trace
  slits image
- Updated a few settings for DEIMOS and LRIS related to tracing slits
- Added a replace_columns() method to arproc.py
- Fixed a bug in new_match_edges()
- Moved tracing docs -> slit_tracing and edited extensively
- Updated docs on DEIMOS, LRIS
- Added the pypit_chk_edges script
- Added BPM for DEIMOS
- Added the code for users to add slits [edgearr_from_users()] but have
  not documented nor made it accessible from the PYPIT file
- Generated tcrude_edgearr() method for using trace crude on the slit
  edges
- Added trace_crude() method that I ported previously for DESI
- Added multi_sync() method for ARMLSD slit synchronization
- Have somewhat deprecated the maxgap method
- Refactored the gen_pixloc() method
- Generate arpixels.py module for holding pixel level algorithms
- Move all methods related to TraceSlits to artraceslits.py
- Introduce the TraceSlits class
- Update armlsd accordingly
- Remove driver_trace_slits and refctor_trace_slits methods
- Making Ginga a true dependency of PYPIT
- Have TraceSlits write/load MasterFrames
- Introduce SetupClass object
- Replace armbase.setup_science() with SetupClass.run()
- Move setup acitivites to inside pypit.py
- doc updates in setup.rst
- Refactor fitsdict -> fitstbl  (variable name not updated everywhere)
- Removed slurped headers from fitsdict (and therefore fitstbl)
- Include SetupClass Notebook
- Move ftype_list from armeta.py to arsort.py
- Bug fix related to fluxing
- Substantial refactor of arsort.py
- Substantial refactor of arsetup.py
- Introduced base-level ProcessImages class
- Introduced abstract MasterFrame class
- Introduced BiasFrame, BPMImage, ArcImage, and TraceImage classes
- Started NormPixelFlat class but have not yet implemented it
- Substantial refactoring of armasters
- Moved arlris, ardeimos to core/
- Moved image processing methods to arprocimg in core/
- Introduced calib_dict to hold calibration frames in armlsd (instead of
  slf)
- Modified ardeimos to load only a single image (if desired)
- Turned off fluxing in this branch;  is 'fixed' in the one that follows
- Moved get_slitid() to artraceslits
- Deprecates ['trace']['combine']['match'] > 0.0 option
- Deprecates ['arc']['combine']['match'] > 0.0 option
- Refactoring of settings and slf out of core methods continues
- Removed _msbias, _msarc, _datasec, _bpix from slf
- New tests and Notebooks
- Introduced FluxSpec class
- Introduce pypit_flux_spec script (and docs)
- Added FluxSpec Notebook
- armlsd has reappeared (momentarily) but is not being used;  it goes
  away again in a future branch
- Added a dict (std_dict) in arms.py to hold standard star extractions
- Reducing standard stars in the main arms loop
- Modified save_1d_spectra to handle loaded SpecObj in addition to
  internally generated ones
- Moved arflux to core and stripped out slf, settings
- Really restricting to nobj when user requests it
- New tests
- Introduces WaveCalib class
- Push ararc.py to core/ after removing slf and settings dependencies
- Further refactor masters including MasterFrame; includes addressing
  previous comment from RC
- Removed armlsd.py again
- Strips wv_calib from ScienceExposure
- Push get_censpec() to ararc.py
- New tests; limited docs
- TraceSlits load method pushed outside the class
- Introduces WaveTilts class
- Significant modification to tilt recipe including deprecation of PCA
- Moved tilt tracing algorithms from artrace.py to artracewave.py in
  core/
- Added 2D Legendre fitting to polyfit2d_general
- New trace slits tilts  settings (for 2D fitting)
- New QA plot
- New pypit_chk_tilts script
- New docs
- New tests
- Introduces FlatField class
- Adds FlatField Notebook, tests
- Pushes flat field algorithms into core/arflat.py
- Main flatfield method broken into a few pieces
- Further refactoring of armasters
- Further refactoring related to settings and ScienceExposure
- WaveImage class
- Strip mswave from ScienceExposure
- New tests
- Push get_calib methods into the individual classes
- Significant refactoring in arms.py followed
- Rename slits_dict -> tslits_dict
- Use tslits_dict in wavetilts.py
- Introduce ScienceImage class
- Substantial refactoring in arms.py followed
- Notebook too
- Reversed exposure/det loops for the (last?) time
- Generated arskysub.py in core/
- Significant portions of arproc.py are now superfluous
- Moved flexure_qa to arwave.py
- Significant refactoring of arsave.py (also moved to core/)
- Removed settings and slf from arspecobj.py
- Refactored trace_objects_in_slit()
- Refactoring of flexure algorithms
- Adds build_crmask() and flat_field() methods to ProcessImages
- Completed the deprecation of arsciexp (RIP)
- Many test updates
- Doc strings improved but no new main docs
- Completed armasters refactor and moved to core/
- Adds bspline_profile() method;  Used here for skysub but will also
  show up in extraction
- Introduces new skysub method;  still a bspline but now the new one
- Adds several methods from the PYDL repository into a pydl.py module
  including bspline Class
- Adds method to generate ximg and edgemask frames
- Adds new trace_slits_trim settings
- Small install edits
- Fixes Travis failure that crept into the previous PR
- Fix bug in bspline
- Adds a demo Notebook for LRISr redux
- Other odds and ends including code flow doc
- Introduce pypit/par and pypit/config directories
- Introduce PypitPar as an initial step toward refactoring the front end
- Final nail in the coffin for cython
- Add API docs
- Add bumpversion
- Adds a demo Notebook for LRISr redux
- Other odds and ends including code flow doc
- Introduce pypit/par and pypit/config directories
- Introduce PypitPar as an initial step toward refactoring the front end
- Move spectrograph specific code into spectographs/ folder
- Introduces the Spectrographs class
- Introduces the Calibrations class with Notebook
- Bug fix in view_fits script
- Handle no-slits-found condition
- Added NIRES to spectrographs folder
- Fixed logic in ArcImage class related to settings and user settings
- Added user settings to some of the other classes.
- Enabled load_raw_frame to take a negative dispersion axis indicating
  flips.
- Major bug fixed in bspline_profile where it was producing gargabe
  results when breakpoints were being rejected.
- Edits to Spectrograph class
- Removed all use of settings in ARMS and its subsequent calls.  ARMS
  now uses PypitPar and its sub parameter sets
- propagated ParSet changes into run_pypit and pypit_setup
- settings/parameters for pypit now set in the pypit file using a
  configuration parameter set
- rewrote pypit file parser
- Included automatically generated documentation of PypitPar when
  running make html in doc/ directory
- Checked orientation of array correct for DATASEC and OSCANSEC in
  DetectorPar for each Spectrograph
- Add SpecObjs class
- Add from_dict and to_dict methods to pydl bspline and update docs
- Updated from_dict method in pydl bspline

0.7 (2017-02-07)
----------------

This file enters the scene.<|MERGE_RESOLUTION|>--- conflicted
+++ resolved
@@ -25,11 +25,7 @@
 - Add LDT/DeVeny spectrograph
 - Add 6440.25A CdI line (LDT/DeVeny)
 - Modify SOAR to read their (truly) raw files
-<<<<<<< HEAD
-- Add new pixelflat_min_wave parameter below which the mspixelflat is set to 1.
-=======
 - GMOS doc updates
->>>>>>> dc93fd37
 
 
 1.4.1 (11 Jun 2021)
