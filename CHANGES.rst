
1.1.0dev
--------

 - Fixed a bug fixes a bug in full_template wavelength reidentification
   for situations where extreme wavelength coverage slits results in
   reidentification with a purely zero-padded array.
 - (Hotfix) Deal with chk_calibs test
 - Script to generate combined datacubes for IFU data.
 - Changed numpy (> 1.18.0) and scipy (> 1.4.0) version requirements
 - Allow show2d_spec, chk_edges, chk_flats to load older Spec2DObj datamodel versions
<<<<<<< HEAD
 - Modify Spec2DObj 2D model for float32 images
=======
 - Implemented a plugin kindly provided by the ginga developers to
   display images with a secondary wavelength image WCS.
    - Removes dependency on @profxj's ginga fork, and avoids a bug when
      using WCS image registration in that fork.
    - `pypeit/ginga.py` moved to `pypeit/display/display.py` and ginga
      plugin added to `pypeit/diplay` directory.
    - ginga plugin registered as an entry point in `setup.py`
    - Added a script to check that the plugins are all available.
    - Installation docs updated.  Both `ginga` and `linetools` are now
      installed via pip.
 - Deprecated `pypeit/debugger.py` and `pypeit/data/settings`
 - Removed h5py as a dependency
 - `linetools` is now listed in `pypeit/requirements.txt` until I can
   check if it still causes readthedocs to fail...
>>>>>>> 39080f77

1.0.6 (22 Jul 2020)
-------------------

 - (Hotfix) Deal with wavecalib crash
 - Fix class and version check for DataContainer objects.
 - Script to check for calibration files
 - No longer require bias frames as default for DEIMOS
 - Implement grism19 for NOT/ALFOSC
 - Introduced another parameter used to identify box slits, as opposed
   to erroneous "slits" found by the edge tracing algorithms.  Any slit
   that has `minimum_slit_length < length < minimum_slit_length_sci` is
   considered a `BOXSLIT`, any slit with `length < minimum_slit_length`
   is considered a `SHORTSLIT`; the latter are always ignored.
 - Introduced order matching code into EdgeTraceSet.
    - This helps fix an issue for GNIRS_10L caused by the orders
      shifting.
    - Introduces two paramters in `EdgeTraceSetPar` to assist the
      matching: `order_match` and `order_offset`
    - Echelle spectrographs should now always have `ech_order` defined
      in the SlitTraceSet object.
    - Removes the need for `Spectrograph.slit2order` and
      `Spectrograph.order_vec`.  Changes propagated, primarily in
      `wavecalib.py`, `autoid.py`, and `reduce.py`.
 - Adds in Keck/LRISr with the original detector
 - Adds in Keck/LRISb with the FITS format

1.0.5 (23 Jun 2020)
-------------------

 - Add median combining code
 - Make biasframes median combine by default
 - Implemented IFU reduction hooks
 - KCWI reduction complete up to spec2D frames
 - Implemented new flatfield DataContainer to separate
   pixelflat and illumflat

1.0.4 (27 May 2020)
-------------------

 - Add a script (pypeit_flux_setup) for creating fluxing,
   coadd1d and tellfit pypeit files
 - Add telluric fitting script, pypeit_tellfit


1.0.3 (04 May 2020)
-------------------

 - Add illumflat frametype
 - Enable dark image subtraction
 - Refactor of Calibrations (remove cache, add get_dark)
 - Enable calibration-only run
 - Clean up flat, bias handling
 - Make re-use masters the default mode of run_pypeit
 - Require Python 3.7
 - Fixed a bug in NIRES order finding. 
 - Add NOT/ALFOSC
 - Fluxing docs
 - Fix flexure and heliocentric bugs
 - Identify GUI updates

1.0.2 (30 Apr 2020)
-------------------

 - Various doc hotfixes
 - wavelength algorithm hotfix, such that they must now generate an
   entry for every slit, bad or good.

1.0.1 (13 Apr 2020)
-------------------

 - Various hot fixes

1.0.0 (07 Apr 2020)
-------------------

- Replaces usage of the `tslits_dict` dictionary with
  `pypeit.slittrace.SlitTraceSet` everywhere.  This `SlitTraceSet`
  object is now the main master file used for passing around the slit
  edges once the edges are determined by `EdgeTraceSet`.
- Removes usage of `pypeit.pixels.tslits2mask` and replaces it with
  `pypeit.slittrace.SlitTraceSet.slit_img`.
- Significant changes to flat-fielding control flow.
    - Added `rej_sticky`, `slit_trim`, `slit_pad`, `illum_iter`,
      `illum_rej`, `twod_fit_npoly` parameters to FlatFieldPar.
    - Illumination flat no longer removed if the user doesn't want to
      apply it to the data.  The flat was always created, but all that
      work was lost if the illumination correction wasn't requested.
    - Replaced tweak edges method with a more direct algorithm.
    - `pypeit.core.flat.fit_flat` moved to
      `pypeit.flatfield.FlatField.fit`.
- Reoriented trace images in the `EdgeTraceSet` QA plots.  Added the
  sobel image to the ginga display.
- Added `bspline_profile_qa` for generic QA of a bspline fit.
- Eliminate MasterFrame class
- Masks handled by a DataContainer
- Move DetectorPar into a DataContainer (named DetectorContainer) which
  enables frame-level construction
- Advances to DataContainer (array type checking; nested DataContainers;
  to_master_file)
- Dynamic docs for calibration images
- Every calibration output to disk is help within a DataContainer,
  separate from previous classes.  Exception is WaveCalib (this needsd a
  fit DataContainer first)
- Substantial refactoring of Calibrations
- Add MDM OSMOS spectrograph
- Moved pypeit.core.pydl.bspline into its own module, `pypeit.bspline`
- Introduced C backend functions to speed up bspline fitting
    - now require `extension_helpers` package to build pypeit and
      necessary files/code in `setup.py` to build the C code
    - C functions will be used by default, but code will revert to pure
      python, if there's some problem importing the C module
    - Added tests and pre-cooked data to ensure identical behavior
      between the pure python and C functions.
- Moved some basis function builders to pypeit.core.basis
- Release 1.0 doc
- Lots of new docs
- pypeit_chk_2dslits script
- DataContainer's for specobj, bspline
- Introduction of Spec2DObj, AllSpec2DObj, and OneSpec (for Coadd1D)
- Added bitmask to SlitTraceSet
- Introduced SlitTraceSet.spat_id and its usage throughout the code
- Spatial flexure corrections
    - Significant refactor of flatfield.BuildFlatField.fit()
    - Spatial flexure measuring code
    - PypeItPar control
    - Modifications to SlitTraceSet methods
    - Illumflat generated dynamically with different PypeIt control
    - waveimage generated dynamicall and WaveImage deprecated
- Moved RawImage into ProcessRawImage and renamed the latter to the
  former
- Continued refactoring of Calibrations
- Initial code for syncing SpecObjs across exposures
- Option to ignore profile masking during extraction
- Additional code in DataContainer related to MasterFrames
- Eliminated WaveImage
- Updates to QL scripts
- Lots of new tests



0.13.2 (17 Mar 2020)
--------------------

- Added PypeIt identify GUI script for manual wavelength calibration
- Add bitmask tests and print bitmask names that are invalid when
  exception raised.
- Parameter set keywords now sorted when exported to an rst table.
- Enable user to scale flux of coadded 1D spectrum to a filter magnitude
- Hold RA/DEC as float (decimal degrees) in PypeIt and knock-on effects
- Add more cards to spec1d header output
- Fixes a few sensfunc bugs
- Added template for LRIS 600/7500
- Deal with non-extracted Standard
- docs docs and more docs
- A QA fix too

0.13.1 (07 Mar 2020)
--------------------

- Missed a required merge with master before tagging 0.13.0.

0.13.0 (07 Mar 2020)
--------------------

- Refactored sensitivity function, fluxing, and coadding scripts and
  algorithms.
- Added support for additional near-IR spectrographs.
- Restrict extrapolation in tilt fitting
- Implemented interactive sky region selection

0.12.3 (13 Feb 2020)
--------------------

- Implemented DataContainer
- Added fits I/O methods
- Implemented SlitTraceSet
- Setup of `pypeit.par.pypeitpar` parameter sets should now fault if the
  key is not valid for the given parameter set.  NOTE: The check may
  fail if there are identical keys for different parameter sets.
- Modification to add_sobj() for numpy 18

0.12.2 (14 Jan 2020)
--------------------

- Introduces quick look scripts for MOS and NIRES
- Bumps dependencies including Python 3.7
- Modest refactoring of reduce/extraction/skysub codes
- Refactor of ScienceImage Par into pieces
- Finally dealt with 'random' windowing of Shane_kast_red
- Dynamic namp setting for LRISr when instantiating Spectrograph

0.12.1 (07 Jan 2020)
--------------------

- Hotfixes: np.histogram error in core/coadd1d.py, np.linspace using
  float number of steps in core/wave.py, and sets numpy version to 1.16

0.12.0 (23 Dec 2019)
--------------------

- Implemented MOSFIRE and further implemented NIRSPEC for Y-band
  spectroscopy.
- Fixed bug in coadd2d.
- Add VLT/FORS filters to our database
- Improved DEIMOS frame typing
- Brings Gemini/GMOS into the suite (R400)
- Also an important change for autoid.full_template()
- Fixed trace extrapolation, to fix bugs in object finding. Tweaks to
  object finding algorithm.
- Major improvements to echelle object finding.
- Improved outlier rejection and coefficient fitting in pca_trace
- Major improvements to coadd routines in coadd1d
- Introduced telluric module and telluric correction routines
- Implemented tilt image type which is now a required frame type
- Streamlined and abstracted echelle properties and echelle routine in
  spectrograph classes.
- Revamped 2-d coadding routines and introduced 2-d coadding of
  MultiSlit data
- Improved ginga plotting routines.
- Fixed bug associated with astropy.stats.sigma_clipped_stats when
  astropy.stats.mad_std is used.
- Refactor BPM generation
- Merge raw_image loading with datasec_img and oscansec_img generation
- Sync datasec_img to image in ProcessRawImage
- Started (barely) on a path to having calibration images in counts and
  not ADU
- Refactors GMOS for get_rawimage method
- Enables GMOS overscan subtraction
- Adds R400 wavelength solution for old E2V chip
- Revises simple_calib() method for quick and dirty wavelength
  calibration
- Adds a related show_wvcalib script
- Changes to ech_combspec to better treat filenames
- Fixed bug when bias was set to 'force' which was not bias subtracting
- Implemented changes to vlt_xshooter_nir to now require darks taken
  between flats
- Made flat fielding code a bit more robust against hot pixels at edge
  of orders
- Added pypeit_chk_flat script to view flat images
- Refactored image objects into RawImage, ProcessRawImage, PypeItImage,
  BuildImage
- Moved load() and save() methods from MasterFrame to the individual
  calibration objects
- Converted ArcImage and FlatImages into counts
- Added code to allow for IVAR and RN2 image generation for calibs
- Added several from_master_file() instantiation methods
- Use coadd2d.weighted_combine() to stack calibration images
- Major refactor of slit edge tracing
- Added 'Identify' tool to allow manual identification and calibration
  of an arc spectrum
- Added support for WHT/ISIS
- Added 'Object Tracing' tool to allow interactive object tracing
- Added code of conduct
- Deprecated previous tracing code: `pypeit.traceslits` and
  `pypeit.core.trace_slits`, as well as some functions in
  `pypeit.core.extract` that were replaced by
  `pypeit.core.moment.moment1d` and functions in `pypeit.core.trace`.
- PCA now saved to MasterEdges file; added I/O methods
- Improved CuAr linelists and archives for Gemini wavelength solutions
- New data model for specobj and specobsj objects (spec1d)
- Started some improvements to Coadd2D, TBC
- Allow for the continuum of the arc image to be modeled and subtracted
  when tracing the line-centroid tilts
- Include a mask in the line detection in extracted central arc spectrum
  of each slit/order.  For VLT XShooter NIR, this was needed to ensure
  the sigma calculation didn't include the off-order spectral positions.
- Added a staticmethed to :class:`pypeit.edgetrace.EdgeTraceSet` that
  constructs a ``tslits_dict`` object directly from the Master file.

0.11.0.1
---------

- Add DOI

0.11.0 (22 Jun 2019)
--------------------

- Add magellan_mage, including a new ThAr linelist and an archived
  solution
- Polish several key echelle methods
- Modify create_linelist to default to vacuum
- Update Xshooter, NIRES, and GNIRS
- Refactor ProcessImages into ProcessRawImage, PypeItImage,
  CalibrationImage, ScienceImage, and ImageMask
- Refactor ScienceImage into SciImgStack
- Fix arc tilts bug
- Started an X-Shooter doc and introduced a [process][bias] parameter
- Modified processing steps for bias + overscan subtraction
- Started notes on how to generate a new spectrograph in PypeIt
- Refactoring of reduce to take a ScienceImage object for the images and
  the mask
- Updates to many spectrograph files to put datasec, oscansec in the raw
  frame
- Add find_trim_edge and std_prof_nsigma parameters
- A bit of tuning for MagE
- Fixes for Echelle in fluxspec
- Writes a chosen set of header cards to the spec1D and coadd files
- Updates for FORS2
- Introduced new coadd1d module and some new coadd functinality.
- modified interface to robust_polyfit_djs, robust_optimize, and
  djs_reject.
- Added utility routine cap_ivar for capping the noise level.
- Fixed a bug in optimal extraction which was causing hot pixels when a
  large fraction of the pixels on the object profile were masked.
- Major bug fixes and improvements to echelle object finding. Orders
  which did not cover the entire detector were not being treated
  properly.

0.10.1 (22 May 2019)
--------------------

- Minor bug fix to allow for `None` exposure times when typing frames.

0.10.0 (21 May 2019)
--------------------

- Enable PyPI
- Streamline some of the instantiation at the beginning of
  PypeIt.__init__.
    - Moves the call to default_pypeit_par into config_specific_par.
    - Adds a finalize_usr_build() function to PypeItMetaData to
      consolidate the few opaque steps when finishing the meta data
      build.
- Hack for Kastr
- Turn on Shane Kastb grism wavelength solutions (not tested)
- Started splitting Arc Line Templates Notebook into pieces
- Allows for slice like syntax when defining calibration groups.
- Introduce 'tilt' frame type.  Not used yet.  Everything that's typed
  as an 'arc' is now also typed as a 'tilt'.
- Use matplotlib 'agg' backend to the top-level `__init__.py` to allow
  for running the code under a screen; may need a better approach.
- Numerous doc and style fixes
- Add `master_type` to `MasterFrame` (and derived classes), which is
  used to set the name of the master frame output file.
- Significant edits to `MasterFrame` to streamline IO for derived
  classes.  Lead to significant changes to `Calibrations`.
- Main paths now set in `PypeIt`.
- Allow `connect_to_ginga` to start up the ginga viewer.
- Add a pytest `skipif` that checks if the Cooked directory exists in
  the dev-suite.  Use this to run the tests that only need the raw image
  data or don't need the dev-suite at all.
- Move wavelength calibration save/load out of `pypeit.wavecalib` into
  `pypeit.core.wavecal.waveio.py`
- Rename default directory for calibration masters to `Masters` and
  removed inclusion of spectrograph name.
- Fix oscan sec in read_lris()
- Fix bad return in tracewave.tilts_find_lines()
- Several doc edits
- Fix handling of maskslits
- Fix flexure crashing
- Change `pypeit.spectrographs.spectrograph.get_image_section` to
  *always* return the sections ordered spectral then spatial to match
  the PypeIt convention to match how binning is returned.  Propagated to
  get_datasec_img.
- Changed all functions related to binning to ensure that binning is
  always ordered spectral vs. spatial with the PypeIt convention that
  images have shape (nspec,nspat).  Includes associated documentation.
- Allow `pypeit.bitmask.BitMask` and `pypeit.par.parset.ParSet` to save
  and load from fits file headers.
- Force BitMask definitions in framematch.py and processimages.py to use
  and OrderedDict.  They need to be an OrderedDicts for now to ensure
  that the bits assigned to each key is always the same. As of python
  3.7, normal dict types are guaranteed to preserve insertion order as
  part of its data model. When/if we require python 3.7, we can remove
  this (and other) OrderedDict usage in favor of just a normal dict.
- Changed default for add and rm slits parameters.
- Doc improvements and removal of old, commented methods.
- Edited function that replaces bad columns in images and added tests.
- Added `pypeit.io` with routines to:
    - manipulate `numpy.recarray` objects and converting them into
      `astropy.fits.BinTableHDU` objects.
    - gzip compress a file
    - general parser to pull lists of items from fits headers
- Added metadata to `MasterFrame` objects written to fits files.
- Added `'observed'` option for wavelength reference frame that skips
  any relative motion corrections.

0.9.3 (28 Feb 2019)
-------------------
- Fixed a bug that was introduced when the binning was switched to the
  PypeIt convention.
- Fixed a bug whereby 2d images were not being saved if no objects were
  detected.
- Revamped the naming convention of output files to have the original
  filename in it.

0.9.2 (25 Feb 2019)
-------------------

- Many doc string updates in top level routines (not core)
- Updates to install and cookbook docs
- Continued the process of requiring spectrograph and par in each base
  class
- More doc + cleaning at top level, e.g. base classes
- Eliminates BPM base class
- Hot fix for flatfield;  illumflat was getting divided into the
  pixelflatnrm image
- Implementation of 2d coadds including a script to perform them.
- Fixed bug in extract.fit_profile that was introduced when implementing
  2d coadds
- Polynomial order for object finding is now part of parset.
- Improved X-shooter object tracing by increasing order.
- Improved determination of threshold determination regions for object
  finding.
- Added S/N floor to ivar determination for image procing.
- Reworked master output for traceslits
- Fixed a bug associated with binned images being proc'd incorrectly.
- Fixed master_key outputs in headers to deal with different detectors.
- Modify -c in pypeit_setup to require a setup (or all) be specified
  when writing, e.g. 'all' or 'A,C'
- Generated a new spectrograph child for LRISr in long-slit read-out
  mode (only 2 amps, 1 per detector)
- Require astropy >=3.1  [required for coadding at the least]
- Fixed a circular import which required move qa from wavecal into
  autoid.
- Fixed a bug in LRIS-R that spectrograph which was not using binning
  for wavelength fwhm.
- Updated docs on add/rm slits.
- Fixed and tuned up fluxing script and fluxing routines.
- Introduce sky_sigrej parameter
- Better handling of ManualExtraction
- Add template for LRISr 600/5000 wavelengths
- PYDL LICENSE and licenses folder
- Updates for new Cooked (v1.0)

0.9.1 (4 Feb 2019)
------------------

- Move write method for sensitivity function
- Modify I/O for detnum parameter
- Modify idx code in SpecObj
- Fixed a bug on datatype formatting
- Reworked masteframe and all base classes to be more homogenous so that
  one only ever overloads the save_master and load_master methods.
- Many changes fixes wavecal/autoid.py to make the lines being used
  explicitly clear. This fixed many bugs in the the wavelength fitting
  that were recently introduced.
- Introduced reidentification algorithm for wavelengths and many
  associated algorithms. Reidentification is now the default for
  x-shooter and NIRES. Other changes to the wavelength interface and
  routines to make them more compatible with echelle.
- Tweaked LA cosmics defaults. Add instrument specific parameters in
  spectrograh classes along with routines that check binning and decide
  on best params for LRIS-RED
- Now updating cosmic ray masking after each global sky subtraction
- Major developments for echelle functionality, including object
  wavelengths, and reduction control flow.
- Introduced wavemodel.py to simulate/extract/ID sky and ThAr spectral
  emission lines.
- Significant refactor of tracing slit/edge orders and new docs+tests
- Changed back BPM image to be aligned with datasec *not* the raw image
  shape (without trimming)
- Renabled ability to add user supplied slits
- Miscellaneious echelle-related advances
- PNGs of X-Shooter fits
- Sped up trace plotting in ginga
- Fussed again with how time is handled in PypeIt.  Hopefully the last
  time..
- dispaxis renamed specaxis and dispflip to specflip
- Lots of VLT/X-Shooter development
- Removed a number of files that had been mistakingly added into the
  repo
- Now running on cooked v=0.92
- Allow for multiple paths to be defined in the pypeit file
- Changed the procedure used to identify instrument configurations and
  identify which frames to use when calibrating science exposures.
- Added configurations, calibration groups, and background index to
- Total revamp of Tilts. Arc line tracing significantly improved.
- Fixes to trace_crude_init, trace_fweight, and trace_gweight.
- Many other small bug fixes and modifications particularly in the
  fitting routines.
- Lots of development related to echelle functionality.
- Major enhancements to fitting routines (in utils)
- Make GMOS south works and update OH line lists, and also add LBT/MODS.
- Introduce calib groups
- Removes setup designation.  Largely replaced with master_key
- Refactor Calibrations class to handle new calib groups
- Refactor QA to handle new calib groups
- Refactor tests to handle new calib groups
- Pushed pieces of run_pypeit into the PypeIt class
- Removed future as a dependency
- Change point step size to 50 pixels in show_slits and show_trace for
  major speed up
- Implemented difference imaging for near-IR reductions for both
  Multislit and Echelle
- Fixed a bug in echelle object finding algorithm.
- Fixed bug in object finding associated with defining the background
  level for bright telluric standards and short slits.
- Implemented using standard stars as crutches for object tracing.
- Reworked the implementation of reuse_masters in the PypeIt class and
  in the Calibrations class.
- New behavior associated with the -o overwrite feature in run_pypeit.
  User prompting feature has been disabled. Existing science files will
  not be re-created unless the -o option is set.
- Fixed a bug where local sky subtraction was crashing when all the
  pixels get masked.
- Nearly resurrected simple_calib
- New method to build the fitstbl of meta data
- Refactor handling of meta data including a data model defining core
  and additional meta data
- Replaces metadata_keys with pypeit_file_keys for output to PypeIt file
- Updates new metadata approach for VLT, Keck, Lick, Gemini instruments
- Remove PypeItSetup call from within PypeIt
- Remove lacosmic specific method in Spectrograph;  replaced with
  config_specific_par
- setup block now required when running on a PypeIt file
- Introduced a new method of determining breakpoint locations for local
  sky subtraction which takes the sampling set by the wavelength tilts
  into account.
- Fixed a major bug in the near-IR difference imaging for the case of
  A-B, i.e. just two images.
- Introduced routines into core.procimg that will be used in 2-d
  co-adding.
- Tweaks to VLT X-SHOOTER spectrograph class to improve reductions.
- Moved methods for imaging processing from scienceimage class to
  processimages class.
- Introduce full_template() method for multi-slit wavelength
  calibrations; includes nsnippet parameter
- Generate full template files for LRIS, DEIMOS, Kastb
- Added a few new Arc lines for DEIMOS in the blue
- Introduce mask_frac_thresh and smash_range parameters for slit
  tracing; modified LRISb 300 defaults
- Updated slit tracing docs
- Introduced --show command in pypeit_chk_edges
- Added echelle specific local_skysub_extract driver.
- Refactored PypeIt and ScienceImage classes and introduced Reduce
  class. ScienceImage now only does proc-ing whereas reduction
  operations are done by Reduce. Reduce is now subclassed in an
  instrument specific way using instantiate_me instead of PypeIt. This
  was necessary to enable using the same reduction functionality for 2d
  coadds.
- Added and improved routines for upcoming coadd2d functionality.
- Fixed bug in weight determination for 1d spectral coadds.
- Major fixes and improvements to Telluric corrections and fluxing
  routines.
- Fluxing now implemented via a script.
- Turned flexure back on for several instruments
- Introduced VLT/FORS2 spectrograph
- Swapped binspec and binspat in parse binning methods
- Extended LRISr 1200_900 arc template
- Modified add/rm slit methods to be spec,spat
- Add an option in coadding to scale the coadded spectrum to a given
  magnitude in a given filter
- Extended DEIMOS 1200G template

0.9.0
-----

- Major refactor to rename most modules and incorporate the PYPIT ->
  PypeIt switch
- Add SlitMask, OpticalModel, and DetectorMap classes.  Implemented
  DEIMOSOpticalModel based on DEEP2 IDL code.
- Improved treatment of large offsets in
  pypeit.core.trace_slits.trace_gweight to be symmetric with
  trace_fweight. Large outlying pixels were breaking object tracing.
- Added thresholding in pypeit.core.tracewave to ensure that tilts are
  never crazy values due to extrapolation of fits which can break sky
  subtraction. 
- Turn off 2.7 Travis testing
- Integrated arclines into PypeIt
- Added KDTree algorithm to the wavelength calibration routines
- Modified debug/developer modes
- Update SpecObjs class; ndarray instead of list;  set() method
- Completely revamped object finding, global sky subtraction and local
  sky subtraction with new algorithms.
- Added -s option to run_pypeit for interactive outputs.
- Improved pypeit_show_spec2d script. 
- Fixed bug whereby -m --use_master was not being used by run_pypeit
  script.
- Overhaul of general algorithm for wavelength calibration
- Hot fix for bspline + requirements update
- Fixed issue with biases being written to disk as untrimmed. 
- Completely reworked flat fielding algorithm. 
- Fixed some parsing issues with the .pypeit file for cases where there
  is a whitepsace in the path.
- Implemented interactive plots with the -s option which allow the
  reduction to continue running.
- Modified global sky subtraction significantly to now do a polynomial
  fit. This greatly improves results for large slits.
- Updated loading of spectra and pypeit_show_1dspec script to work with
  new output data model.
- Implemeneted a new peak finding algorithm for arc lines which
  significantly improved wavelength fits.
- Added filtering of saturated arc lines which fixed issues with
  wavelength fits. 
- Added algorithms and data files for telluric correction of near-IR
  spectra.
- Revamped flat field roiutine to tweak slit boundaries based on slit
  illumination profile. Reworked calibrations class to accomodate the
  updated slit boundaries and tilts images as well as update the master
  files.
- Include BitMask class from MaNGA DAP.
- Change the way frame types are include in PypeItSetup.fitstbl
- Edited KeckLRISSpectrograph header keywords
- Edited how headers are read from the provided files
- Created metadata.PypeItMetaData class to handle what was previously
  `fitstbl`
- Fussed with date/time driven by GMOS;  date is no longer required in
  `fitstbl`
- Initial work on GMOS;  this is still work-in-progress
- Pushed several arcparam items into the Wavelengths parset
- Series of hacks for when binning is missing from the fitstbl
- CuAr line lists for GMOS
- New option to reduce only 1 det at a time
- Data provided in pypeit file overwrites anything read from the fits
  file headers.
- Filled in fits table reading data for GNIRS
- Demand frametype column in fits table is U8 format
- Further improvements to detect_lines arcline detection algorithm.
- Got rid of arcparam and added info and docs to wavelengths parset. 
- Improved and commented autoid.py arclines code. 
- Added utilities to wavecalib to compute shift,stretch of two spectra. 
- Completely revamped cross-correlation algorithm in wavecalib to give
  roburt results.

0.8.1
-----
- Figuring out how to tag releases

0.8.0
-----

- First major steps on ARMED echelle data reduction pipeline
- APF/Levy and Keck/HIRES implemented
- Updates to blaze function and slit profile fitting
- Initial support for multislit reduction
- Coadding; including docs; and tests
- Now requiring astropy >= v1.3
- raw_input handling for Python 3
- coadd handling of bad input
- coadd bug fix on obj name
- Init local (i.e. object dependent) parameters in coadding
- fix local background logic error in slit masking
- Refactor QA PDF to PNG+HTML
- Add nminima object finding
- Add new parameters for object finding, reduce specific detectors
- Add slit profile QA
- Begin writing header (e.g. RA/DEC) info to spec1d files
- Fix bug in applying BPM for finding slit edges
- Update Ginga hooks
- Enable archiving/loading sensitivity function
- Add new cosmic ray algorithms for coadding (especially pairs of
  spectra)
- Added support for TNG+Dolores long slit spectrograph
- Started removing cython code
- Update line detection algorithm
- Updated flexure and tilt tracing documentation
- Updated docs:added standards.rst, and make a small correction in using
  script pypit_setup in setup.rst
- Fixed travis
- Updated slit trace algorithm
- Improved arc line detection algorithm
- Added functionality for fully automated wavelength calibration with
  arclines
- Switched settings files to allow IRAF style data sections to be
  defined
- Allowed data sections to be extracted from header information
- Significant refactor of routines related to pypit_setup
- Various small improvements, primarly to handle Gemini/GMOS data [not
  yet fully supported in PYPIT]
- Removed majority of cython functionality
- Moved logging to be a package object using the main __init__.py file
- Begin to adhere to PEP8 (mostly)
- setup.py rewritten.  Modeled after
  https://github.com/sdss/marvin/blob/master/setup.py .  Added
  requirements.txt with the package versions required.
- Updates archeck
- Loads NIST arclines from arclines instead of PYPIT
- DEIMOS reduction!
- Bug fix for bspline with bkspace
- Enable loading a sensitivity function with YAML
- Allow for multiple detectors when using `reduce detnum`
- Moved all imports to the start of every file to catch and avoid
  circular imports, removed most `import ... as ...` constructs
- dummy_* removed from arutils as necessary and propagated changes to
  tests
- remove dependency of ararclines functions on slf
- change requirements for astropy to >=1.3.0 so that `overwrite` is
  valid
- include numba in requirements, but actually a requirement of arclines
- Improve cookbook and setup docs
- Faster algorithm for defining object and background regions
- Restore armsgs -d functionality
- Finished cython to python conversions, but more testing needed
- Introduce maskslits array
- Enable multi-slit reduction
- Bug fixes in trace_slits
- Fixes what appears to be a gross error in slit bg_subtraction
  (masking)
- Turns off PCA tilt QA for now [very slow for each slit]
- Several improvements for coadding
- Modify lacosmic to identify tiny CR's
- Enabled writing Arc_fit QA for each slit/order
- Refactored comb_frames
- Refactored load_frames
- Refactored save_master
- Refactored get_datasec_trimmed, get_datasec, pix_to_amp
- Refactored slit_pixels
- Refactored sub_overscan
- Refactored trace_slits (currently named driver_trace_slits) and many
  of its dependencies
- Added parameter trace_slits_medrep for optional smoothing of the trace
  slits image
- Updated a few settings for DEIMOS and LRIS related to tracing slits
- Added a replace_columns() method to arproc.py
- Fixed a bug in new_match_edges()
- Moved tracing docs -> slit_tracing and edited extensively
- Updated docs on DEIMOS, LRIS
- Added the pypit_chk_edges script
- Added BPM for DEIMOS
- Added the code for users to add slits [edgearr_from_users()] but have
  not documented nor made it accessible from the PYPIT file
- Generated tcrude_edgearr() method for using trace crude on the slit
  edges
- Added trace_crude() method that I ported previously for DESI
- Added multi_sync() method for ARMLSD slit synchronization
- Have somewhat deprecated the maxgap method
- Refactored the gen_pixloc() method
- Generate arpixels.py module for holding pixel level algorithms
- Move all methods related to TraceSlits to artraceslits.py
- Introduce the TraceSlits class
- Update armlsd accordingly
- Remove driver_trace_slits and refctor_trace_slits methods
- Making Ginga a true dependency of PYPIT
- Have TraceSlits write/load MasterFrames
- Introduce SetupClass object
- Replace armbase.setup_science() with SetupClass.run()
- Move setup acitivites to inside pypit.py
- doc updates in setup.rst
- Refactor fitsdict -> fitstbl  (variable name not updated everywhere)
- Removed slurped headers from fitsdict (and therefore fitstbl)
- Include SetupClass Notebook
- Move ftype_list from armeta.py to arsort.py
- Bug fix related to fluxing
- Substantial refactor of arsort.py
- Substantial refactor of arsetup.py
- Introduced base-level ProcessImages class
- Introduced abstract MasterFrame class
- Introduced BiasFrame, BPMImage, ArcImage, and TraceImage classes
- Started NormPixelFlat class but have not yet implemented it
- Substantial refactoring of armasters
- Moved arlris, ardeimos to core/
- Moved image processing methods to arprocimg in core/
- Introduced calib_dict to hold calibration frames in armlsd (instead of
  slf)
- Modified ardeimos to load only a single image (if desired)
- Turned off fluxing in this branch;  is 'fixed' in the one that follows
- Moved get_slitid() to artraceslits
- Deprecates ['trace']['combine']['match'] > 0.0 option
- Deprecates ['arc']['combine']['match'] > 0.0 option
- Refactoring of settings and slf out of core methods continues
- Removed _msbias, _msarc, _datasec, _bpix from slf
- New tests and Notebooks
- Introduced FluxSpec class
- Introduce pypit_flux_spec script (and docs)
- Added FluxSpec Notebook
- armlsd has reappeared (momentarily) but is not being used;  it goes
  away again in a future branch
- Added a dict (std_dict) in arms.py to hold standard star extractions
- Reducing standard stars in the main arms loop
- Modified save_1d_spectra to handle loaded SpecObj in addition to
  internally generated ones
- Moved arflux to core and stripped out slf, settings
- Really restricting to nobj when user requests it
- New tests
- Introduces WaveCalib class
- Push ararc.py to core/ after removing slf and settings dependencies
- Further refactor masters including MasterFrame; includes addressing
  previous comment from RC
- Removed armlsd.py again
- Strips wv_calib from ScienceExposure
- Push get_censpec() to ararc.py
- New tests; limited docs
- TraceSlits load method pushed outside the class
- Introduces WaveTilts class
- Significant modification to tilt recipe including deprecation of PCA
- Moved tilt tracing algorithms from artrace.py to artracewave.py in
  core/
- Added 2D Legendre fitting to polyfit2d_general
- New trace slits tilts  settings (for 2D fitting)
- New QA plot
- New pypit_chk_tilts script
- New docs
- New tests
- Introduces FlatField class
- Adds FlatField Notebook, tests
- Pushes flat field algorithms into core/arflat.py
- Main flatfield method broken into a few pieces
- Further refactoring of armasters
- Further refactoring related to settings and ScienceExposure
- WaveImage class
- Strip mswave from ScienceExposure
- New tests
- Push get_calib methods into the individual classes
- Significant refactoring in arms.py followed
- Rename slits_dict -> tslits_dict
- Use tslits_dict in wavetilts.py
- Introduce ScienceImage class
- Substantial refactoring in arms.py followed
- Notebook too
- Reversed exposure/det loops for the (last?) time
- Generated arskysub.py in core/
- Significant portions of arproc.py are now superfluous
- Moved flexure_qa to arwave.py
- Significant refactoring of arsave.py (also moved to core/)
- Removed settings and slf from arspecobj.py
- Refactored trace_objects_in_slit()
- Refactoring of flexure algorithms
- Adds build_crmask() and flat_field() methods to ProcessImages
- Completed the deprecation of arsciexp (RIP)
- Many test updates
- Doc strings improved but no new main docs
- Completed armasters refactor and moved to core/
- Adds bspline_profile() method;  Used here for skysub but will also
  show up in extraction
- Introduces new skysub method;  still a bspline but now the new one
- Adds several methods from the PYDL repository into a pydl.py module
  including bspline Class
- Adds method to generate ximg and edgemask frames
- Adds new trace_slits_trim settings
- Small install edits
- Fixes Travis failure that crept into the previous PR
- Fix bug in bspline
- Adds a demo Notebook for LRISr redux
- Other odds and ends including code flow doc
- Introduce pypit/par and pypit/config directories
- Introduce PypitPar as an initial step toward refactoring the front end
- Final nail in the coffin for cython
- Add API docs
- Add bumpversion
- Adds a demo Notebook for LRISr redux
- Other odds and ends including code flow doc
- Introduce pypit/par and pypit/config directories
- Introduce PypitPar as an initial step toward refactoring the front end
- Move spectrograph specific code into spectographs/ folder
- Introduces the Spectrographs class
- Introduces the Calibrations class with Notebook
- Bug fix in view_fits script
- Handle no-slits-found condition
- Added NIRES to spectrographs folder
- Fixed logic in ArcImage class related to settings and user settings
- Added user settings to some of the other classes.
- Enabled load_raw_frame to take a negative dispersion axis indicating
  flips.
- Major bug fixed in bspline_profile where it was producing gargabe
  results when breakpoints were being rejected.
- Edits to Spectrograph class
- Removed all use of settings in ARMS and its subsequent calls.  ARMS
  now uses PypitPar and its sub parameter sets
- propagated ParSet changes into run_pypit and pypit_setup
- settings/parameters for pypit now set in the pypit file using a
  configuration parameter set
- rewrote pypit file parser
- Included automatically generated documentation of PypitPar when
  running make html in doc/ directory
- Checked orientation of array correct for DATASEC and OSCANSEC in
  DetectorPar for each Spectrograph
- Add SpecObjs class
- Add from_dict and to_dict methods to pydl bspline and update docs
- Updated from_dict method in pydl bspline

0.7 (2017-02-07)
----------------

This file enters the scene.<|MERGE_RESOLUTION|>--- conflicted
+++ resolved
@@ -9,9 +9,6 @@
  - Script to generate combined datacubes for IFU data.
  - Changed numpy (> 1.18.0) and scipy (> 1.4.0) version requirements
  - Allow show2d_spec, chk_edges, chk_flats to load older Spec2DObj datamodel versions
-<<<<<<< HEAD
- - Modify Spec2DObj 2D model for float32 images
-=======
  - Implemented a plugin kindly provided by the ginga developers to
    display images with a secondary wavelength image WCS.
     - Removes dependency on @profxj's ginga fork, and avoids a bug when
@@ -26,7 +23,7 @@
  - Removed h5py as a dependency
  - `linetools` is now listed in `pypeit/requirements.txt` until I can
    check if it still causes readthedocs to fail...
->>>>>>> 39080f77
+ - Modify Spec2DObj 2D model for float32 images
 
 1.0.6 (22 Jul 2020)
 -------------------
