--- conflicted
+++ resolved
@@ -15,7 +15,6 @@
 - Adds Keck/ESI to PypeIt
 - Add MDM/Modspec spectrograph
 - Store user-generated wavelength solution in pypeit cache
-<<<<<<< HEAD
 - Improvements to wavelength grids and masking in coadd routines.
 - Fixed a bug in echelle coadding where the wrong coadded spectra were being
   used in final stacks.
@@ -26,10 +25,6 @@
 - Changes to how masking is dealt with in extraction to fix a bug in how masks
   were being treated for echelle data
 - Various fixes and changes required to add more support for Keck/HIRES and JWST
-
-
-
-=======
 - Fix a bug in ``spectrograph.select_detectors``, where a list of ``slitspatnum`` could not be used.
 - Improvements in 2D coaddition
     - Fix a bug in `pypeit_setup_coadd2d` for the output file name of the .coadd2d file
@@ -37,7 +32,7 @@
     - Now ``only_slits`` parameter in `pypeit_coadd_2dspec` includes the detector number (similar to ``slitspatnum``)
     - Added ``exclude_slits`` parameter in `pypeit_coadd_2dspec` to exclude specific slits
     - Fix wrong RA & Dec for 2D coadded serendips
->>>>>>> 03e8a3ed
+
 
 1.13.0 (2 June 2023)
 --------------------
