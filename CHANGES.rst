
1.4.3dev
--------

- Doc updates


1.4.2 (06 Jul 2021)
-------------------

- Added a common base class for all scripts
- Script methods now included in Sphinx documentation
- Updated `pypeit.scripts.scriptbase.SmartFormatter` to enable wrapping
  long lines and specify lines with a fixed format using `F|`.
- Made `pypeit.core.telluric.Telluric` subclass from
  `pypeit.datamodel.DataContainer`, and added some basic unit tests.
  This led to some changes in the existing datamodel.
- Made `pypeit.sensfunc.SensFunc` subclass from
  `pypeit.datamodel.DataContainer`, and added some basic unit tests.
  This led to some changes in the existing datamodel.
- Allowed `pypeit.datamodel.DataContainer` parsing methods to used
  pseudonyms for HDU extension names and base classes to read the
  datamodels of subclasses.  Both added new keywords that default to
  previous behavior.
- Moved some functions to avoid circular imports
    - `pypeit.coadd1d.OneSpec` -> `pypeit.onespec.OneSpec`
    - `pypeit.core.coadd.get_wave_grid` ->
      `pypeit.core.wavecal.wvutils.get_wave_grid`
    - `pypeit.core.coadd.sensfunc_weights` ->
      `pypeit.sensfunc.sensfunc_weights`
- Add LDT/DeVeny spectrograph
- Add 6440.25A CdI line (LDT/DeVeny)
- Modify SOAR to read their (truly) raw files
<<<<<<< HEAD
- GMOS doc updates
=======
- Add new pixelflat_min_wave parameter below which the mspixelflat is set to 1.
>>>>>>> 10e6544e


1.4.1 (11 Jun 2021)
-------------------

- Adds SOAR/Goodman red camera
- Update to Gemini-S telescope info
- Make PypeIt ISO 8160 (more) compliant
- Address an Identify bug
- Add blocking filter to DEIMOS config
- NOT/Alfosc updates
- A pair of fixes for shane_kast_red
- Add NTT EFOSC2 spectrograph
- Add standard stars CD-34241 and CD-329927 to esofil
- Add wavelength solution for keck_lris_red 600/10000
- `pypeit_show_2dspec` shows traces of forced extraction and manual
  extraction with different colors
- Updated docs about extraction and DEIMOS
- Implement multi-detector flexure estimates
- Fix error in variance for numpy fitting routines
- Introduce HOWTO for DEIMOS
- Method for slupring in a standard observed and reduced by WMKO


1.4.0 (23 Apr 2021)
-------------------

- Include a fix for when no edges are detected in `EdgeTraceSet` by
  adding the `bound_detector` parameter.  Most instruments have a
  default of `bound_detector = False` meaning that the code will skip
  processing any detector where no slit edges are found.  Some
  instuments set the default to be `bound_detector = True` because the
  slit edges always or often fall off the edge of the detector (i.e.,
  the detector is fully illuminated).  These instruments are currently
  `mmt_mmirs`, `mmt_bluechannel`, `not_alfosc`, and `shane_kast`; note
  that some `gemini_gmos` data in the DevSuite require
  `bound_detector=True`, as well.
- Improved wavelength template for DEIMOS gratings: 600ZD, 830G.
- Added new ArI, KrI, NeI, XeI arc lines.
- PypeIt can now compute arc line FWHM from the lines themselves. This
  is controlled by a new parset, ``fwhm_fromlines``, which is set to
  False by default, except for DEIMOS.
- Added a development document about the DEIMOS wavelength calibration.
- Limit reduction to detectors 3 and 7 when DEIMOS LVM mask is used
  (other detectors are empty)
- Add `pypeit_obslog` script that simple compiles and prints metadata
  from a set of fits files needed by pypeit to run.
- Change `PypeItSetup.from_file_root` to *require* the output path to
  write the vanilla pypeit file.  If no path is provided, the object is
  instatiated without creating any output.
- Fixed bug in sensitivity function code adressing issue #747. Revamped
  sensitivity function completely to compute zeropoints and throughput.
  Enhanced sensfunc.py QA.
- Added MOSFIRE QL script.
- Added support for VLT/SINFONI K 25mas (0.8x0.8 arcsec FOV) platescale
- Updated docs for differencing imaging sky subtraction.
- Added "sky" frametype for difference imaging sky subtraction
  addressing issue # 1068
- Improved and sped up sensitivity function telluric codes.
- Fixed bugs in ArchiveReid automatic wavelength identification.
- Removed numba dependency.
- Improved pypeit_view_fits script.
- Fixed ginga bugs in display.py and added automatic cuts to show_2dspec
- Added latin hypercube sampler to pypeit.utils which is required for
  differential evolution optimizations.
- Improved GMOS R400 wavelength solution
- Turned off GMOS-S binning restriction
- Add GTC OSIRIS spectrograph
- Updates for docs on adding new spectrographs.  And a bok test
- Added a new ``pypeit_collate_1d`` tool to automatically group 1D
  Spectra from multiple files by group and coadd them.
- PypeIt will now add HISTORY keyword entries to FITS files.
- `use_maskdesign` is turned off for DEIMOS LVM masks
- a new parameter `use_user_fwhm` is added in `ExtractionPar` to allow
  the user to set their preferred fwhm
- Improved `slittrace.assign_maskinfo`
- PypeIt can now force extractions of DEIMOS non detected objects at the
  location expected from slitmask design.
- SpecObj and SlitTrace datamodel versions updated

1.3.3 (24 Feb 2021)
-------------------

- (Hotfix) Command-line argument bug in `pypeit_coadd_1dspec` script.
- (Hotfix) Bug fix in `pypeit_obslog` script.
- (Hotfix) X-Shooter bits


1.3.2 (08 Feb 2021)
-------------------

- (Hotfix) Bug in content type of README file that prevented upload to
  PyPI

1.3.1 (01 Feb 2021)
-------------------

- pypeit_chk_wavecalib script
- Option to limit channels shown for pypeit_show_2dspec
- sigdetect on in full_template
- Added new ArI, ArII lines
- Improved 1Dfit QA
- Final wavelength template for DEIMOS 900ZD
- Fix a bug in `pypeit/core/arc.py` and `pypeit/core/wavecal/autoid.py` due
  to the padding to the arc frames
- Added a new XeI line
- Turn off sigma clipping for DEIMOS arc frames.
- Refactor setup.py to use setup.cfg to define package configuration
- Refactor version handling to use setuptools_scm to grab version info from git tags
- Add support for testing within isolated environments via tox
- Refactor CI to use tox to run tests
- Add cron-scheduled tests to CI
- Add tests to CI to cover macos, windows, and conda installations
- Refactor wrapper scripts in bin/ to be entry_points defined in setup.cfg
- Deprecate check_requirements now that dependencies are handled by the installation



1.3.0 (13 Dec 2020)
-------------------

- DATE-OBS, UTC, AMPMODE, and MOSMODE added to metadata for DEIMOS, and
  the first three are now included in the auto-generated pypeit files.
- DEIMOS AMPMODE is now included in the list of metadata used to
  determine the DEIMOS configuration (setup).
- Frames ignored by
  `pypeit.metadata.PypeItMetaData.unique_configurations` used to
  establish the unique configurations are now set by
  `pypeit.spectrographs.spectrograph.Spectrograph.config_independent_frames`.
  These default to 'bias' and 'dark' frames.
- `pypeit.spectrographs.spectrograph.Spectrograph.config_independent_frames`
  can also return a *single* keyword selecting the metadata column used
  to match these frames to a given configuration.  For DEIMOS, this is
  used to match bias and dark frames to a configuration observed on the
  same date.  Currently these frames can only be set to a single
  configuration.
- Added `pypeit.metadata.PypeItMetaData.clean_configurations` that
  ignores frames that cannot be reduced by pypeit, as set by
  `pypeit.spectrographs.spectrograph.Spectrograph.valid_configuration_values`.
  For DEIMOS, this is used to ignore frames that are taken in
  direct-imaging mode or using anything except the B amplifier to read
  the data.  The ignored frames are removed from the metadata table
  (`fitstbl`).
- `update_docs` script now builds the html as well as the api rst files.
  It also prints a pass/fail comment.
- Added tests to `pypeit/tests/test_setups.py` to test that PypeIt
  correctly and automatically identifies frames from multiple DEIMOS
  configurations and that `pypeit.pypeitsetup.PypeItSetup` correctly
  produces separate pypeit files for each configuration.
- Added a development document reporting that PypeIt now satisfies the
  `PD-3` requirement Keck outlined for the DEIMOS PypeIt pipeline.
- Building the docs now dynamically generates an example pypeit and
  sorted file for inclusion in the PypeIt documentation.
- The setup block is now a simple listing of the keywords and values
  used to identify the instrument configuration.
- Refactor identify GUI and improve its docs
- Modest refactoring of templates.py
- Construction of wavelength arxiv files for DEIMOS 1200B and blue 1200G
- Pypeit now adds DEIMOS slits that are expected from the slitmask design
  but not found in the tracing process.
- PypeIt now flags as “BOXSLT” DEIMOS slits that are expected to be
  alignment boxes from slitmask design.
- Added a table with DEIMOS slitmask design and objects info to the
  SlitTraceSet datamodel
- Add support for MMTO Blue Channel Spectrograph
- Add GitHub Actions CI workflow
- Incorporates a procedure to enable GMOS Nod and Shuffle observations
- New GMOS wavelength solutions
- Remove Travis CI config
- General housecleaning of spectrographs
    - Documentation improvements
    - Dynamically builds table of available spectrographs; see
      `pypeit.spectrographs.available_spectrographs`
    - `pypeit.defs` is now deprecated
    - Removed usage from `pypeit.pypmsgs` and moved it to `run_pypeit.py`
    - Many Spectrograph instance attributes are now class attributes; in
      particular, previous instance attribute `spectrograph` is now `name`.
    - Added class attributes that set if the spectrograph is supported and any
      comments for the summary table.
    - `default_pypeit_par` is now a class method, which allows the name of the
      spectrograph to be defined in a single place
    - Valid spectrographs are no longer checked by
      `pypeit.par.pypeitpar.ReduxPar`.  This caused a circular import in the
      new strucuture.  The parameter `par['rdx']['spectrograph']` is virtually
      always checked by `load_spectrograph`, so I don't think this is a
      problem.
- Kastr 300 grating solutions
- Hotfix to include the solutions!
- Improved DEIMOS slitmask design matching
- Assign RA/DEC to DEIMOS extractions
- DEIMOS object RA, Dec, and name returned when running `pypeit_show_1d --list` and saved in
  the .txt file with the list of 1d spectra.
- DEIMOS object name and `maskdef_id` visible in ginga when running `pypeit_show_2d`
- Fix sigma clipping bug!

1.2.0 (15 Oct 2020)
-------------------

- Frame-typing tweaks for DEIMOS
    - Exposure-time ranges removed
    - All frame types now key off OBSTYPE
- Added more detail on citation policy to main page on readthedocs
- Added docs for BitMasks
- Altered scripts interface to allow for dynamically making the help doc
  files
- full spatial/spectral flexure and heliocentric corrections implemented
  for IFU reductions
- optimal weights in datacube generation
- Docs for skysub, extraction, flat fielding
- New skysub options for masking and suppressing local
- Added `pypeit/core/convert_DEIMOSsavfiles.py` to convert .sav files
  into fits files
- Added "amap" and "bmap" fits files in
  `pypeit/data/static_calibs/keck_deimos/` for DEIMOS optical model
- Added `pypeit/core/slitdesign_matching.py` and `maskdesign_matching`
  to `EdgeTraceSet`
- Added ParSet for switching ON the slit-mask design matching. Default
  is ON for `keck_deimos`
- Pypeit registers `maskdef_id` in SlitTraceSet if instrument is
  `keck_deimos`
- Fix assignment bug in fitting bspline

1.1.1 (10 Sep 2020)
-------------------

- (Hotfix) Fluxing doc edits
- (Hotfix) Fix sdist pip installation

1.1.0 (8 Sep 2020)
------------------

- Fixed a bug for IR reductions for cases where only negative object
  traces are identified.  These were accidentally being written to the
  spec1d file.
- Fixed a bug fixes a bug in full_template wavelength reidentification
  for situations where extreme wavelength coverage slits results in
  reidentification with a purely zero-padded array.
- Fixed a bug fixes a bug in full_template wavelength reidentification
  for situations where extreme wavelength coverage slits results in
  reidentification with a purely zero-padded array.
- Fixed another such bug arising from these zero-padded arrays.
- (Hotfix) Deal with chk_calibs test
- Script to generate combined datacubes for IFU data.
- Changed numpy (> 1.18.0) and scipy (> 1.4.0) version requirements
- Allow show2d_spec, chk_edges, chk_flats to load older Spec2DObj
  datamodel versions
- Implemented a plugin kindly provided by the ginga developers to
  display images with a secondary wavelength image WCS.
    - Removes dependency on @profxj's ginga fork, and avoids a bug when
      using WCS image registration in that fork.
    - `pypeit/ginga.py` moved to `pypeit/display/display.py` and ginga
      plugin added to `pypeit/diplay` directory.
    - ginga plugin registered as an entry point in `setup.py`
    - Added a script to check that the plugins are all available.
    - Installation docs updated.  Both `ginga` and `linetools` are now
      installed via pip.
- Deprecated `pypeit/debugger.py` and `pypeit/data/settings`
- Removed h5py as a dependency
- `linetools` is now listed in `pypeit/requirements.txt` until I can
  check if it still causes readthedocs to fail...
- Modify Spec2DObj 2D model for float32 images
- `pypeit.tracepca.TracePCA` and `pypeit.edgetrace.EdgeTraceSet` now
  subclass from `pypeit.datamodel.DataContainer`
- Refactor WaveCalib into a DataContainer
- Refactor fitting + PypeItFit DataContainer
- Coadd2D bug fixes
- Coadd2D without spec1d files
- Coadd2D offsets
- Some Coadd2D docs
- Manual extraction
- Improve LBT/LUCI
- Add MMT/MMIRS
- QL script for Keck/MOSFIRE (beta version)
- Correct det bug in keck_lris
- Modifications to allow for flailing LRISr detector
- Modifications for parse LRIS LAMPS prior to 2010 upgrade
- Added support for P200/DBSP and P200/TripleSpec

1.0.6 (22 Jul 2020)
-------------------

- (Hotfix) Deal with wavecalib crash
- Fix class and version check for DataContainer objects.
- Script to check for calibration files
- No longer require bias frames as default for DEIMOS
- Implement grism19 for NOT/ALFOSC
- Introduced another parameter used to identify box slits, as opposed to
  erroneous "slits" found by the edge tracing algorithms.  Any slit that
  has `minimum_slit_length < length < minimum_slit_length_sci` is
  considered a `BOXSLIT`, any slit with `length < minimum_slit_length`
  is considered a `SHORTSLIT`; the latter are always ignored.
- Introduced order matching code into EdgeTraceSet.
    - This helps fix an issue for GNIRS_10L caused by the orders
      shifting.
    - Introduces two paramters in `EdgeTraceSetPar` to assist the
      matching: `order_match` and `order_offset`
    - Echelle spectrographs should now always have `ech_order` defined
      in the SlitTraceSet object.
    - Removes the need for `Spectrograph.slit2order` and
      `Spectrograph.order_vec`.  Changes propagated, primarily in
      `wavecalib.py`, `autoid.py`, and `reduce.py`.
- Adds in Keck/LRISr with the original detector
- Adds in Keck/LRISb with the FITS format

1.0.5 (23 Jun 2020)
-------------------

- Add median combining code
- Make biasframes median combine by default
- Implemented IFU reduction hooks
- KCWI reduction complete up to spec2D frames
- Implemented new flatfield DataContainer to separate pixelflat and
  illumflat

1.0.4 (27 May 2020)
-------------------

- Add a script (pypeit_flux_setup) for creating fluxing, coadd1d and
  tellfit pypeit files
- Add telluric fitting script, pypeit_tellfit

1.0.3 (04 May 2020)
-------------------

- Add illumflat frametype
- Enable dark image subtraction
- Refactor of Calibrations (remove cache, add get_dark)
- Enable calibration-only run
- Clean up flat, bias handling
- Make re-use masters the default mode of run_pypeit
- Require Python 3.7
- Fixed a bug in NIRES order finding.
- Add NOT/ALFOSC
- Fluxing docs
- Fix flexure and heliocentric bugs
- Identify GUI updates

1.0.2 (30 Apr 2020)
-------------------

- Various doc hotfixes
- wavelength algorithm hotfix, such that they must now generate an entry
  for every slit, bad or good.

1.0.1 (13 Apr 2020)
-------------------

- Various hot fixes

1.0.0 (07 Apr 2020)
-------------------

- Replaces usage of the `tslits_dict` dictionary with
  `pypeit.slittrace.SlitTraceSet` everywhere.  This `SlitTraceSet`
  object is now the main master file used for passing around the slit
  edges once the edges are determined by `EdgeTraceSet`.
- Removes usage of `pypeit.pixels.tslits2mask` and replaces it with
  `pypeit.slittrace.SlitTraceSet.slit_img`.
- Significant changes to flat-fielding control flow.
    - Added `rej_sticky`, `slit_trim`, `slit_pad`, `illum_iter`,
      `illum_rej`, `twod_fit_npoly` parameters to FlatFieldPar.
    - Illumination flat no longer removed if the user doesn't want to
      apply it to the data.  The flat was always created, but all that
      work was lost if the illumination correction wasn't requested.
    - Replaced tweak edges method with a more direct algorithm.
    - `pypeit.core.flat.fit_flat` moved to
      `pypeit.flatfield.FlatField.fit`.
- Reoriented trace images in the `EdgeTraceSet` QA plots.  Added the
  sobel image to the ginga display.
- Added `bspline_profile_qa` for generic QA of a bspline fit.
- Eliminate MasterFrame class
- Masks handled by a DataContainer
- Move DetectorPar into a DataContainer (named DetectorContainer) which
  enables frame-level construction
- Advances to DataContainer (array type checking; nested DataContainers;
  to_master_file)
- Dynamic docs for calibration images
- Every calibration output to disk is help within a DataContainer,
  separate from previous classes.  Exception is WaveCalib (this needsd a
  fit DataContainer first)
- Substantial refactoring of Calibrations
- Add MDM OSMOS spectrograph
- Moved pypeit.core.pydl.bspline into its own module, `pypeit.bspline`
- Introduced C backend functions to speed up bspline fitting
    - now require `extension_helpers` package to build pypeit and
      necessary files/code in `setup.py` to build the C code
    - C functions will be used by default, but code will revert to pure
      python, if there's some problem importing the C module
    - Added tests and pre-cooked data to ensure identical behavior
      between the pure python and C functions.
- Moved some basis function builders to pypeit.core.basis
- Release 1.0 doc
- Lots of new docs
- pypeit_chk_2dslits script
- DataContainer's for specobj, bspline
- Introduction of Spec2DObj, AllSpec2DObj, and OneSpec (for Coadd1D)
- Added bitmask to SlitTraceSet
- Introduced SlitTraceSet.spat_id and its usage throughout the code
- Spatial flexure corrections
    - Significant refactor of flatfield.BuildFlatField.fit()
    - Spatial flexure measuring code
    - PypeItPar control
    - Modifications to SlitTraceSet methods
    - Illumflat generated dynamically with different PypeIt control
    - waveimage generated dynamicall and WaveImage deprecated
- Moved RawImage into ProcessRawImage and renamed the latter to the
  former
- Continued refactoring of Calibrations
- Initial code for syncing SpecObjs across exposures
- Option to ignore profile masking during extraction
- Additional code in DataContainer related to MasterFrames
- Eliminated WaveImage
- Updates to QL scripts
- Lots of new tests



0.13.2 (17 Mar 2020)
--------------------

- Added PypeIt identify GUI script for manual wavelength calibration
- Add bitmask tests and print bitmask names that are invalid when
  exception raised.
- Parameter set keywords now sorted when exported to an rst table.
- Enable user to scale flux of coadded 1D spectrum to a filter magnitude
- Hold RA/DEC as float (decimal degrees) in PypeIt and knock-on effects
- Add more cards to spec1d header output
- Fixes a few sensfunc bugs
- Added template for LRIS 600/7500
- Deal with non-extracted Standard
- docs docs and more docs
- A QA fix too

0.13.1 (07 Mar 2020)
--------------------

- Missed a required merge with master before tagging 0.13.0.

0.13.0 (07 Mar 2020)
--------------------

- Refactored sensitivity function, fluxing, and coadding scripts and
  algorithms.
- Added support for additional near-IR spectrographs.
- Restrict extrapolation in tilt fitting
- Implemented interactive sky region selection

0.12.3 (13 Feb 2020)
--------------------

- Implemented DataContainer
- Added fits I/O methods
- Implemented SlitTraceSet
- Setup of `pypeit.par.pypeitpar` parameter sets should now fault if the
  key is not valid for the given parameter set.  NOTE: The check may
  fail if there are identical keys for different parameter sets.
- Modification to add_sobj() for numpy 18

0.12.2 (14 Jan 2020)
--------------------

- Introduces quick look scripts for MOS and NIRES
- Bumps dependencies including Python 3.7
- Modest refactoring of reduce/extraction/skysub codes
- Refactor of ScienceImage Par into pieces
- Finally dealt with 'random' windowing of Shane_kast_red
- Dynamic namp setting for LRISr when instantiating Spectrograph

0.12.1 (07 Jan 2020)
--------------------

- Hotfixes: np.histogram error in core/coadd1d.py, np.linspace using
  float number of steps in core/wave.py, and sets numpy version to 1.16

0.12.0 (23 Dec 2019)
--------------------

- Implemented MOSFIRE and further implemented NIRSPEC for Y-band
  spectroscopy.
- Fixed bug in coadd2d.
- Add VLT/FORS filters to our database
- Improved DEIMOS frame typing
- Brings Gemini/GMOS into the suite (R400)
- Also an important change for autoid.full_template()
- Fixed trace extrapolation, to fix bugs in object finding. Tweaks to
  object finding algorithm.
- Major improvements to echelle object finding.
- Improved outlier rejection and coefficient fitting in pca_trace
- Major improvements to coadd routines in coadd1d
- Introduced telluric module and telluric correction routines
- Implemented tilt image type which is now a required frame type
- Streamlined and abstracted echelle properties and echelle routine in
  spectrograph classes.
- Revamped 2-d coadding routines and introduced 2-d coadding of
  MultiSlit data
- Improved ginga plotting routines.
- Fixed bug associated with astropy.stats.sigma_clipped_stats when
  astropy.stats.mad_std is used.
- Refactor BPM generation
- Merge raw_image loading with datasec_img and oscansec_img generation
- Sync datasec_img to image in ProcessRawImage
- Started (barely) on a path to having calibration images in counts and
  not ADU
- Refactors GMOS for get_rawimage method
- Enables GMOS overscan subtraction
- Adds R400 wavelength solution for old E2V chip
- Revises simple_calib() method for quick and dirty wavelength
  calibration
- Adds a related show_wvcalib script
- Changes to ech_combspec to better treat filenames
- Fixed bug when bias was set to 'force' which was not bias subtracting
- Implemented changes to vlt_xshooter_nir to now require darks taken
  between flats
- Made flat fielding code a bit more robust against hot pixels at edge
  of orders
- Added pypeit_chk_flat script to view flat images
- Refactored image objects into RawImage, ProcessRawImage, PypeItImage,
  BuildImage
- Moved load() and save() methods from MasterFrame to the individual
  calibration objects
- Converted ArcImage and FlatImages into counts
- Added code to allow for IVAR and RN2 image generation for calibs
- Added several from_master_file() instantiation methods
- Use coadd2d.weighted_combine() to stack calibration images
- Major refactor of slit edge tracing
- Added 'Identify' tool to allow manual identification and calibration
  of an arc spectrum
- Added support for WHT/ISIS
- Added 'Object Tracing' tool to allow interactive object tracing
- Added code of conduct
- Deprecated previous tracing code: `pypeit.traceslits` and
  `pypeit.core.trace_slits`, as well as some functions in
  `pypeit.core.extract` that were replaced by
  `pypeit.core.moment.moment1d` and functions in `pypeit.core.trace`.
- PCA now saved to MasterEdges file; added I/O methods
- Improved CuAr linelists and archives for Gemini wavelength solutions
- New data model for specobj and specobsj objects (spec1d)
- Started some improvements to Coadd2D, TBC
- Allow for the continuum of the arc image to be modeled and subtracted
  when tracing the line-centroid tilts
- Include a mask in the line detection in extracted central arc spectrum
  of each slit/order.  For VLT XShooter NIR, this was needed to ensure
  the sigma calculation didn't include the off-order spectral positions.
- Added a staticmethed to :class:`pypeit.edgetrace.EdgeTraceSet` that
  constructs a ``tslits_dict`` object directly from the Master file.

0.11.0.1
---------

- Add DOI

0.11.0 (22 Jun 2019)
--------------------

- Add magellan_mage, including a new ThAr linelist and an archived
  solution
- Polish several key echelle methods
- Modify create_linelist to default to vacuum
- Update Xshooter, NIRES, and GNIRS
- Refactor ProcessImages into ProcessRawImage, PypeItImage,
  CalibrationImage, ScienceImage, and ImageMask
- Refactor ScienceImage into SciImgStack
- Fix arc tilts bug
- Started an X-Shooter doc and introduced a [process][bias] parameter
- Modified processing steps for bias + overscan subtraction
- Started notes on how to generate a new spectrograph in PypeIt
- Refactoring of reduce to take a ScienceImage object for the images and
  the mask
- Updates to many spectrograph files to put datasec, oscansec in the raw
  frame
- Add find_trim_edge and std_prof_nsigma parameters
- A bit of tuning for MagE
- Fixes for Echelle in fluxspec
- Writes a chosen set of header cards to the spec1D and coadd files
- Updates for FORS2
- Introduced new coadd1d module and some new coadd functinality.
- modified interface to robust_polyfit_djs, robust_optimize, and
  djs_reject.
- Added utility routine cap_ivar for capping the noise level.
- Fixed a bug in optimal extraction which was causing hot pixels when a
  large fraction of the pixels on the object profile were masked.
- Major bug fixes and improvements to echelle object finding. Orders
  which did not cover the entire detector were not being treated
  properly.

0.10.1 (22 May 2019)
--------------------

- Minor bug fix to allow for `None` exposure times when typing frames.

0.10.0 (21 May 2019)
--------------------

- Enable PyPI
- Streamline some of the instantiation at the beginning of
  PypeIt.__init__.
    - Moves the call to default_pypeit_par into config_specific_par.
    - Adds a finalize_usr_build() function to PypeItMetaData to
      consolidate the few opaque steps when finishing the meta data
      build.
- Hack for Kastr
- Turn on Shane Kastb grism wavelength solutions (not tested)
- Started splitting Arc Line Templates Notebook into pieces
- Allows for slice like syntax when defining calibration groups.
- Introduce 'tilt' frame type.  Not used yet.  Everything that's typed
  as an 'arc' is now also typed as a 'tilt'.
- Use matplotlib 'agg' backend to the top-level `__init__.py` to allow
  for running the code under a screen; may need a better approach.
- Numerous doc and style fixes
- Add `master_type` to `MasterFrame` (and derived classes), which is
  used to set the name of the master frame output file.
- Significant edits to `MasterFrame` to streamline IO for derived
  classes.  Lead to significant changes to `Calibrations`.
- Main paths now set in `PypeIt`.
- Allow `connect_to_ginga` to start up the ginga viewer.
- Add a pytest `skipif` that checks if the Cooked directory exists in
  the dev-suite.  Use this to run the tests that only need the raw image
  data or don't need the dev-suite at all.
- Move wavelength calibration save/load out of `pypeit.wavecalib` into
  `pypeit.core.wavecal.waveio.py`
- Rename default directory for calibration masters to `Masters` and
  removed inclusion of spectrograph name.
- Fix oscan sec in read_lris()
- Fix bad return in tracewave.tilts_find_lines()
- Several doc edits
- Fix handling of maskslits
- Fix flexure crashing
- Change `pypeit.spectrographs.spectrograph.get_image_section` to
  *always* return the sections ordered spectral then spatial to match
  the PypeIt convention to match how binning is returned.  Propagated to
  get_datasec_img.
- Changed all functions related to binning to ensure that binning is
  always ordered spectral vs. spatial with the PypeIt convention that
  images have shape (nspec,nspat).  Includes associated documentation.
- Allow `pypeit.bitmask.BitMask` and `pypeit.par.parset.ParSet` to save
  and load from fits file headers.
- Force BitMask definitions in framematch.py and processimages.py to use
  and OrderedDict.  They need to be an OrderedDicts for now to ensure
  that the bits assigned to each key is always the same. As of python
  3.7, normal dict types are guaranteed to preserve insertion order as
  part of its data model. When/if we require python 3.7, we can remove
  this (and other) OrderedDict usage in favor of just a normal dict.
- Changed default for add and rm slits parameters.
- Doc improvements and removal of old, commented methods.
- Edited function that replaces bad columns in images and added tests.
- Added `pypeit.io` with routines to:
    - manipulate `numpy.recarray` objects and converting them into
      `astropy.fits.BinTableHDU` objects.
    - gzip compress a file
    - general parser to pull lists of items from fits headers
- Added metadata to `MasterFrame` objects written to fits files.
- Added `'observed'` option for wavelength reference frame that skips
  any relative motion corrections.

0.9.3 (28 Feb 2019)
-------------------
- Fixed a bug that was introduced when the binning was switched to the
  PypeIt convention.
- Fixed a bug whereby 2d images were not being saved if no objects were
  detected.
- Revamped the naming convention of output files to have the original
  filename in it.

0.9.2 (25 Feb 2019)
-------------------

- Many doc string updates in top level routines (not core)
- Updates to install and cookbook docs
- Continued the process of requiring spectrograph and par in each base
  class
- More doc + cleaning at top level, e.g. base classes
- Eliminates BPM base class
- Hot fix for flatfield;  illumflat was getting divided into the
  pixelflatnrm image
- Implementation of 2d coadds including a script to perform them.
- Fixed bug in extract.fit_profile that was introduced when implementing
  2d coadds
- Polynomial order for object finding is now part of parset.
- Improved X-shooter object tracing by increasing order.
- Improved determination of threshold determination regions for object
  finding.
- Added S/N floor to ivar determination for image procing.
- Reworked master output for traceslits
- Fixed a bug associated with binned images being proc'd incorrectly.
- Fixed master_key outputs in headers to deal with different detectors.
- Modify -c in pypeit_setup to require a setup (or all) be specified
  when writing, e.g. 'all' or 'A,C'
- Generated a new spectrograph child for LRISr in long-slit read-out
  mode (only 2 amps, 1 per detector)
- Require astropy >=3.1  [required for coadding at the least]
- Fixed a circular import which required move qa from wavecal into
  autoid.
- Fixed a bug in LRIS-R that spectrograph which was not using binning
  for wavelength fwhm.
- Updated docs on add/rm slits.
- Fixed and tuned up fluxing script and fluxing routines.
- Introduce sky_sigrej parameter
- Better handling of ManualExtraction
- Add template for LRISr 600/5000 wavelengths
- PYDL LICENSE and licenses folder
- Updates for new Cooked (v1.0)

0.9.1 (4 Feb 2019)
------------------

- Move write method for sensitivity function
- Modify I/O for detnum parameter
- Modify idx code in SpecObj
- Fixed a bug on datatype formatting
- Reworked masteframe and all base classes to be more homogenous so that
  one only ever overloads the save_master and load_master methods.
- Many changes fixes wavecal/autoid.py to make the lines being used
  explicitly clear. This fixed many bugs in the the wavelength fitting
  that were recently introduced.
- Introduced reidentification algorithm for wavelengths and many
  associated algorithms. Reidentification is now the default for
  x-shooter and NIRES. Other changes to the wavelength interface and
  routines to make them more compatible with echelle.
- Tweaked LA cosmics defaults. Add instrument specific parameters in
  spectrograh classes along with routines that check binning and decide
  on best params for LRIS-RED
- Now updating cosmic ray masking after each global sky subtraction
- Major developments for echelle functionality, including object
  wavelengths, and reduction control flow.
- Introduced wavemodel.py to simulate/extract/ID sky and ThAr spectral
  emission lines.
- Significant refactor of tracing slit/edge orders and new docs+tests
- Changed back BPM image to be aligned with datasec *not* the raw image
  shape (without trimming)
- Renabled ability to add user supplied slits
- Miscellaneious echelle-related advances
- PNGs of X-Shooter fits
- Sped up trace plotting in ginga
- Fussed again with how time is handled in PypeIt.  Hopefully the last
  time..
- dispaxis renamed specaxis and dispflip to specflip
- Lots of VLT/X-Shooter development
- Removed a number of files that had been mistakingly added into the
  repo
- Now running on cooked v=0.92
- Allow for multiple paths to be defined in the pypeit file
- Changed the procedure used to identify instrument configurations and
  identify which frames to use when calibrating science exposures.
- Added configurations, calibration groups, and background index to
- Total revamp of Tilts. Arc line tracing significantly improved.
- Fixes to trace_crude_init, trace_fweight, and trace_gweight.
- Many other small bug fixes and modifications particularly in the
  fitting routines.
- Lots of development related to echelle functionality.
- Major enhancements to fitting routines (in utils)
- Make GMOS south works and update OH line lists, and also add LBT/MODS.
- Introduce calib groups
- Removes setup designation.  Largely replaced with master_key
- Refactor Calibrations class to handle new calib groups
- Refactor QA to handle new calib groups
- Refactor tests to handle new calib groups
- Pushed pieces of run_pypeit into the PypeIt class
- Removed future as a dependency
- Change point step size to 50 pixels in show_slits and show_trace for
  major speed up
- Implemented difference imaging for near-IR reductions for both
  Multislit and Echelle
- Fixed a bug in echelle object finding algorithm.
- Fixed bug in object finding associated with defining the background
  level for bright telluric standards and short slits.
- Implemented using standard stars as crutches for object tracing.
- Reworked the implementation of reuse_masters in the PypeIt class and
  in the Calibrations class.
- New behavior associated with the -o overwrite feature in run_pypeit.
  User prompting feature has been disabled. Existing science files will
  not be re-created unless the -o option is set.
- Fixed a bug where local sky subtraction was crashing when all the
  pixels get masked.
- Nearly resurrected simple_calib
- New method to build the fitstbl of meta data
- Refactor handling of meta data including a data model defining core
  and additional meta data
- Replaces metadata_keys with pypeit_file_keys for output to PypeIt file
- Updates new metadata approach for VLT, Keck, Lick, Gemini instruments
- Remove PypeItSetup call from within PypeIt
- Remove lacosmic specific method in Spectrograph;  replaced with
  config_specific_par
- setup block now required when running on a PypeIt file
- Introduced a new method of determining breakpoint locations for local
  sky subtraction which takes the sampling set by the wavelength tilts
  into account.
- Fixed a major bug in the near-IR difference imaging for the case of
  A-B, i.e. just two images.
- Introduced routines into core.procimg that will be used in 2-d
  co-adding.
- Tweaks to VLT X-SHOOTER spectrograph class to improve reductions.
- Moved methods for imaging processing from scienceimage class to
  processimages class.
- Introduce full_template() method for multi-slit wavelength
  calibrations; includes nsnippet parameter
- Generate full template files for LRIS, DEIMOS, Kastb
- Added a few new Arc lines for DEIMOS in the blue
- Introduce mask_frac_thresh and smash_range parameters for slit
  tracing; modified LRISb 300 defaults
- Updated slit tracing docs
- Introduced --show command in pypeit_chk_edges
- Added echelle specific local_skysub_extract driver.
- Refactored PypeIt and ScienceImage classes and introduced Reduce
  class. ScienceImage now only does proc-ing whereas reduction
  operations are done by Reduce. Reduce is now subclassed in an
  instrument specific way using instantiate_me instead of PypeIt. This
  was necessary to enable using the same reduction functionality for 2d
  coadds.
- Added and improved routines for upcoming coadd2d functionality.
- Fixed bug in weight determination for 1d spectral coadds.
- Major fixes and improvements to Telluric corrections and fluxing
  routines.
- Fluxing now implemented via a script.
- Turned flexure back on for several instruments
- Introduced VLT/FORS2 spectrograph
- Swapped binspec and binspat in parse binning methods
- Extended LRISr 1200_900 arc template
- Modified add/rm slit methods to be spec,spat
- Add an option in coadding to scale the coadded spectrum to a given
  magnitude in a given filter
- Extended DEIMOS 1200G template

0.9.0
-----

- Major refactor to rename most modules and incorporate the PYPIT ->
  PypeIt switch
- Add SlitMask, OpticalModel, and DetectorMap classes.  Implemented
  DEIMOSOpticalModel based on DEEP2 IDL code.
- Improved treatment of large offsets in
  pypeit.core.trace_slits.trace_gweight to be symmetric with
  trace_fweight. Large outlying pixels were breaking object tracing.
- Added thresholding in pypeit.core.tracewave to ensure that tilts are
  never crazy values due to extrapolation of fits which can break sky
  subtraction.
- Turn off 2.7 Travis testing
- Integrated arclines into PypeIt
- Added KDTree algorithm to the wavelength calibration routines
- Modified debug/developer modes
- Update SpecObjs class; ndarray instead of list;  set() method
- Completely revamped object finding, global sky subtraction and local
  sky subtraction with new algorithms.
- Added -s option to run_pypeit for interactive outputs.
- Improved pypeit_show_spec2d script.
- Fixed bug whereby -m --use_master was not being used by run_pypeit
  script.
- Overhaul of general algorithm for wavelength calibration
- Hot fix for bspline + requirements update
- Fixed issue with biases being written to disk as untrimmed.
- Completely reworked flat fielding algorithm.
- Fixed some parsing issues with the .pypeit file for cases where there
  is a whitepsace in the path.
- Implemented interactive plots with the -s option which allow the
  reduction to continue running.
- Modified global sky subtraction significantly to now do a polynomial
  fit. This greatly improves results for large slits.
- Updated loading of spectra and pypeit_show_1dspec script to work with
  new output data model.
- Implemeneted a new peak finding algorithm for arc lines which
  significantly improved wavelength fits.
- Added filtering of saturated arc lines which fixed issues with
  wavelength fits.
- Added algorithms and data files for telluric correction of near-IR
  spectra.
- Revamped flat field roiutine to tweak slit boundaries based on slit
  illumination profile. Reworked calibrations class to accomodate the
  updated slit boundaries and tilts images as well as update the master
  files.
- Include BitMask class from MaNGA DAP.
- Change the way frame types are include in PypeItSetup.fitstbl
- Edited KeckLRISSpectrograph header keywords
- Edited how headers are read from the provided files
- Created metadata.PypeItMetaData class to handle what was previously
  `fitstbl`
- Fussed with date/time driven by GMOS;  date is no longer required in
  `fitstbl`
- Initial work on GMOS;  this is still work-in-progress
- Pushed several arcparam items into the Wavelengths parset
- Series of hacks for when binning is missing from the fitstbl
- CuAr line lists for GMOS
- New option to reduce only 1 det at a time
- Data provided in pypeit file overwrites anything read from the fits
  file headers.
- Filled in fits table reading data for GNIRS
- Demand frametype column in fits table is U8 format
- Further improvements to detect_lines arcline detection algorithm.
- Got rid of arcparam and added info and docs to wavelengths parset.
- Improved and commented autoid.py arclines code.
- Added utilities to wavecalib to compute shift,stretch of two spectra.
- Completely revamped cross-correlation algorithm in wavecalib to give
  roburt results.

0.8.1
-----
- Figuring out how to tag releases

0.8.0
-----

- First major steps on ARMED echelle data reduction pipeline
- APF/Levy and Keck/HIRES implemented
- Updates to blaze function and slit profile fitting
- Initial support for multislit reduction
- Coadding; including docs; and tests
- Now requiring astropy >= v1.3
- raw_input handling for Python 3
- coadd handling of bad input
- coadd bug fix on obj name
- Init local (i.e. object dependent) parameters in coadding
- fix local background logic error in slit masking
- Refactor QA PDF to PNG+HTML
- Add nminima object finding
- Add new parameters for object finding, reduce specific detectors
- Add slit profile QA
- Begin writing header (e.g. RA/DEC) info to spec1d files
- Fix bug in applying BPM for finding slit edges
- Update Ginga hooks
- Enable archiving/loading sensitivity function
- Add new cosmic ray algorithms for coadding (especially pairs of
  spectra)
- Added support for TNG+Dolores long slit spectrograph
- Started removing cython code
- Update line detection algorithm
- Updated flexure and tilt tracing documentation
- Updated docs:added standards.rst, and make a small correction in using
  script pypit_setup in setup.rst
- Fixed travis
- Updated slit trace algorithm
- Improved arc line detection algorithm
- Added functionality for fully automated wavelength calibration with
  arclines
- Switched settings files to allow IRAF style data sections to be
  defined
- Allowed data sections to be extracted from header information
- Significant refactor of routines related to pypit_setup
- Various small improvements, primarly to handle Gemini/GMOS data [not
  yet fully supported in PYPIT]
- Removed majority of cython functionality
- Moved logging to be a package object using the main __init__.py file
- Begin to adhere to PEP8 (mostly)
- setup.py rewritten.  Modeled after
  https://github.com/sdss/marvin/blob/master/setup.py .  Added
  requirements.txt with the package versions required.
- Updates archeck
- Loads NIST arclines from arclines instead of PYPIT
- DEIMOS reduction!
- Bug fix for bspline with bkspace
- Enable loading a sensitivity function with YAML
- Allow for multiple detectors when using `reduce detnum`
- Moved all imports to the start of every file to catch and avoid
  circular imports, removed most `import ... as ...` constructs
- dummy_* removed from arutils as necessary and propagated changes to
  tests
- remove dependency of ararclines functions on slf
- change requirements for astropy to >=1.3.0 so that `overwrite` is
  valid
- include numba in requirements, but actually a requirement of arclines
- Improve cookbook and setup docs
- Faster algorithm for defining object and background regions
- Restore armsgs -d functionality
- Finished cython to python conversions, but more testing needed
- Introduce maskslits array
- Enable multi-slit reduction
- Bug fixes in trace_slits
- Fixes what appears to be a gross error in slit bg_subtraction
  (masking)
- Turns off PCA tilt QA for now [very slow for each slit]
- Several improvements for coadding
- Modify lacosmic to identify tiny CR's
- Enabled writing Arc_fit QA for each slit/order
- Refactored comb_frames
- Refactored load_frames
- Refactored save_master
- Refactored get_datasec_trimmed, get_datasec, pix_to_amp
- Refactored slit_pixels
- Refactored sub_overscan
- Refactored trace_slits (currently named driver_trace_slits) and many
  of its dependencies
- Added parameter trace_slits_medrep for optional smoothing of the trace
  slits image
- Updated a few settings for DEIMOS and LRIS related to tracing slits
- Added a replace_columns() method to arproc.py
- Fixed a bug in new_match_edges()
- Moved tracing docs -> slit_tracing and edited extensively
- Updated docs on DEIMOS, LRIS
- Added the pypit_chk_edges script
- Added BPM for DEIMOS
- Added the code for users to add slits [edgearr_from_users()] but have
  not documented nor made it accessible from the PYPIT file
- Generated tcrude_edgearr() method for using trace crude on the slit
  edges
- Added trace_crude() method that I ported previously for DESI
- Added multi_sync() method for ARMLSD slit synchronization
- Have somewhat deprecated the maxgap method
- Refactored the gen_pixloc() method
- Generate arpixels.py module for holding pixel level algorithms
- Move all methods related to TraceSlits to artraceslits.py
- Introduce the TraceSlits class
- Update armlsd accordingly
- Remove driver_trace_slits and refctor_trace_slits methods
- Making Ginga a true dependency of PYPIT
- Have TraceSlits write/load MasterFrames
- Introduce SetupClass object
- Replace armbase.setup_science() with SetupClass.run()
- Move setup acitivites to inside pypit.py
- doc updates in setup.rst
- Refactor fitsdict -> fitstbl  (variable name not updated everywhere)
- Removed slurped headers from fitsdict (and therefore fitstbl)
- Include SetupClass Notebook
- Move ftype_list from armeta.py to arsort.py
- Bug fix related to fluxing
- Substantial refactor of arsort.py
- Substantial refactor of arsetup.py
- Introduced base-level ProcessImages class
- Introduced abstract MasterFrame class
- Introduced BiasFrame, BPMImage, ArcImage, and TraceImage classes
- Started NormPixelFlat class but have not yet implemented it
- Substantial refactoring of armasters
- Moved arlris, ardeimos to core/
- Moved image processing methods to arprocimg in core/
- Introduced calib_dict to hold calibration frames in armlsd (instead of
  slf)
- Modified ardeimos to load only a single image (if desired)
- Turned off fluxing in this branch;  is 'fixed' in the one that follows
- Moved get_slitid() to artraceslits
- Deprecates ['trace']['combine']['match'] > 0.0 option
- Deprecates ['arc']['combine']['match'] > 0.0 option
- Refactoring of settings and slf out of core methods continues
- Removed _msbias, _msarc, _datasec, _bpix from slf
- New tests and Notebooks
- Introduced FluxSpec class
- Introduce pypit_flux_spec script (and docs)
- Added FluxSpec Notebook
- armlsd has reappeared (momentarily) but is not being used;  it goes
  away again in a future branch
- Added a dict (std_dict) in arms.py to hold standard star extractions
- Reducing standard stars in the main arms loop
- Modified save_1d_spectra to handle loaded SpecObj in addition to
  internally generated ones
- Moved arflux to core and stripped out slf, settings
- Really restricting to nobj when user requests it
- New tests
- Introduces WaveCalib class
- Push ararc.py to core/ after removing slf and settings dependencies
- Further refactor masters including MasterFrame; includes addressing
  previous comment from RC
- Removed armlsd.py again
- Strips wv_calib from ScienceExposure
- Push get_censpec() to ararc.py
- New tests; limited docs
- TraceSlits load method pushed outside the class
- Introduces WaveTilts class
- Significant modification to tilt recipe including deprecation of PCA
- Moved tilt tracing algorithms from artrace.py to artracewave.py in
  core/
- Added 2D Legendre fitting to polyfit2d_general
- New trace slits tilts  settings (for 2D fitting)
- New QA plot
- New pypit_chk_tilts script
- New docs
- New tests
- Introduces FlatField class
- Adds FlatField Notebook, tests
- Pushes flat field algorithms into core/arflat.py
- Main flatfield method broken into a few pieces
- Further refactoring of armasters
- Further refactoring related to settings and ScienceExposure
- WaveImage class
- Strip mswave from ScienceExposure
- New tests
- Push get_calib methods into the individual classes
- Significant refactoring in arms.py followed
- Rename slits_dict -> tslits_dict
- Use tslits_dict in wavetilts.py
- Introduce ScienceImage class
- Substantial refactoring in arms.py followed
- Notebook too
- Reversed exposure/det loops for the (last?) time
- Generated arskysub.py in core/
- Significant portions of arproc.py are now superfluous
- Moved flexure_qa to arwave.py
- Significant refactoring of arsave.py (also moved to core/)
- Removed settings and slf from arspecobj.py
- Refactored trace_objects_in_slit()
- Refactoring of flexure algorithms
- Adds build_crmask() and flat_field() methods to ProcessImages
- Completed the deprecation of arsciexp (RIP)
- Many test updates
- Doc strings improved but no new main docs
- Completed armasters refactor and moved to core/
- Adds bspline_profile() method;  Used here for skysub but will also
  show up in extraction
- Introduces new skysub method;  still a bspline but now the new one
- Adds several methods from the PYDL repository into a pydl.py module
  including bspline Class
- Adds method to generate ximg and edgemask frames
- Adds new trace_slits_trim settings
- Small install edits
- Fixes Travis failure that crept into the previous PR
- Fix bug in bspline
- Adds a demo Notebook for LRISr redux
- Other odds and ends including code flow doc
- Introduce pypit/par and pypit/config directories
- Introduce PypitPar as an initial step toward refactoring the front end
- Final nail in the coffin for cython
- Add API docs
- Add bumpversion
- Adds a demo Notebook for LRISr redux
- Other odds and ends including code flow doc
- Introduce pypit/par and pypit/config directories
- Introduce PypitPar as an initial step toward refactoring the front end
- Move spectrograph specific code into spectographs/ folder
- Introduces the Spectrographs class
- Introduces the Calibrations class with Notebook
- Bug fix in view_fits script
- Handle no-slits-found condition
- Added NIRES to spectrographs folder
- Fixed logic in ArcImage class related to settings and user settings
- Added user settings to some of the other classes.
- Enabled load_raw_frame to take a negative dispersion axis indicating
  flips.
- Major bug fixed in bspline_profile where it was producing gargabe
  results when breakpoints were being rejected.
- Edits to Spectrograph class
- Removed all use of settings in ARMS and its subsequent calls.  ARMS
  now uses PypitPar and its sub parameter sets
- propagated ParSet changes into run_pypit and pypit_setup
- settings/parameters for pypit now set in the pypit file using a
  configuration parameter set
- rewrote pypit file parser
- Included automatically generated documentation of PypitPar when
  running make html in doc/ directory
- Checked orientation of array correct for DATASEC and OSCANSEC in
  DetectorPar for each Spectrograph
- Add SpecObjs class
- Add from_dict and to_dict methods to pydl bspline and update docs
- Updated from_dict method in pydl bspline

0.7 (2017-02-07)
----------------

This file enters the scene.<|MERGE_RESOLUTION|>--- conflicted
+++ resolved
@@ -3,7 +3,7 @@
 --------
 
 - Doc updates
-
+- Add new pixelflat_min_wave parameter below which the mspixelflat is set to 1.
 
 1.4.2 (06 Jul 2021)
 -------------------
@@ -31,11 +31,7 @@
 - Add LDT/DeVeny spectrograph
 - Add 6440.25A CdI line (LDT/DeVeny)
 - Modify SOAR to read their (truly) raw files
-<<<<<<< HEAD
 - GMOS doc updates
-=======
-- Add new pixelflat_min_wave parameter below which the mspixelflat is set to 1.
->>>>>>> 10e6544e
 
 
 1.4.1 (11 Jun 2021)
