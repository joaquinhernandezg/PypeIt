# Folders#
.idea/
.vscode/
.tox/
build/*
dist/*
<<<<<<< HEAD
doc/_build/
=======
doc/build_/*
>>>>>>> decd9c12

# Compiled source #
###################
# *.c
*.com
*.class
*.dll
*.exe
*.o
*.so
*.pyd
*.pyc
*_rjc*
*.nbi
*.nbc

# Packages #
############
# it's better to unpack these files and commit the raw source
# git has its own built in compression methods
*.7z
*.dmg
*.gz
*.iso
*.jar
*.rar
*.tar
*.zip

# Logs and databases #
######################
*.log
*.sql
*.sqlite

# OS generated files #
######################
.DS_Store
.DS_Store?
._*
.Spotlight-V100
.Trashes
ehthumbs.db
Thumbs.db

# setuptools generated version files #
######################################
*/version.py
*/cython_version.py

# ADDED by KBW
.eggs
*egg-info*
*.ipynb_checkpoints
*.pytest_cache
*.swp
pypeit/_compiler.c
pypeit/data/telluric/*.pckl
pypeit/data/telluric/*.fits
pypeit/data/telluric/*.fits.gz

*.pckl

# added by TEP
doc/sphinx_warnings.out
pypeit/tests/files/setup_files/*<|MERGE_RESOLUTION|>--- conflicted
+++ resolved
@@ -4,11 +4,8 @@
 .tox/
 build/*
 dist/*
-<<<<<<< HEAD
-doc/_build/
-=======
+doc/_build/*
 doc/build_/*
->>>>>>> decd9c12
 
 # Compiled source #
 ###################
